--- conflicted
+++ resolved
@@ -243,58 +243,6 @@
         }
     }
 
-<<<<<<< HEAD
-    @Test
-    public void testMaxMinComposites() throws CharacterCodingException, ExecutionException, InterruptedException
-    {
-        /*
-        creates two sstables, columns like this:
-        ---------------------
-        k   |a0:9|a1:8|..|a9:0
-        ---------------------
-        and
-        ---------------------
-        k2  |b0:9|b1:8|..|b9:0
-        ---------------------
-        meaning max columns are b9 and 9, min is a0 and 0
-         */
-        Keyspace keyspace = Keyspace.open(KEYSPACE1);
-
-        ColumnFamilyStore cfs = keyspace.getColumnFamilyStore("StandardComposite2");
-
-        for (int i = 0; i < 10; i++)
-        {
-            new RowUpdateBuilder(cfs.metadata(), 0, "k")
-                .clustering("a" + (9 - i), getBytes(i))
-                .add("val", ByteBufferUtil.EMPTY_BYTE_BUFFER)
-                .build()
-                .applyUnsafe();
-
-        }
-        cfs.forceBlockingFlush();
-
-        for (int i = 0; i < 10; i++)
-        {
-            new RowUpdateBuilder(cfs.metadata(), 0, "k2")
-            .clustering("b" + (9 - i), getBytes(i))
-            .add("val", ByteBufferUtil.EMPTY_BYTE_BUFFER)
-            .build()
-            .applyUnsafe();
-        }
-        cfs.forceBlockingFlush();
-        cfs.forceMajorCompaction();
-        assertEquals(cfs.getLiveSSTables().size(), 1);
-        for (SSTableReader sstable : cfs.getLiveSSTables())
-        {
-            assertEquals("b9", ByteBufferUtil.string(sstable.getSSTableMetadata().maxClusteringValues.get(0)));
-            assertEquals(9, ByteBufferUtil.toInt(sstable.getSSTableMetadata().maxClusteringValues.get(1)));
-            assertEquals("a0", ByteBufferUtil.string(sstable.getSSTableMetadata().minClusteringValues.get(0)));
-            assertEquals(0, ByteBufferUtil.toInt(sstable.getSSTableMetadata().minClusteringValues.get(1)));
-        }
-    }
-
-=======
->>>>>>> 4b2692fc
     /*@Test
     public void testLegacyCounterShardTracking()
     {

--- conflicted
+++ resolved
@@ -45,17 +45,19 @@
 
 public class IndexSummaryTest
 {
-<<<<<<< HEAD
+    private final static Random random = new Random();
+
     @BeforeClass
     public static void initDD()
     {
         DatabaseDescriptor.daemonInitialization();
+
+        final long seed = System.nanoTime();
+        System.out.println("Using seed: " + seed);
+        random.setSeed(seed);
     }
 
     IPartitioner partitioner = Util.testPartitioner();
-=======
-    private final static Random random = new Random();
-    private final static IPartitioner partitioner = Util.testPartitioner();
 
     @BeforeClass
     public static void setup()
@@ -173,7 +175,6 @@
             IndexSummaryBuilder.defaultExpectedKeySize = oldExpectedKeySize;
         }
     }
->>>>>>> ae88fd6c
 
     @Test
     public void testGetKey()

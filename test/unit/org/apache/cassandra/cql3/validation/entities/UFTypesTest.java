--- conflicted
+++ resolved
@@ -453,21 +453,6 @@
         execute("INSERT INTO %s (a, b) VALUES (?, ?)", 2, tuple(4, 5));
         execute("INSERT INTO %s (a, b) VALUES (?, ?)", 3, tuple(7, 8));
 
-<<<<<<< HEAD
-        assertInvalidMessage("Argument 'tuple<int, int>' cannot be frozen; remove frozen<> modifier from 'tuple<int, int>'",
-                             "CREATE OR REPLACE FUNCTION " + KEYSPACE + ".withFrozenArg(values frozen<tuple<int, int>>) " +
-                             "CALLED ON NULL INPUT " +
-                             "RETURNS text " +
-                             "LANGUAGE java\n" +
-                             "AS 'return values.toString();';");
-
-        assertInvalidMessage("Return type 'tuple<int, int>' cannot be frozen; remove frozen<> modifier from 'tuple<int, int>'",
-                             "CREATE OR REPLACE FUNCTION " + KEYSPACE + ".frozenReturnType(values tuple<int, int>) " +
-                             "CALLED ON NULL INPUT " +
-                             "RETURNS frozen<tuple<int, int>> " +
-                             "LANGUAGE java\n" +
-                             "AS 'return values;';");
-=======
         // Tuples are always frozen. Both 'tuple' and 'frozen tuple' have the same effect.
         // So allows to create function with explicit frozen tuples as argument and return types.
         String toDrop = createFunction(KEYSPACE,
@@ -482,7 +467,6 @@
         assertLastSchemaChange(Event.SchemaChange.Change.DROPPED, Event.SchemaChange.Target.FUNCTION,
                                KEYSPACE, shortFunctionName(toDrop),
                                "frozen<tuple<int, int>>");
->>>>>>> d51c18f8
 
         String functionName = createFunction(KEYSPACE,
                                              "tuple<int, int>",
@@ -508,15 +492,10 @@
         assertRows(execute("SELECT a FROM %s WHERE b = " + functionName + "(?)", tuple(1, 2)),
                    row(1));
 
-<<<<<<< HEAD
-        assertInvalidMessage("Argument 'tuple<int, int>' cannot be frozen; remove frozen<> modifier from 'tuple<int, int>'",
-                             "DROP FUNCTION " + functionName + "(frozen<tuple<int, int>>);");
-=======
         schemaChange("DROP FUNCTION " + functionName + "(frozen<tuple<int, int>>);");
         assertLastSchemaChange(Event.SchemaChange.Change.DROPPED, Event.SchemaChange.Target.FUNCTION,
                                KEYSPACE, shortFunctionName(functionName),
                                "frozen<tuple<int, int>>");
->>>>>>> d51c18f8
     }
 
     @Test

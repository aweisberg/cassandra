--- conflicted
+++ resolved
@@ -18,9 +18,7 @@
 
 package org.apache.cassandra.db.compaction;
 
-import java.io.IOException;
 import java.util.ArrayList;
-import java.util.Collection;
 import java.util.Collections;
 import java.util.List;
 
@@ -34,11 +32,8 @@
 import org.apache.cassandra.notifications.SSTableDeletingNotification;
 import org.apache.cassandra.notifications.SSTableListChangedNotification;
 import org.apache.cassandra.notifications.SSTableRepairStatusChanged;
-<<<<<<< HEAD
 import org.apache.cassandra.repair.NoSuchRepairSessionException;
-=======
 import org.apache.cassandra.repair.consistent.LocalSession;
->>>>>>> 366ee9da
 import org.apache.cassandra.repair.consistent.LocalSessionAccessor;
 import org.apache.cassandra.service.ActiveRepairService;
 import org.apache.cassandra.utils.FBUtilities;
@@ -322,9 +317,9 @@
      * compaction task is issued for that repair session.
      */
     @Test
-    public void testFinalizedAndCompactionRace() throws IOException
-    {
-        UUID repairID = registerSession(cfs, true, true);
+    public void testFinalizedAndCompactionRace() throws NoSuchRepairSessionException
+    {
+        TimeUUID repairID = registerSession(cfs, true, true);
         LocalSessionAccessor.prepareUnsafe(repairID, COORDINATOR, PARTICIPANTS);
 
         int numberOfSStables = 4;
@@ -365,26 +360,23 @@
 
         // The repair session is finalized but there is an sstable left behind pending repair!
         SSTableReader compactedSSTable = cfs.getLiveSSTables().iterator().next();
-        if (!compactedSSTable.isRepaired())
+        Assert.assertEquals(repairID, compactedSSTable.getPendingRepair());
+        Assert.assertEquals(1, cfs.getLiveSSTables().size());
+
+        System.out.println("*********************************************************************************************");
+        System.out.println(compactedSSTable);
+        System.out.println("Pending repair UUID: " + compactedSSTable.getPendingRepair());
+        System.out.println("Repaired at: " + compactedSSTable.getRepairedAt());
+        System.out.println("Creation time: " + compactedSSTable.getCreationTimeFor(Component.DATA));
+        System.out.println("Live sstables: " + cfs.getLiveSSTables().size());
+        System.out.println("*********************************************************************************************");
+
+        // Run compaction again. It should pick up the pending repair sstable
+        compactionTask = csm.getNextBackgroundTask(FBUtilities.nowInSeconds());
+        if (compactionTask != null)
         {
-            Assert.assertEquals(repairID, compactedSSTable.getPendingRepair());
-            Assert.assertEquals(1, cfs.getLiveSSTables().size());
-
-            System.out.println("*********************************************************************************************");
-            System.out.println(compactedSSTable);
-            System.out.println("Pending repair UUID: " + compactedSSTable.getPendingRepair());
-            System.out.println("Repaired at: " + compactedSSTable.getRepairedAt());
-            System.out.println("Creation time: " + compactedSSTable.getCreationTimeFor(Component.DATA));
-            System.out.println("Live sstables: " + cfs.getLiveSSTables().size());
-            System.out.println("*********************************************************************************************");
-
-            // Run compaction again. It should pick up the pending repair sstable
-            compactionTask = csm.getNextBackgroundTask(FBUtilities.nowInSeconds());
-            if (compactionTask != null)
-            {
-                Assert.assertSame(PendingRepairManager.RepairFinishedCompactionTask.class, compactionTask.getClass());
-                compactionTask.execute(ActiveCompactionsTracker.NOOP);
-            }
+            Assert.assertSame(PendingRepairManager.RepairFinishedCompactionTask.class, compactionTask.getClass());
+            compactionTask.execute(ActiveCompactionsTracker.NOOP);
         }
 
         System.out.println("*********************************************************************************************");

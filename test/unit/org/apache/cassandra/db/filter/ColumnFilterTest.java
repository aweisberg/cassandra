--- conflicted
+++ resolved
@@ -30,16 +30,9 @@
 import org.junit.runner.RunWith;
 import org.junit.runners.Parameterized;
 
-<<<<<<< HEAD
 import org.apache.cassandra.Util;
+import org.apache.cassandra.cql3.ColumnIdentifier;
 import org.apache.cassandra.db.RegularAndStaticColumns;
-=======
-import org.apache.cassandra.config.CFMetaData;
-import org.apache.cassandra.config.ColumnDefinition;
-import org.apache.cassandra.config.DatabaseDescriptor;
-import org.apache.cassandra.cql3.ColumnIdentifier;
-import org.apache.cassandra.db.PartitionColumns;
->>>>>>> dc82d481
 import org.apache.cassandra.db.marshal.Int32Type;
 import org.apache.cassandra.db.marshal.SetType;
 import org.apache.cassandra.db.rows.CellPath;
@@ -61,7 +54,6 @@
 {
     private static final ColumnFilter.Serializer serializer = new ColumnFilter.Serializer();
 
-<<<<<<< HEAD
     @Parameterized.Parameter
     public String clusterMinVersion;
 
@@ -73,30 +65,14 @@
                                                         .addStaticColumn("s2", SetType.getInstance(Int32Type.instance, true))
                                                         .addRegularColumn("v1", Int32Type.instance)
                                                         .addRegularColumn("v2", SetType.getInstance(Int32Type.instance, true))
+                                                        .addRegularColumn(ColumnIdentifier.getInterned("Escaped Name", true), Int32Type.instance)
                                                         .build();
 
     private final ColumnMetadata s1 = metadata.getColumn(ByteBufferUtil.bytes("s1"));
     private final ColumnMetadata s2 = metadata.getColumn(ByteBufferUtil.bytes("s2"));
     private final ColumnMetadata v1 = metadata.getColumn(ByteBufferUtil.bytes("v1"));
     private final ColumnMetadata v2 = metadata.getColumn(ByteBufferUtil.bytes("v2"));
-=======
-    private final CFMetaData metadata = CFMetaData.Builder.create("ks", "table")
-                                                          .withPartitioner(Murmur3Partitioner.instance)
-                                                          .addPartitionKey("pk", Int32Type.instance)
-                                                          .addClusteringColumn("ck", Int32Type.instance)
-                                                          .addStaticColumn("s1", Int32Type.instance)
-                                                          .addStaticColumn("s2", SetType.getInstance(Int32Type.instance, true))
-                                                          .addRegularColumn("v1", Int32Type.instance)
-                                                          .addRegularColumn("v2", SetType.getInstance(Int32Type.instance, true))
-                                                          .addRegularColumn(ColumnIdentifier.getInterned("Escaped Name", true), Int32Type.instance)
-                                                          .build();
-
-    private final ColumnDefinition s1 = metadata.getColumnDefinition(ByteBufferUtil.bytes("s1"));
-    private final ColumnDefinition s2 = metadata.getColumnDefinition(ByteBufferUtil.bytes("s2"));
-    private final ColumnDefinition v1 = metadata.getColumnDefinition(ByteBufferUtil.bytes("v1"));
-    private final ColumnDefinition v2 = metadata.getColumnDefinition(ByteBufferUtil.bytes("v2"));
-    private final ColumnDefinition escaped = metadata.getColumnDefinition(ByteBufferUtil.bytes("Escaped Name"));
->>>>>>> dc82d481
+    private final ColumnMetadata escaped = metadata.getColumn(ByteBufferUtil.bytes("Escaped Name"));
     private final CellPath path0 = CellPath.create(ByteBufferUtil.bytes(0));
     private final CellPath path1 = CellPath.create(ByteBufferUtil.bytes(1));
     private final CellPath path2 = CellPath.create(ByteBufferUtil.bytes(2));
@@ -188,7 +164,7 @@
             assertCellFetchedQueried(false, false, filter, s2, path0, path1, path2, path3, path4);
         };
 
-        check.accept(ColumnFilter.selection(PartitionColumns.builder().add(escaped).build()));
+        check.accept(ColumnFilter.selection(RegularAndStaticColumns.builder().add(escaped).build()));
         check.accept(ColumnFilter.selectionBuilder().add(escaped).build());
     }
 
@@ -363,6 +339,7 @@
             else
             {
                 assertEquals("<all regulars>/[v1]", filter.toString());
+                assertEquals("v1", filter.toCQLString());
                 assertFetchedQueried(true, false, filter, v2);
                 assertFetchedQueried(false, false, filter, s1, s2);
                 assertCellFetchedQueried(true, false, filter, v2, path0, path1, path2, path3, path4);
@@ -399,6 +376,7 @@
             else
             {
                 assertEquals("<all regulars>+[s1]/[s1]", filter.toString());
+                assertEquals("s1", filter.toCQLString());
                 assertFetchedQueried(true, false, filter, v1, v2);
                 assertFetchedQueried(false, false, filter, s2);
                 assertCellFetchedQueried(true, false, filter, v2, path0, path1, path2, path3, path4);
@@ -437,6 +415,7 @@
         else
         {
             assertEquals("<all regulars>/[v2[1]]", filter.toString());
+            assertEquals("v2[1]", filter.toCQLString());
             assertFetchedQueried(true, false, filter, v1);
             assertFetchedQueried(false, false, filter, s1, s2);
             assertCellFetchedQueried(true, true, filter, v2, path1);
@@ -472,6 +451,7 @@
         else
         {
             assertEquals("<all regulars>+[s2[1]]/[s2[1]]", filter.toString());
+            assertEquals("s2[1]", filter.toCQLString());
             assertFetchedQueried(true, false, filter, v1, v2);
             assertFetchedQueried(false, false, filter, s1);
             assertCellFetchedQueried(false, false, filter, v2, path0, path1, path2, path3, path4);

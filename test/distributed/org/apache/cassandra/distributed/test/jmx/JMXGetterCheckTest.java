--- conflicted
+++ resolved
@@ -52,15 +52,12 @@
     "org.apache.cassandra.db:type=StorageService:drain", // don't drain, it stops things which can cause other APIs to be unstable as we are in a stopped state
     "org.apache.cassandra.db:type=StorageService:stopGossiping", // if we stop gossip this can cause other issues, so avoid
     "org.apache.cassandra.db:type=StorageService:resetLocalSchema", // this will fail when there are no other nodes which can serve schema
-<<<<<<< HEAD
-    "org.apache.cassandra.db:type=CIDRGroupsMappingManager:loadCidrGroupsCache" // AllowAllCIDRAuthorizer doesn't support this operation, as feature is disabled by default
-=======
     "org.apache.cassandra.db:type=StorageService:joinRing", // Causes bootstrapping errors
+    "org.apache.cassandra.db:type=Tables,keyspace=system,table=local:loadNewSSTables", // Shouldn't attempt to load SSTables as sometimes the temp directories don't work
+    "org.apache.cassandra.db:type=CIDRGroupsMappingManager:loadCidrGroupsCache", // CIDR cache isn't enabled by default
     "org.apache.cassandra.db:type=StorageService:clearConnectionHistory", // Throws a NullPointerException
     "org.apache.cassandra.db:type=StorageService:startGossiping", // causes multiple loops to fail
-    "org.apache.cassandra.db:type=StorageService:startNativeTransport", // causes multiple loops to fail
-    "org.apache.cassandra.db:type=Tables,keyspace=system,table=local:loadNewSSTables" // Shouldn't attempt to load SSTables as sometimes the temp directories don't work
->>>>>>> ac3b3560
+    "org.apache.cassandra.db:type=StorageService:startNativeTransport" // causes multiple loops to fail
     );
 
     @Test

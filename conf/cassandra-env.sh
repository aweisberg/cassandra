# Licensed to the Apache Software Foundation (ASF) under one
# or more contributor license agreements.  See the NOTICE file
# distributed with this work for additional information
# regarding copyright ownership.  The ASF licenses this file
# to you under the Apache License, Version 2.0 (the
# "License"); you may not use this file except in compliance
# with the License.  You may obtain a copy of the License at
#
#     http://www.apache.org/licenses/LICENSE-2.0
#
# Unless required by applicable law or agreed to in writing, software
# distributed under the License is distributed on an "AS IS" BASIS,
# WITHOUT WARRANTIES OR CONDITIONS OF ANY KIND, either express or implied.
# See the License for the specific language governing permissions and
# limitations under the License.

calculate_heap_sizes()
{
    case "`uname`" in
        Linux)
            system_memory_in_mb=`free -m | awk '/Mem:/ {print $2}'`
            system_cpu_cores=`egrep -c 'processor([[:space:]]+):.*' /proc/cpuinfo`
        ;;
        FreeBSD)
            system_memory_in_bytes=`sysctl hw.physmem | awk '{print $2}'`
            system_memory_in_mb=`expr $system_memory_in_bytes / 1024 / 1024`
            system_cpu_cores=`sysctl hw.ncpu | awk '{print $2}'`
        ;;
        SunOS)
            system_memory_in_mb=`prtconf | awk '/Memory size:/ {print $3}'`
            system_cpu_cores=`psrinfo | wc -l`
        ;;
        Darwin)
            system_memory_in_bytes=`sysctl hw.memsize | awk '{print $2}'`
            system_memory_in_mb=`expr $system_memory_in_bytes / 1024 / 1024`
            system_cpu_cores=`sysctl hw.ncpu | awk '{print $2}'`
        ;;
        *)
            # assume reasonable defaults for e.g. a modern desktop or
            # cheap server
            system_memory_in_mb="2048"
            system_cpu_cores="2"
        ;;
    esac

    # some systems like the raspberry pi don't report cores, use at least 1
    if [ "$system_cpu_cores" -lt "1" ]
    then
        system_cpu_cores="1"
    fi

    # set max heap size based on the following
    # max(min(1/2 ram, 1024MB), min(1/4 ram, 8GB))
    # calculate 1/2 ram and cap to 1024MB
    # calculate 1/4 ram and cap to 8192MB
    # pick the max
    half_system_memory_in_mb=`expr $system_memory_in_mb / 2`
    quarter_system_memory_in_mb=`expr $half_system_memory_in_mb / 2`
    if [ "$half_system_memory_in_mb" -gt "1024" ]
    then
        half_system_memory_in_mb="1024"
    fi
    if [ "$quarter_system_memory_in_mb" -gt "8192" ]
    then
        quarter_system_memory_in_mb="8192"
    fi
    if [ "$half_system_memory_in_mb" -gt "$quarter_system_memory_in_mb" ]
    then
        max_heap_size_in_mb="$half_system_memory_in_mb"
    else
        max_heap_size_in_mb="$quarter_system_memory_in_mb"
    fi
    MAX_HEAP_SIZE="${max_heap_size_in_mb}M"

    # Young gen: min(max_sensible_per_modern_cpu_core * num_cores, 1/4 * heap size)
    max_sensible_yg_per_core_in_mb="100"
    max_sensible_yg_in_mb=`expr $max_sensible_yg_per_core_in_mb "*" $system_cpu_cores`

    desired_yg_in_mb=`expr $max_heap_size_in_mb / 4`

    if [ "$desired_yg_in_mb" -gt "$max_sensible_yg_in_mb" ]
    then
        HEAP_NEWSIZE="${max_sensible_yg_in_mb}M"
    else
        HEAP_NEWSIZE="${desired_yg_in_mb}M"
    fi
}

# Determine the sort of JVM we'll be running on.

java_ver_output=`"${JAVA:-java}" -version 2>&1`

jvmver=`echo "$java_ver_output" | awk -F'"' 'NR==1 {print $2}'`
JVM_VERSION=${jvmver%_*}
JVM_PATCH_VERSION=${jvmver#*_}

if [ "$JVM_VERSION" \< "1.7" ] ; then
    echo "Cassandra 2.0 and later require Java 7 or later."
    exit 1;
fi


jvm=`echo "$java_ver_output" | awk 'NR==2 {print $1}'`
case "$jvm" in
    OpenJDK)
        JVM_VENDOR=OpenJDK
        # this will be "64-Bit" or "32-Bit"
        JVM_ARCH=`echo "$java_ver_output" | awk 'NR==3 {print $2}'`
        ;;
    "Java(TM)")
        JVM_VENDOR=Oracle
        # this will be "64-Bit" or "32-Bit"
        JVM_ARCH=`echo "$java_ver_output" | awk 'NR==3 {print $3}'`
        ;;
    *)
        # Help fill in other JVM values
        JVM_VENDOR=other
        JVM_ARCH=unknown
        ;;
esac


# Override these to set the amount of memory to allocate to the JVM at
# start-up. For production use you may wish to adjust this for your
# environment. MAX_HEAP_SIZE is the total amount of memory dedicated
# to the Java heap; HEAP_NEWSIZE refers to the size of the young
# generation. Both MAX_HEAP_SIZE and HEAP_NEWSIZE should be either set
# or not (if you set one, set the other).
#
# The main trade-off for the young generation is that the larger it
# is, the longer GC pause times will be. The shorter it is, the more
# expensive GC will be (usually).
#
# The example HEAP_NEWSIZE assumes a modern 8-core+ machine for decent pause
# times. If in doubt, and if you do not particularly want to tweak, go with
# 100 MB per physical CPU core.

#MAX_HEAP_SIZE="4G"
#HEAP_NEWSIZE="800M"

# Set this to control the amount of arenas per-thread in glibc
#MALLOC_ARENA_MAX=4

if [ "x$MAX_HEAP_SIZE" = "x" ] && [ "x$HEAP_NEWSIZE" = "x" ]; then
    calculate_heap_sizes
else
    if [ "x$MAX_HEAP_SIZE" = "x" ] ||  [ "x$HEAP_NEWSIZE" = "x" ]; then
        echo "please set or unset MAX_HEAP_SIZE and HEAP_NEWSIZE in pairs (see cassandra-env.sh)"
        exit 1
    fi
fi

if [ "x$MALLOC_ARENA_MAX" = "x" ]
then
    MALLOC_ARENA_MAX=4
fi

# Specifies the default port over which Cassandra will be available for
# JMX connections.
JMX_PORT="7199"


# Here we create the arguments that will get passed to the jvm when
# starting cassandra.

# enable assertions.  disabling this in production will give a modest
# performance benefit (around 5%).
JVM_OPTS="$JVM_OPTS -ea"

# add the jamm javaagent
<<<<<<< HEAD
if [ "$JVM_VENDOR" != "OpenJDK" -o "$JVM_VERSION" \> "1.6.0" ] \
      || [ "$JVM_VERSION" = "1.6.0" -a "$JVM_PATCH_VERSION" -ge 23 ]
then
    JVM_OPTS="$JVM_OPTS -javaagent:$CASSANDRA_HOME/lib/jamm-0.2.6.jar"
fi
=======
JVM_OPTS="$JVM_OPTS -javaagent:$CASSANDRA_HOME/lib/jamm-0.2.5.jar"
>>>>>>> ea0c3999

# some JVMs will fill up their heap when accessed via JMX, see CASSANDRA-6541
JVM_OPTS="$JVM_OPTS -XX:+CMSClassUnloadingEnabled"

# enable thread priorities, primarily so we can give periodic tasks
# a lower priority to avoid interfering with client workload
JVM_OPTS="$JVM_OPTS -XX:+UseThreadPriorities"
# allows lowering thread priority without being root.  see
# http://tech.stolsvik.com/2010/01/linux-java-thread-priorities-workaround.html
JVM_OPTS="$JVM_OPTS -XX:ThreadPriorityPolicy=42"

# min and max heap sizes should be set to the same value to avoid
# stop-the-world GC pauses during resize, and so that we can lock the
# heap in memory on startup to prevent any of it from being swapped
# out.
JVM_OPTS="$JVM_OPTS -Xms${MAX_HEAP_SIZE}"
JVM_OPTS="$JVM_OPTS -Xmx${MAX_HEAP_SIZE}"
JVM_OPTS="$JVM_OPTS -Xmn${HEAP_NEWSIZE}"
JVM_OPTS="$JVM_OPTS -XX:+HeapDumpOnOutOfMemoryError"

# set jvm HeapDumpPath with CASSANDRA_HEAPDUMP_DIR
if [ "x$CASSANDRA_HEAPDUMP_DIR" != "x" ]; then
    JVM_OPTS="$JVM_OPTS -XX:HeapDumpPath=$CASSANDRA_HEAPDUMP_DIR/cassandra-`date +%s`-pid$$.hprof"
fi


startswith() { [ "${1#$2}" != "$1" ]; }

# Per-thread stack size.
JVM_OPTS="$JVM_OPTS -Xss256k"

# Larger interned string table, for gossip's benefit (CASSANDRA-6410)
JVM_OPTS="$JVM_OPTS -XX:StringTableSize=1000003"

# GC tuning options
JVM_OPTS="$JVM_OPTS -XX:+UseParNewGC" 
JVM_OPTS="$JVM_OPTS -XX:+UseConcMarkSweepGC" 
JVM_OPTS="$JVM_OPTS -XX:+CMSParallelRemarkEnabled" 
JVM_OPTS="$JVM_OPTS -XX:SurvivorRatio=8" 
JVM_OPTS="$JVM_OPTS -XX:MaxTenuringThreshold=1"
JVM_OPTS="$JVM_OPTS -XX:CMSInitiatingOccupancyFraction=75"
JVM_OPTS="$JVM_OPTS -XX:+UseCMSInitiatingOccupancyOnly"
JVM_OPTS="$JVM_OPTS -XX:+UseTLAB"

# note: bash evals '1.7.x' as > '1.7' so this is really a >= 1.7 jvm check
if [ "$JVM_ARCH" = "64-Bit" ] ; then
    JVM_OPTS="$JVM_OPTS -XX:+UseCondCardMark"
fi

# GC logging options -- uncomment to enable
# JVM_OPTS="$JVM_OPTS -XX:+PrintGCDetails"
# JVM_OPTS="$JVM_OPTS -XX:+PrintGCDateStamps"
# JVM_OPTS="$JVM_OPTS -XX:+PrintHeapAtGC"
# JVM_OPTS="$JVM_OPTS -XX:+PrintTenuringDistribution"
# JVM_OPTS="$JVM_OPTS -XX:+PrintGCApplicationStoppedTime"
# JVM_OPTS="$JVM_OPTS -XX:+PrintPromotionFailure"
# JVM_OPTS="$JVM_OPTS -XX:PrintFLSStatistics=1"
# JVM_OPTS="$JVM_OPTS -Xloggc:/var/log/cassandra/gc-`date +%s`.log"
# If you are using JDK 6u34 7u2 or later you can enable GC log rotation
# don't stick the date in the log name if rotation is on.
# JVM_OPTS="$JVM_OPTS -Xloggc:/var/log/cassandra/gc.log"
# JVM_OPTS="$JVM_OPTS -XX:+UseGCLogFileRotation"
# JVM_OPTS="$JVM_OPTS -XX:NumberOfGCLogFiles=10"
# JVM_OPTS="$JVM_OPTS -XX:GCLogFileSize=10M"

# Configure the following for JEMallocAllocator and if jemalloc is not available in the system 
# library path (Example: /usr/local/lib/). Usually "make install" will do the right thing. 
# export LD_LIBRARY_PATH=<JEMALLOC_HOME>/lib/
# JVM_OPTS="$JVM_OPTS -Djava.library.path=<JEMALLOC_HOME>/lib/"

# uncomment to have Cassandra JVM listen for remote debuggers/profilers on port 1414
# JVM_OPTS="$JVM_OPTS -Xdebug -Xnoagent -Xrunjdwp:transport=dt_socket,server=y,suspend=n,address=1414"

# Prefer binding to IPv4 network intefaces (when net.ipv6.bindv6only=1). See
# http://bugs.sun.com/bugdatabase/view_bug.do?bug_id=6342561 (short version:
# comment out this entry to enable IPv6 support).
JVM_OPTS="$JVM_OPTS -Djava.net.preferIPv4Stack=true"

# jmx: metrics and administration interface
#
# add this if you're having trouble connecting:
# JVM_OPTS="$JVM_OPTS -Djava.rmi.server.hostname=<public name>"
#
# see
# https://blogs.oracle.com/jmxetc/entry/troubleshooting_connection_problems_in_jconsole
# for more on configuring JMX through firewalls, etc. (Short version:
# get it working with no firewall first.)

# To use mx4j, an HTML interface for JMX, add mx4j-tools.jar to the lib/
# directory.
# See http://wiki.apache.org/cassandra/Operations#Monitoring_with_MX4J
# By default mx4j listens on 0.0.0.0:8081. Uncomment the following lines
# to control its listen address and port.
#MX4J_ADDRESS="-Dmx4jaddress=127.0.0.1"
#MX4J_PORT="-Dmx4jport=8081"

JVM_OPTS="$JVM_OPTS -Dcom.sun.management.jmxremote.port=$JMX_PORT"
JVM_OPTS="$JVM_OPTS -Dcom.sun.management.jmxremote.rmi.port=$JMX_PORT"
JVM_OPTS="$JVM_OPTS -Dcom.sun.management.jmxremote.ssl=false"
JVM_OPTS="$JVM_OPTS -Dcom.sun.management.jmxremote.authenticate=false"
#JVM_OPTS="$JVM_OPTS -Dcom.sun.management.jmxremote.password.file=/etc/cassandra/jmxremote.password"
JVM_OPTS="$JVM_OPTS $MX4J_ADDRESS"
JVM_OPTS="$JVM_OPTS $MX4J_PORT"
JVM_OPTS="$JVM_OPTS $JVM_EXTRA_OPTS"<|MERGE_RESOLUTION|>--- conflicted
+++ resolved
@@ -168,15 +168,7 @@
 JVM_OPTS="$JVM_OPTS -ea"
 
 # add the jamm javaagent
-<<<<<<< HEAD
-if [ "$JVM_VENDOR" != "OpenJDK" -o "$JVM_VERSION" \> "1.6.0" ] \
-      || [ "$JVM_VERSION" = "1.6.0" -a "$JVM_PATCH_VERSION" -ge 23 ]
-then
-    JVM_OPTS="$JVM_OPTS -javaagent:$CASSANDRA_HOME/lib/jamm-0.2.6.jar"
-fi
-=======
-JVM_OPTS="$JVM_OPTS -javaagent:$CASSANDRA_HOME/lib/jamm-0.2.5.jar"
->>>>>>> ea0c3999
+JVM_OPTS="$JVM_OPTS -javaagent:$CASSANDRA_HOME/lib/jamm-0.2.6.jar"
 
 # some JVMs will fill up their heap when accessed via JMX, see CASSANDRA-6541
 JVM_OPTS="$JVM_OPTS -XX:+CMSClassUnloadingEnabled"

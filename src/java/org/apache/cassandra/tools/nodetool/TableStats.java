--- conflicted
+++ resolved
@@ -193,12 +193,7 @@
                 {
                     estimatedPartitionCount = 0L;
                 }
-<<<<<<< HEAD
-                System.out.println("\t\tNumber of partitions (estimate): " + estimatedPartitionCount);
-=======
-
-                out.println("\t\tNumber of keys (estimate): " + estimatedRowCount);
->>>>>>> f15c6b8c
+                out.println("\t\tNumber of partitions (estimate): " + estimatedPartitionCount);
 
                 out.println("\t\tMemtable cell count: " + probe.getColumnFamilyMetric(keyspaceName, tableName, "MemtableColumnsCount"));
                 out.println("\t\tMemtable data size: " + format((Long) probe.getColumnFamilyMetric(keyspaceName, tableName, "MemtableLiveDataSize"), humanReadable));
@@ -224,15 +219,9 @@
                 if (compressionMetadataOffHeapSize != null)
                     out.println("\t\tCompression metadata off heap memory used: " + format(compressionMetadataOffHeapSize, humanReadable));
 
-<<<<<<< HEAD
-                System.out.println("\t\tCompacted partition minimum bytes: " + format((Long) probe.getColumnFamilyMetric(keyspaceName, tableName, "MinPartitionSize"), humanReadable));
-                System.out.println("\t\tCompacted partition maximum bytes: " + format((Long) probe.getColumnFamilyMetric(keyspaceName, tableName, "MaxPartitionSize"), humanReadable));
-                System.out.println("\t\tCompacted partition mean bytes: " + format((Long) probe.getColumnFamilyMetric(keyspaceName, tableName, "MeanPartitionSize"), humanReadable));
-=======
-                out.println("\t\tCompacted partition minimum bytes: " + format((Long) probe.getColumnFamilyMetric(keyspaceName, tableName, "MinRowSize"), humanReadable));
-                out.println("\t\tCompacted partition maximum bytes: " + format((Long) probe.getColumnFamilyMetric(keyspaceName, tableName, "MaxRowSize"), humanReadable));
-                out.println("\t\tCompacted partition mean bytes: " + format((Long) probe.getColumnFamilyMetric(keyspaceName, tableName, "MeanRowSize"), humanReadable));
->>>>>>> f15c6b8c
+                out.println("\t\tCompacted partition minimum bytes: " + format((Long) probe.getColumnFamilyMetric(keyspaceName, tableName, "MinPartitionSize"), humanReadable));
+                out.println("\t\tCompacted partition maximum bytes: " + format((Long) probe.getColumnFamilyMetric(keyspaceName, tableName, "MaxPartitionSize"), humanReadable));
+                out.println("\t\tCompacted partition mean bytes: " + format((Long) probe.getColumnFamilyMetric(keyspaceName, tableName, "MeanPartitionSize"), humanReadable));
                 CassandraMetricsRegistry.JmxHistogramMBean histogram = (CassandraMetricsRegistry.JmxHistogramMBean) probe.getColumnFamilyMetric(keyspaceName, tableName, "LiveScannedHistogram");
                 out.println("\t\tAverage live cells per slice (last five minutes): " + histogram.getMean());
                 out.println("\t\tMaximum live cells per slice (last five minutes): " + histogram.getMax());

/**
 * Licensed to the Apache Software Foundation (ASF) under one
 * or more contributor license agreements.  See the NOTICE file
 * distributed with this work for additional information
 * regarding copyright ownership.  The ASF licenses this file
 * to you under the Apache License, Version 2.0 (the
 * "License"); you may not use this file except in compliance
 * with the License.  You may obtain a copy of the License at
 *
 *     http://www.apache.org/licenses/LICENSE-2.0
 *
 * Unless required by applicable law or agreed to in writing, software
 * distributed under the License is distributed on an "AS IS" BASIS,
 * WITHOUT WARRANTIES OR CONDITIONS OF ANY KIND, either express or implied.
 * See the License for the specific language governing permissions and
 * limitations under the License.
 */

package org.apache.cassandra.utils;

import java.io.*;
import java.lang.reflect.Field;
import java.lang.reflect.InvocationTargetException;
import java.math.BigInteger;
import java.net.InetAddress;
import java.net.URL;
import java.net.UnknownHostException;
import java.nio.ByteBuffer;
import java.nio.charset.CharacterCodingException;
import java.security.MessageDigest;
import java.util.*;
import java.util.concurrent.ExecutionException;
import java.util.concurrent.Future;
import java.util.concurrent.atomic.AtomicInteger;
import java.util.concurrent.atomic.AtomicLong;

import com.google.common.base.Charsets;
import com.google.common.base.Joiner;
import org.apache.cassandra.io.util.FileDataInput;
import org.apache.commons.collections.iterators.CollatingIterator;
import org.apache.commons.lang.ArrayUtils;
import org.slf4j.Logger;
import org.slf4j.LoggerFactory;

import org.apache.cassandra.config.ConfigurationException;
import org.apache.cassandra.config.DatabaseDescriptor;
import org.apache.cassandra.db.DecoratedKey;
import org.apache.cassandra.db.marshal.AbstractType;
import org.apache.cassandra.dht.IPartitioner;
import org.apache.cassandra.dht.Range;
import org.apache.cassandra.dht.Token;
import org.apache.cassandra.locator.PropertyFileSnitch;
import org.apache.thrift.TBase;
import org.apache.thrift.TDeserializer;
import org.apache.thrift.TException;
import org.apache.thrift.TSerializer;

public class FBUtilities
{
    private static Logger logger_ = LoggerFactory.getLogger(FBUtilities.class);

    public static final BigInteger TWO = new BigInteger("2");

    public static final ByteBuffer EMPTY_BYTE_BUFFER = ByteBuffer.wrap(ArrayUtils.EMPTY_BYTE_ARRAY);
    
    private static volatile InetAddress localInetAddress_;

    public static final int MAX_UNSIGNED_SHORT = 0xFFFF;

    /**
     * Parses a string representing either a fraction, absolute value or percentage.
     */
    public static double parseDoubleOrPercent(String value)
    {
        if (value.endsWith("%"))
        {
            return Double.parseDouble(value.substring(0, value.length() - 1)) / 100;
        }
        else
        {
            return Double.parseDouble(value);
        }
    }

    public static InetAddress getLocalAddress()
    {
        if (localInetAddress_ == null)
            try
            {
                localInetAddress_ = DatabaseDescriptor.getListenAddress() == null
                                    ? InetAddress.getLocalHost()
                                    : DatabaseDescriptor.getListenAddress();
            }
            catch (UnknownHostException e)
            {
                throw new RuntimeException(e);
            }
        return localInetAddress_;
    }

    /**
     * @param fractOrAbs A double that may represent a fraction or absolute value.
     * @param total If fractionOrAbs is a fraction, the total to take the fraction from
     * @return An absolute value which may be larger than the total.
     */
    public static long absoluteFromFraction(double fractOrAbs, long total)
    {
        if (fractOrAbs < 0)
            throw new UnsupportedOperationException("unexpected negative value " + fractOrAbs);

        if (0 < fractOrAbs && fractOrAbs <= 1)
        {
            // fraction
            return Math.max(1, (long)(fractOrAbs * total));
        }

        // absolute
        assert fractOrAbs >= 1 || fractOrAbs == 0;
        return (long)fractOrAbs;
    }

    /**
     * Given two bit arrays represented as BigIntegers, containing the given
     * number of significant bits, calculate a midpoint.
     *
     * @param left The left point.
     * @param right The right point.
     * @param sigbits The number of bits in the points that are significant.
     * @return A midpoint that will compare bitwise halfway between the params, and
     * a boolean representing whether a non-zero lsbit remainder was generated.
     */
    public static Pair<BigInteger,Boolean> midpoint(BigInteger left, BigInteger right, int sigbits)
    {
        BigInteger midpoint;
        boolean remainder;
        if (left.compareTo(right) < 0)
        {
            BigInteger sum = left.add(right);
            remainder = sum.testBit(0);
            midpoint = sum.shiftRight(1);
        }
        else
        {
            BigInteger max = TWO.pow(sigbits);
            // wrapping case
            BigInteger distance = max.add(right).subtract(left);
            remainder = distance.testBit(0);
            midpoint = distance.shiftRight(1).add(left).mod(max);
        }
        return new Pair<BigInteger, Boolean>(midpoint, remainder);
    }

    /**
     * Copy bytes from int into bytes starting from offset.
     * @param bytes Target array
     * @param offset Offset into the array
     * @param i Value to write
     */
    public static void copyIntoBytes(byte[] bytes, int offset, int i)
    {
        bytes[offset]   = (byte)( ( i >>> 24 ) & 0xFF );
        bytes[offset+1] = (byte)( ( i >>> 16 ) & 0xFF );
        bytes[offset+2] = (byte)( ( i >>> 8  ) & 0xFF );
        bytes[offset+3] = (byte)(   i          & 0xFF );
    }

    /**
     * @param i Write this int to an array
     * @return 4-byte array containing the int
     */
    public static byte[] toByteArray(int i)
    {
        byte[] bytes = new byte[4];
        copyIntoBytes(bytes, 0, i);
        return bytes;
    }

    /**
     * @param bytes A byte array containing a serialized integer.
     * @param offset Start position of the integer in the array.
     * @return The integer value contained in the byte array.
     */
    public static int byteArrayToInt(byte[] bytes, int offset)
    {
        if (bytes.length - offset < 4)
        {
            throw new IllegalArgumentException("An integer must be 4 bytes in size.");
        }
        int n = 0;
        for ( int i = 0; i < 4; ++i )
        {
            n <<= 8;
            n |= bytes[offset + i] & 0xFF;
        }
        return n;
    }

    /**
     * Convert a byte buffer to an integer.
     * Does not change the byte buffer position.
     */
    public static int byteBufferToInt(ByteBuffer bytes)
    {
        if (bytes.remaining() < 4)
        {
            throw new IllegalArgumentException("An integer must be 4 bytes in size.");
        }
        int n = 0;
        for (int i = 0; i < 4; ++i)
        {
            n <<= 8;
            n |= bytes.array()[bytes.position() + bytes.arrayOffset() + i] & 0xFF;
        }
        return n;
    }

    public static ByteBuffer toByteBuffer(int i)
    {
        byte[] bytes = new byte[4];
        bytes[0] = (byte)( ( i >>> 24 ) & 0xFF);
        bytes[1] = (byte)( ( i >>> 16 ) & 0xFF);
        bytes[2] = (byte)( ( i >>> 8 ) & 0xFF);
        bytes[3] = (byte)( i & 0xFF );
        return ByteBuffer.wrap(bytes);
    }

    /**
     * Copy bytes from long into bytes starting from offset.
     * @param bytes Target array
     * @param offset Offset into the array
     * @param l Value to write
     */
    public static void copyIntoBytes(byte[] bytes, int offset, long l)
    {
        bytes[offset]   = (byte)( ( l >>> 56 ) & 0xFF );
        bytes[offset+1] = (byte)( ( l >>> 48 ) & 0xFF );
        bytes[offset+2] = (byte)( ( l >>> 40 ) & 0xFF );
        bytes[offset+3] = (byte)( ( l >>> 32 ) & 0xFF );
        bytes[offset+4] = (byte)( ( l >>> 24 ) & 0xFF );
        bytes[offset+5] = (byte)( ( l >>> 16 ) & 0xFF );
        bytes[offset+6] = (byte)( ( l >>> 8  ) & 0xFF );
        bytes[offset+7] = (byte)(   l          & 0xFF );
    }

    /**
     * @param l Write this long to an array
     * @return 8-byte array containing the long
     */
    public static byte[] toByteArray(long l)
    {
        byte[] bytes = new byte[8];
        copyIntoBytes(bytes, 0, l);
        return bytes;
    }
    
    /**
     * @param bytes A byte array containing a serialized long.
     * @return The long value contained in the byte array.
     */
    public static long byteArrayToLong(byte[] bytes)
    {
        return byteArrayToLong(bytes, 0);
    }

    /**
     * @param bytes A byte array containing a serialized long.
     * @param offset Start position of the long in the array.
     * @return The long value contained in the byte array.
     */
    public static long byteArrayToLong(byte[] bytes, int offset)
    {
        if (bytes.length - offset < 8)
        {
            throw new IllegalArgumentException("A long must be 8 bytes in size.");
        }
        long n = 0;
        for ( int i = 0; i < 8; ++i )
        {
            n <<= 8;
<<<<<<< HEAD
            n |= bytes[offset + i] & 0xFF;
=======
            n |= bytes.get(bytes.position() + i) & 0xFF;
>>>>>>> 29a373bb
        }
        return n;
    }

    public static ByteBuffer toByteBuffer(long n)
    {
        byte[] bytes = new byte[8];
        ByteBuffer bb = ByteBuffer.wrap(bytes).putLong(0, n);
        return bb;
    }

    public static int compareUnsigned(byte[] bytes1, byte[] bytes2, int offset1, int offset2, int len1, int len2)
    {
        if (bytes1 == null)
        {
            return bytes2 == null ? 0 : -1;
        }
        if (bytes2 == null) return 1;

        int minLength = Math.min(len1 - offset1, len2 - offset2);
        for (int x = 0, i = offset1, j = offset2; x < minLength; x++, i++, j++)
        {
            if (bytes1[i] == bytes2[j])
                continue;
            // compare non-equal bytes as unsigned
            return (bytes1[i] & 0xFF) < (bytes2[j] & 0xFF) ? -1 : 1;
        }
        if ((len1 - offset1) == (len2 - offset2)) return 0;
        else return ((len1 - offset1) < (len2 - offset2)) ? -1 : 1;
    }
  
    /**
     * Compare two byte[] at specified offsets for length. Compares the non equal bytes as unsigned.
     * @param bytes1 First array to compare.
     * @param offset1 Position to start the comparison at in the first array.
     * @param bytes2 Second array to compare.
     * @param offset2 Position to start the comparison at in the second array.
     * @param length How many bytes to compare?
     * @return -1 if byte1 is less than byte2, 1 if byte2 is less than byte1 or 0 if equal.
     */
    public static int compareByteSubArrays(byte[] bytes1, int offset1, byte[] bytes2, int offset2, int length)
    {
        if ( null == bytes1 )
        {
            if ( null == bytes2) return 0;
            else return -1;
        }
        if (null == bytes2 ) return 1;

        assert bytes1.length >= (offset1 + length) : "The first byte array isn't long enough for the specified offset and length.";
        assert bytes2.length >= (offset2 + length) : "The second byte array isn't long enough for the specified offset and length.";
        for ( int i = 0; i < length; i++ )
        {
            byte byte1 = bytes1[offset1+i];
            byte byte2 = bytes2[offset2+i];
            if ( byte1 == byte2 )
                continue;
            // compare non-equal bytes as unsigned
            return (byte1 & 0xFF) < (byte2 & 0xFF) ? -1 : 1;
        }
        return 0;
    }

    /**
     * @return The bitwise XOR of the inputs. The output will be the same length as the
     * longer input, but if either input is null, the output will be null.
     */
    public static byte[] xor(byte[] left, byte[] right)
    {
        if (left == null || right == null)
            return null;
        if (left.length > right.length)
        {
            byte[] swap = left;
            left = right;
            right = swap;
        }

        // left.length is now <= right.length
        byte[] out = Arrays.copyOf(right, right.length);
        for (int i = 0; i < left.length; i++)
        {
            out[i] = (byte)((left[i] & 0xFF) ^ (right[i] & 0xFF));
        }
        return out;
    }

    public static BigInteger md5hash(ByteBuffer data)
    {
        byte[] result = hash("MD5", data);
        BigInteger hash = new BigInteger(result);
        return hash.abs();        
    }

    public static byte[] hash(String type, ByteBuffer... data)
    {
    	byte[] result;
    	try
        {
            MessageDigest messageDigest = MessageDigest.getInstance(type);
            for(ByteBuffer block : data)
            {
                messageDigest.update(ByteBufferUtil.clone(block));
            }

            result = messageDigest.digest();
    	}
    	catch (Exception e)
        {
            throw new RuntimeException(e);
    	}
    	return result;
	}

    public static ByteBuffer readByteArray(DataInput in) throws IOException
    {
        int length = in.readInt();
        if (length < 0)
        {
            throw new IOException("Corrupt (negative) value length encountered");
        }

        return readDataBytes(in, length);
    }

    /* @return An unsigned short in an integer. */
    private static int readShortLength(DataInput in) throws IOException
    {
        int length = (in.readByte() & 0xFF) << 8;
        return length | (in.readByte() & 0xFF);
    }

    /**
     * @param in data input
     * @return An unsigned short in an integer.
     * @throws IOException if an I/O error occurs.
     */
    public static ByteBuffer readShortByteArray(DataInput in) throws IOException
    {
        return readDataBytes(in, readShortLength(in));
    }

    /**
     * @param in data input
     * @return null
     * @throws IOException if an I/O error occurs.
     */
    public static byte[] skipShortByteArray(DataInput in) throws IOException
    {
        int skip = readShortLength(in);
        while (skip > 0)
        {
            int skipped = in.skipBytes(skip);
            if (skipped == 0) throw new EOFException();
            skip -= skipped;
        }
        return null;
    }

    public static byte[] hexToBytes(String str)
    {
        if (str.length() % 2 == 1)
            str = "0" + str;
        byte[] bytes = new byte[str.length()/2];
        for (int i = 0; i < bytes.length; i++)
        {
            bytes[i] = (byte)Integer.parseInt(str.substring(i*2, i*2+2), 16);
        }
        return bytes;
    }

    public static String bytesToHex(byte... bytes)
    {
        StringBuilder sb = new StringBuilder();
        for (byte b : bytes)
        {
            int bint = b & 0xff;
            if (bint <= 0xF)
                // toHexString does not 0 pad its results.
                sb.append("0");
            sb.append(Integer.toHexString(bint));
        }
        return sb.toString();
    }

    public static String bytesToHex(ByteBuffer bytes)
    {
        StringBuilder sb = new StringBuilder();
        for (int i = bytes.position(); i < bytes.limit(); i++)
        {
            int bint = bytes.get(i) & 0xff;
            if (bint <= 0xF)
                // toHexString does not 0 pad its results.
                sb.append("0");
            sb.append(Integer.toHexString(bint));
        }
        return sb.toString();
    }

    public static void renameWithConfirm(String tmpFilename, String filename) throws IOException
    {
        if (!new File(tmpFilename).renameTo(new File(filename)))
        {
            throw new IOException("rename failed of " + filename);
        }
    }

    /*
    TODO how to make this work w/ ReducingKeyIterator?
    public static <T extends Comparable<T>> CollatingIterator getCollatingIterator()
    {
        // CollatingIterator will happily NPE if you do not specify a comparator explicitly
        return new CollatingIterator(new Comparator<T>()
        {
            public int compare(T o1, T o2)
            {
                return o1.compareTo(o2);
            }
        });
    }
     */
    public static CollatingIterator getCollatingIterator()
    {
        // CollatingIterator will happily NPE if you do not specify a comparator explicitly
        return new CollatingIterator(new Comparator()
        {
            public int compare(Object o1, Object o2)
            {
                return ((Comparable) o1).compareTo(o2);
            }
        });
    }

    public static void atomicSetMax(AtomicInteger atomic, int i)
    {
        while (true)
        {
            int j = atomic.get();
            if (j >= i || atomic.compareAndSet(j, i))
                break;
        }
    }

    public static void atomicSetMax(AtomicLong atomic, long i)
    {
        while (true)
        {
            long j = atomic.get();
            if (j >= i || atomic.compareAndSet(j, i))
                break;
        }
    }

    public static void serialize(TSerializer serializer, TBase struct, DataOutput out)
    throws IOException
    {
        assert serializer != null;
        assert struct != null;
        assert out != null;
        byte[] bytes;
        try
        {
            bytes = serializer.serialize(struct);
        }
        catch (TException e)
        {
            throw new RuntimeException(e);
        }
        out.writeInt(bytes.length);
        out.write(bytes);
    }

    public static void deserialize(TDeserializer deserializer, TBase struct, DataInput in)
    throws IOException
    {
        assert deserializer != null;
        assert struct != null;
        assert in != null;
        byte[] bytes = new byte[in.readInt()];
        in.readFully(bytes);
        try
        {
            deserializer.deserialize(struct, bytes);
        }
        catch (TException ex)
        {
            throw new IOException(ex);
        }
    }

    public static void sortSampledKeys(List<DecoratedKey> keys, Range range)
    {
        if (range.left.compareTo(range.right) >= 0)
        {
            // range wraps.  have to be careful that we sort in the same order as the range to find the right midpoint.
            final Token right = range.right;
            Comparator<DecoratedKey> comparator = new Comparator<DecoratedKey>()
            {
                public int compare(DecoratedKey o1, DecoratedKey o2)
                {
                    if ((right.compareTo(o1.token) < 0 && right.compareTo(o2.token) < 0)
                        || (right.compareTo(o1.token) > 0 && right.compareTo(o2.token) > 0))
                    {
                        // both tokens are on the same side of the wrap point
                        return o1.compareTo(o2);
                    }
                    return -o1.compareTo(o2);
                }
            };
            Collections.sort(keys, comparator);
        }
        else
        {
            // unwrapped range (left < right).  standard sort is all we need.
            Collections.sort(keys);
        }
    }

    public static int encodedUTF8Length(String st)
    {
        int strlen = st.length();
        int utflen = 0;
        for (int i = 0; i < strlen; i++)
        {
            int c = st.charAt(i);
            if ((c >= 0x0001) && (c <= 0x007F))
                utflen++;
            else if (c > 0x07FF)
                utflen += 3;
            else
                utflen += 2;
        }
        return utflen;
    }

    public static String decodeToUTF8(ByteBuffer bytes) throws CharacterCodingException
    {
        return Charsets.UTF_8.newDecoder().decode(bytes.duplicate()).toString();
    }

<<<<<<< HEAD
=======
    public static ByteBuffer toByteBuffer(long n)
    {
        byte[] bytes = new byte[8];
        return ByteBuffer.wrap(bytes).putLong(0, n);
    }

>>>>>>> 29a373bb
    public static String resourceToFile(String filename) throws ConfigurationException
    {
        ClassLoader loader = PropertyFileSnitch.class.getClassLoader();
        URL scpurl = loader.getResource(filename);
        if (scpurl == null)
            throw new ConfigurationException("unable to locate " + filename);

        return scpurl.getFile();
    }

    public static String getReleaseVersionString()
    {
        try
        {
            InputStream in = FBUtilities.class.getClassLoader().getResourceAsStream("org/apache/cassandra/config/version.properties");
            if (in == null)
            {
                return "Unknown";
            }
            Properties props = new Properties();
            props.load(in);
            return props.getProperty("CassandraVersion");
        }
        catch (Exception e)
        {
            logger_.warn("Unable to load version.properties", e);
            return "debug version";
        }
    }

    public static long timestampMicros()
    {
        // we use microsecond resolution for compatibility with other client libraries, even though
        // we can't actually get microsecond precision.
        return System.currentTimeMillis() * 1000;
    }

    public static void waitOnFutures(Iterable<Future<?>> futures)
    {
        for (Future f : futures)
        {
            try
            {
                f.get();
            }
            catch (ExecutionException ee)
            {
                throw new RuntimeException(ee);
            }
            catch (InterruptedException ie)
            {
                throw new AssertionError(ie);
            }
        }
    }

    public static IPartitioner newPartitioner(String partitionerClassName) throws ConfigurationException
    {
        if (!partitionerClassName.contains("."))
            partitionerClassName = "org.apache.cassandra.dht." + partitionerClassName;
        return FBUtilities.construct(partitionerClassName, "partitioner");
    }

    public static AbstractType getComparator(String compareWith) throws ConfigurationException
    {
        String className = compareWith.contains(".") ? compareWith : "org.apache.cassandra.db.marshal." + compareWith;
        Class<? extends AbstractType> typeClass = FBUtilities.<AbstractType>classForName(className, "abstract-type");
        try
        {
            Field field = typeClass.getDeclaredField("instance");
            return (AbstractType) field.get(null);
        }
        catch (NoSuchFieldException e)
        {
            ConfigurationException ex = new ConfigurationException("Invalid comparator " + compareWith + " : must define a public static instance field.");
            ex.initCause(e);
            throw ex;
        }
        catch (IllegalAccessException e)
        {
            ConfigurationException ex = new ConfigurationException("Invalid comparator " + compareWith + " : must define a public static instance field.");
            ex.initCause(e);
            throw ex;
        }
    }

    /**
     * @return The Class for the given name.
     * @param classname Fully qualified classname.
     * @param readable Descriptive noun for the role the class plays.
     * @throws ConfigurationException If the class cannot be found.
     */
    public static <T> Class<T> classForName(String classname, String readable) throws ConfigurationException
    {
        try
        {
            return (Class<T>)Class.forName(classname);
        }
        catch (ClassNotFoundException e)
        {
            throw new ConfigurationException(String.format("Unable to find %s class '%s'", readable, classname));
        }
    }

    /**
     * Constructs an instance of the given class, which must have a no-arg constructor.
     * TODO: Similar method for our 'instance member' singleton pattern would be nice.
     * @param classname Fully qualified classname.
     * @param readable Descriptive noun for the role the class plays.
     * @throws ConfigurationException If the class cannot be found.
     */
    public static <T> T construct(String classname, String readable) throws ConfigurationException
    {
        Class<T> cls = FBUtilities.classForName(classname, readable);
        try
        {
            return cls.getConstructor().newInstance();
        }
        catch (NoSuchMethodException e)
        {
            throw new ConfigurationException(String.format("No default constructor for %s class '%s'.", readable, classname));
        }
        catch (IllegalAccessException e)
        {
            throw new ConfigurationException(String.format("Default constructor for %s class '%s' is inaccessible.", readable, classname));
        }
        catch (InstantiationException e)
        {
            throw new ConfigurationException(String.format("Cannot use abstract class '%s' as %s.", classname, readable));
        }
        catch (InvocationTargetException e)
        {
            if (e.getCause() instanceof ConfigurationException)
                throw (ConfigurationException)e.getCause();
            throw new ConfigurationException(String.format("Error instantiating %s class '%s'.", readable, classname), e);
        }
    }

    public static <T extends Comparable> SortedSet<T> singleton(T column)
    {
        return new TreeSet<T>(Arrays.asList(column));
    }

    public static String toString(Map<?,?> map)
    {
        Joiner.MapJoiner joiner = Joiner.on(",").withKeyValueSeparator(":");
        return joiner.join(map);
    }

    /**
     * Used to get access to protected/private field of the specified class
     * @param klass - name of the class
     * @param fieldName - name of the field
     * @return Field or null on error
     */
    public static Field getProtectedField(Class klass, String fieldName)
    {
        Field field;

        try
        {
            field = klass.getDeclaredField(fieldName);
            field.setAccessible(true);
        }
        catch (Exception e)
        {
            throw new AssertionError(e);
        }

        return field;
    }

    private static ByteBuffer readDataBytes(DataInput in, int length) throws IOException
    {
        ByteBuffer array;

        if (in instanceof FileDataInput)
        {
            array = ((FileDataInput) in).readBytes(length);
        }
        else
        {
            byte[] buff = new byte[length];
            in.readFully(buff);
            array = ByteBuffer.wrap(buff);
        }

        return array;
    }

    public static InputStream inputStream(ByteBuffer bytes)
    {
        final ByteBuffer copy = ByteBufferUtil.clone(bytes);

        return new InputStream()
        {
            public int read() throws IOException
            {
                if (!copy.hasRemaining())
                    return -1;

                return copy.get();
            }

            public int read(byte[] bytes, int off, int len) throws IOException
            {
                len = Math.min(len, copy.remaining());
                copy.get(bytes, off, len);

                return len;
            }
        };
    }
}<|MERGE_RESOLUTION|>--- conflicted
+++ resolved
@@ -277,11 +277,8 @@
         for ( int i = 0; i < 8; ++i )
         {
             n <<= 8;
-<<<<<<< HEAD
+
             n |= bytes[offset + i] & 0xFF;
-=======
-            n |= bytes.get(bytes.position() + i) & 0xFF;
->>>>>>> 29a373bb
         }
         return n;
     }
@@ -622,15 +619,6 @@
         return Charsets.UTF_8.newDecoder().decode(bytes.duplicate()).toString();
     }
 
-<<<<<<< HEAD
-=======
-    public static ByteBuffer toByteBuffer(long n)
-    {
-        byte[] bytes = new byte[8];
-        return ByteBuffer.wrap(bytes).putLong(0, n);
-    }
-
->>>>>>> 29a373bb
     public static String resourceToFile(String filename) throws ConfigurationException
     {
         ClassLoader loader = PropertyFileSnitch.class.getClassLoader();

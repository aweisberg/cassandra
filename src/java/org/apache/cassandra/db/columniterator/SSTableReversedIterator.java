/*
 * Licensed to the Apache Software Foundation (ASF) under one
 * or more contributor license agreements.  See the NOTICE file
 * distributed with this work for additional information
 * regarding copyright ownership.  The ASF licenses this file
 * to you under the Apache License, Version 2.0 (the
 * "License"); you may not use this file except in compliance
 * with the License.  You may obtain a copy of the License at
 *
 *     http://www.apache.org/licenses/LICENSE-2.0
 *
 * Unless required by applicable law or agreed to in writing, software
 * distributed under the License is distributed on an "AS IS" BASIS,
 * WITHOUT WARRANTIES OR CONDITIONS OF ANY KIND, either express or implied.
 * See the License for the specific language governing permissions and
 * limitations under the License.
 */
package org.apache.cassandra.db.columniterator;

import java.io.IOException;
import java.util.*;

import org.apache.cassandra.config.CFMetaData;
import org.apache.cassandra.db.*;
import org.apache.cassandra.db.filter.ColumnFilter;
import org.apache.cassandra.db.partitions.ImmutableBTreePartition;
import org.apache.cassandra.db.rows.*;
import org.apache.cassandra.io.sstable.format.SSTableReader;
import org.apache.cassandra.io.util.FileDataInput;
<<<<<<< HEAD
import org.apache.cassandra.io.util.FileHandle;
=======
import org.apache.cassandra.utils.AbstractIterator;
>>>>>>> f53e502c
import org.apache.cassandra.utils.btree.BTree;

/**
 *  A Cell Iterator in reversed clustering order over SSTable
 */
public class SSTableReversedIterator extends AbstractSSTableIterator
{
    /**
     * The index of the slice being processed.
     */
    private int slice;

    public SSTableReversedIterator(SSTableReader sstable,
                                   FileDataInput file,
                                   DecoratedKey key,
                                   RowIndexEntry indexEntry,
                                   Slices slices,
                                   ColumnFilter columns,
                                   boolean isForThrift,
                                   FileHandle ifile)
    {
        super(sstable, file, key, indexEntry, slices, columns, isForThrift, ifile);
    }

    protected Reader createReaderInternal(RowIndexEntry indexEntry, FileDataInput file, boolean shouldCloseFile)
    {
        return indexEntry.isIndexed()
             ? new ReverseIndexedReader(indexEntry, file, shouldCloseFile)
             : new ReverseReader(file, shouldCloseFile);
    }

    public boolean isReverseOrder()
    {
        return true;
    }

    protected int nextSliceIndex()
    {
        int next = slice;
        slice++;
        return slices.size() - (next + 1);
    }

    protected boolean hasMoreSlices()
    {
        return slice < slices.size();
    }

    private class ReverseReader extends Reader
    {
        protected ReusablePartitionData buffer;
        protected Iterator<Unfiltered> iterator;

        // Set in loadFromDisk () and used in setIterator to handle range tombstone extending on multiple index block. See
        // loadFromDisk for details. Note that those are always false for non-indexed readers.
        protected boolean skipFirstIteratedItem;
        protected boolean skipLastIteratedItem;

        private ReverseReader(FileDataInput file, boolean shouldCloseFile)
        {
            super(file, shouldCloseFile);
        }

        protected ReusablePartitionData createBuffer(int blocksCount)
        {
            int estimatedRowCount = 16;
            int columnCount = metadata().partitionColumns().regulars.size();
            if (columnCount == 0 || metadata().clusteringColumns().isEmpty())
            {
                estimatedRowCount = 1;
            }
            else
            {
                try
                {
                    // To avoid wasted resizing we guess-estimate the number of rows we're likely to read. For that
                    // we use the stats on the number of rows per partition for that sstable.
                    // FIXME: so far we only keep stats on cells, so to get a rough estimate on the number of rows,
                    // we divide by the number of regular columns the table has. We should fix once we collect the
                    // stats on rows
                    int estimatedRowsPerPartition = (int)(sstable.getEstimatedColumnCount().percentile(0.75) / columnCount);
                    estimatedRowCount = Math.max(estimatedRowsPerPartition / blocksCount, 1);
                }
                catch (IllegalStateException e)
                {
                    // The EstimatedHistogram mean() method can throw this (if it overflows). While such overflow
                    // shouldn't happen, it's not worth taking the risk of letting the exception bubble up.
                }
            }
            return new ReusablePartitionData(metadata(), partitionKey(), columns(), estimatedRowCount);
        }

        public void setForSlice(Slice slice) throws IOException
        {
            // If we have read the data, just create the iterator for the slice. Otherwise, read the data.
            if (buffer == null)
            {
                buffer = createBuffer(1);
                // Note that we can reuse that buffer between slices (we could alternatively re-read from disk
                // every time, but that feels more wasteful) so we want to include everything from the beginning.
<<<<<<< HEAD
                // We can stop at the last slice end however since any following slice will be before that.
                loadFromDisk(null, slice.end(), true);
=======
                // We can stop at the slice end however since any following slice will be before that.
                loadFromDisk(null, slice.end(), true, false, false);
>>>>>>> f53e502c
            }
            setIterator(slice);
        }

        protected void setIterator(Slice slice)
        {
            assert buffer != null;
            iterator = buffer.built.unfilteredIterator(columns, Slices.with(metadata().comparator, slice), true);

            if (!iterator.hasNext())
                return;

            if (skipFirstIteratedItem)
                iterator.next();

            if (skipLastIteratedItem)
                iterator = new SkipLastIterator(iterator);
        }

        protected boolean hasNextInternal() throws IOException
        {
            // If we've never called setForSlice, we're reading everything
            if (iterator == null)
                setForSlice(Slice.ALL);

            return iterator.hasNext();
        }

        protected Unfiltered nextInternal() throws IOException
        {
            if (!hasNext())
                throw new NoSuchElementException();
            return iterator.next();
        }

        protected boolean stopReadingDisk() throws IOException
        {
            return false;
        }

        // Reads the unfiltered from disk and load them into the reader buffer. It stops reading when either the partition
        // is fully read, or when stopReadingDisk() returns true.
<<<<<<< HEAD
        protected void loadFromDisk(ClusteringBound start, ClusteringBound end, boolean includeFirst) throws IOException
=======
        protected void loadFromDisk(Slice.Bound start,
                                    Slice.Bound end,
                                    boolean includeFirst,
                                    boolean hasPreviousBlock,
                                    boolean hasNextBlock) throws IOException
>>>>>>> f53e502c
        {
            // start != null means it's the block covering the beginning of the slice, so it has to be the last block for this slice.
            assert start == null || !hasNextBlock;

            buffer.reset();
            skipFirstIteratedItem = false;
            skipLastIteratedItem = false;

            boolean isFirst = true;

            // If the start might be in this block, skip everything that comes before it.
            if (start != null)
            {
                while (deserializer.hasNext() && deserializer.compareNextTo(start) <= 0 && !stopReadingDisk())
                {
                    isFirst = false;
                    if (deserializer.nextIsRow())
                        deserializer.skipNext();
                    else
                        updateOpenMarker((RangeTombstoneMarker)deserializer.readNext());
                }
            }

            // If we have an open marker, it's either one from what we just skipped or it's one that open in the next (or
            // one of the next) index block (if openMarker == openMarkerAtStartOfBlock).
            if (openMarker != null)
            {
<<<<<<< HEAD
                ClusteringBound markerStart = start == null ? ClusteringBound.BOTTOM : start;
=======
                // We have to feed a marker to the buffer, because that marker is likely to be close later and ImmtableBTreePartition
                // doesn't take kindly to marker that comes without their counterpart. If that's the last block we're gonna read (for
                // the current slice at least) it's easy because we'll want to return that open marker at the end of the data in this
                // block anyway, so we have nothing more to do than adding it to the buffer.
                // If it's not the last block however, in which case we know we'll have start == null, it means this marker is really
                // open in a next block and so while we do need to add it the buffer for the reason mentioned above, we don't
                // want to "return" it just yet, we'll wait until we reach it in the next blocks. That's why we trigger
                // skipLastIteratedItem in that case (this is first item of the block, but we're iterating in reverse order
                // so it will be last returned by the iterator).
                RangeTombstone.Bound markerStart = start == null ? RangeTombstone.Bound.BOTTOM : RangeTombstone.Bound.fromSliceBound(start);
>>>>>>> f53e502c
                buffer.add(new RangeTombstoneBoundMarker(markerStart, openMarker));
                if (hasNextBlock)
                    skipLastIteratedItem = true;
            }

            // Now deserialize everything until we reach our requested end (if we have one)
            // See SSTableIterator.ForwardRead.computeNext() for why this is a strict inequality below: this is the same
            // reasoning here.
            while (deserializer.hasNext()
                   && (end == null || deserializer.compareNextTo(end) < 0)
                   && !stopReadingDisk())
            {
                Unfiltered unfiltered = deserializer.readNext();
                if (!isFirst || includeFirst)
                    buffer.add(unfiltered);

                isFirst = false;

                if (unfiltered.isRangeTombstoneMarker())
                    updateOpenMarker((RangeTombstoneMarker)unfiltered);
            }

            // If we have an open marker, we should close it before finishing
            if (openMarker != null)
            {
<<<<<<< HEAD
                // If we have no end and still an openMarker, this means we're indexed and the marker is closed in a following block.
                ClusteringBound markerEnd = end == null ? ClusteringBound.TOP : end;
=======
                // This is the reverse problem than the one at the start of the block. Namely, if it's the first block
                // we deserialize for the slice (the one covering the slice end basically), then it's easy, we just want
                // to add the close marker to the buffer and return it normally.
                // If it's note our first block (for the slice) however, it means that marker closed in a previously read
                // block and we have already returned it. So while we should still add it to the buffer for the sake of
                // not breaking ImmutableBTreePartition, we should skip it when returning from the iterator, hence the
                // skipFirstIteratedItem (this is the last item of the block, but we're iterating in reverse order so it will
                // be the first returned by the iterator).
                RangeTombstone.Bound markerEnd = end == null ? RangeTombstone.Bound.TOP : RangeTombstone.Bound.fromSliceBound(end);
>>>>>>> f53e502c
                buffer.add(new RangeTombstoneBoundMarker(markerEnd, getAndClearOpenMarker()));
                if (hasPreviousBlock)
                    skipFirstIteratedItem = true;
            }

            buffer.build();
        }
    }

    private class ReverseIndexedReader extends ReverseReader
    {
        private final IndexState indexState;

        // The slice we're currently iterating over
        private Slice slice;
        // The last index block to consider for the slice
        private int lastBlockIdx;

        private ReverseIndexedReader(RowIndexEntry indexEntry, FileDataInput file, boolean shouldCloseFile)
        {
            super(file, shouldCloseFile);
            this.indexState = new IndexState(this, sstable.metadata.comparator, indexEntry, true, ifile);
        }

        @Override
        public void close() throws IOException
        {
            super.close();
            this.indexState.close();
        }

        @Override
        public void setForSlice(Slice slice) throws IOException
        {
            this.slice = slice;

            // if our previous slicing already got us past the beginning of the sstable, we're done
            if (indexState.isDone())
            {
                iterator = Collections.emptyIterator();
                return;
            }

            // Find the first index block we'll need to read for the slice.
            int startIdx = indexState.findBlockIndex(slice.end(), indexState.currentBlockIdx());
            if (startIdx < 0)
            {
                iterator = Collections.emptyIterator();
                return;
            }

            lastBlockIdx = indexState.findBlockIndex(slice.start(), startIdx);

            // If the last block to look (in reverse order) is after the very last block, we have nothing for that slice
            if (lastBlockIdx >= indexState.blocksCount())
            {
                assert startIdx >= indexState.blocksCount();
                iterator = Collections.emptyIterator();
                return;
            }

            // If we start (in reverse order) after the very last block, just read from the last one.
            if (startIdx >= indexState.blocksCount())
                startIdx = indexState.blocksCount() - 1;

            // Note that even if we were already set on the proper block (which would happen if the previous slice
            // requested ended on the same block this one start), we can't reuse it because when reading the previous
            // slice we've only read that block from the previous slice start. Re-reading also handles
            // skipFirstIteratedItem/skipLastIteratedItem that we would need to handle otherwise.
            indexState.setToBlock(startIdx);

            readCurrentBlock(false, startIdx != lastBlockIdx);
        }

        @Override
        protected boolean hasNextInternal() throws IOException
        {
            if (super.hasNextInternal())
                return true;

            // We have nothing more for our current block, move the next one (so the one before on disk).
            int nextBlockIdx = indexState.currentBlockIdx() - 1;
            if (nextBlockIdx < 0 || nextBlockIdx < lastBlockIdx)
                return false;

<<<<<<< HEAD
            // The slice start can be in
            indexState.setToBlock(previousBlockIdx);
            readCurrentBlock(false);
            setIterator(slice);
=======
            // The slice start can be in 
            indexState.setToBlock(nextBlockIdx);
            readCurrentBlock(true, nextBlockIdx != lastBlockIdx);
>>>>>>> f53e502c
            // since that new block is within the bounds we've computed in setToSlice(), we know there will
            // always be something matching the slice unless we're on the lastBlockIdx (in which case there
            // may or may not be results, but if there isn't, we're done for the slice).
            return iterator.hasNext();
        }

        /**
         * Reads the current block, the last one we've set.
         *
         * @param hasPreviousBlock is whether we have already read a previous block for the current slice.
         * @param hasNextBlock is whether we have more blocks to read for the current slice.
         */
        private void readCurrentBlock(boolean hasPreviousBlock, boolean hasNextBlock) throws IOException
        {
            if (buffer == null)
                buffer = createBuffer(indexState.blocksCount());

            int currentBlock = indexState.currentBlockIdx();

            // The slice start (resp. slice end) is only meaningful on the last (resp. first) block read (since again,
            // we read blocks in reverse order).
            boolean canIncludeSliceStart = !hasNextBlock;
            boolean canIncludeSliceEnd = !hasPreviousBlock;

            // When dealing with old format sstable, we have the problem that a row can span 2 index block, i.e. it can
            // start at the end of a block and end at the beginning of the next one. That's not a problem per se for
            // UnfilteredDeserializer.OldFormatSerializer, since it always read rows entirely, even if they span index
            // blocks, but as we reading index block in reverse we must be careful to not read the end of the row at
            // beginning of a block before we're reading the beginning of that row. So what we do is that if we detect
            // that the row starting this block is also the row ending the next one we're read (previous on disk), then
            // we'll skip that first result and  let it be read with the next block.
            boolean includeFirst = true;
            if (!sstable.descriptor.version.storeRows() && currentBlock > 0)
            {
                ClusteringPrefix lastOfNext = indexState.index(currentBlock - 1).lastName;
                ClusteringPrefix firstOfCurrent = indexState.index(currentBlock).firstName;
                includeFirst = metadata().comparator.compare(lastOfNext, firstOfCurrent) != 0;
            }

            loadFromDisk(canIncludeSliceStart ? slice.start() : null,
                         canIncludeSliceEnd ? slice.end() : null,
                         includeFirst,
                         hasPreviousBlock,
                         hasNextBlock);
            setIterator(slice);
        }

        @Override
        protected boolean stopReadingDisk() throws IOException
        {
            return indexState.isPastCurrentBlock();
        }
    }

    private class ReusablePartitionData
    {
        private final CFMetaData metadata;
        private final DecoratedKey partitionKey;
        private final PartitionColumns columns;

        private MutableDeletionInfo.Builder deletionBuilder;
        private MutableDeletionInfo deletionInfo;
        private BTree.Builder<Row> rowBuilder;
        private ImmutableBTreePartition built;

        private ReusablePartitionData(CFMetaData metadata,
                                      DecoratedKey partitionKey,
                                      PartitionColumns columns,
                                      int initialRowCapacity)
        {
            this.metadata = metadata;
            this.partitionKey = partitionKey;
            this.columns = columns;
            this.rowBuilder = BTree.builder(metadata.comparator, initialRowCapacity);
        }


        public void add(Unfiltered unfiltered)
        {
            if (unfiltered.isRow())
                rowBuilder.add((Row)unfiltered);
            else
                deletionBuilder.add((RangeTombstoneMarker)unfiltered);
        }

        public void reset()
        {
            built = null;
            rowBuilder = BTree.builder(metadata.comparator);
            deletionBuilder = MutableDeletionInfo.builder(partitionLevelDeletion, metadata().comparator, false);
        }

        public void build()
        {
            deletionInfo = deletionBuilder.build();
            built = new ImmutableBTreePartition(metadata, partitionKey, columns, Rows.EMPTY_STATIC_ROW, rowBuilder.build(),
                                                deletionInfo, EncodingStats.NO_STATS);
            deletionBuilder = null;
        }
    }

    private static class SkipLastIterator extends AbstractIterator<Unfiltered>
    {
        private final Iterator<Unfiltered> iterator;

        private SkipLastIterator(Iterator<Unfiltered> iterator)
        {
            this.iterator = iterator;
        }

        protected Unfiltered computeNext()
        {
            if (!iterator.hasNext())
                return endOfData();

            Unfiltered next = iterator.next();
            return iterator.hasNext() ? next : endOfData();
        }
    }
}<|MERGE_RESOLUTION|>--- conflicted
+++ resolved
@@ -27,11 +27,8 @@
 import org.apache.cassandra.db.rows.*;
 import org.apache.cassandra.io.sstable.format.SSTableReader;
 import org.apache.cassandra.io.util.FileDataInput;
-<<<<<<< HEAD
 import org.apache.cassandra.io.util.FileHandle;
-=======
 import org.apache.cassandra.utils.AbstractIterator;
->>>>>>> f53e502c
 import org.apache.cassandra.utils.btree.BTree;
 
 /**
@@ -132,13 +129,8 @@
                 buffer = createBuffer(1);
                 // Note that we can reuse that buffer between slices (we could alternatively re-read from disk
                 // every time, but that feels more wasteful) so we want to include everything from the beginning.
-<<<<<<< HEAD
-                // We can stop at the last slice end however since any following slice will be before that.
-                loadFromDisk(null, slice.end(), true);
-=======
                 // We can stop at the slice end however since any following slice will be before that.
                 loadFromDisk(null, slice.end(), true, false, false);
->>>>>>> f53e502c
             }
             setIterator(slice);
         }
@@ -181,15 +173,11 @@
 
         // Reads the unfiltered from disk and load them into the reader buffer. It stops reading when either the partition
         // is fully read, or when stopReadingDisk() returns true.
-<<<<<<< HEAD
-        protected void loadFromDisk(ClusteringBound start, ClusteringBound end, boolean includeFirst) throws IOException
-=======
-        protected void loadFromDisk(Slice.Bound start,
-                                    Slice.Bound end,
+        protected void loadFromDisk(ClusteringBound start,
+                                    ClusteringBound end,
                                     boolean includeFirst,
                                     boolean hasPreviousBlock,
                                     boolean hasNextBlock) throws IOException
->>>>>>> f53e502c
         {
             // start != null means it's the block covering the beginning of the slice, so it has to be the last block for this slice.
             assert start == null || !hasNextBlock;
@@ -217,9 +205,6 @@
             // one of the next) index block (if openMarker == openMarkerAtStartOfBlock).
             if (openMarker != null)
             {
-<<<<<<< HEAD
-                ClusteringBound markerStart = start == null ? ClusteringBound.BOTTOM : start;
-=======
                 // We have to feed a marker to the buffer, because that marker is likely to be close later and ImmtableBTreePartition
                 // doesn't take kindly to marker that comes without their counterpart. If that's the last block we're gonna read (for
                 // the current slice at least) it's easy because we'll want to return that open marker at the end of the data in this
@@ -229,8 +214,7 @@
                 // want to "return" it just yet, we'll wait until we reach it in the next blocks. That's why we trigger
                 // skipLastIteratedItem in that case (this is first item of the block, but we're iterating in reverse order
                 // so it will be last returned by the iterator).
-                RangeTombstone.Bound markerStart = start == null ? RangeTombstone.Bound.BOTTOM : RangeTombstone.Bound.fromSliceBound(start);
->>>>>>> f53e502c
+                ClusteringBound markerStart = start == null ? ClusteringBound.BOTTOM : start;
                 buffer.add(new RangeTombstoneBoundMarker(markerStart, openMarker));
                 if (hasNextBlock)
                     skipLastIteratedItem = true;
@@ -256,10 +240,6 @@
             // If we have an open marker, we should close it before finishing
             if (openMarker != null)
             {
-<<<<<<< HEAD
-                // If we have no end and still an openMarker, this means we're indexed and the marker is closed in a following block.
-                ClusteringBound markerEnd = end == null ? ClusteringBound.TOP : end;
-=======
                 // This is the reverse problem than the one at the start of the block. Namely, if it's the first block
                 // we deserialize for the slice (the one covering the slice end basically), then it's easy, we just want
                 // to add the close marker to the buffer and return it normally.
@@ -268,8 +248,7 @@
                 // not breaking ImmutableBTreePartition, we should skip it when returning from the iterator, hence the
                 // skipFirstIteratedItem (this is the last item of the block, but we're iterating in reverse order so it will
                 // be the first returned by the iterator).
-                RangeTombstone.Bound markerEnd = end == null ? RangeTombstone.Bound.TOP : RangeTombstone.Bound.fromSliceBound(end);
->>>>>>> f53e502c
+                ClusteringBound markerEnd = end == null ? ClusteringBound.TOP : end;
                 buffer.add(new RangeTombstoneBoundMarker(markerEnd, getAndClearOpenMarker()));
                 if (hasPreviousBlock)
                     skipFirstIteratedItem = true;
@@ -355,16 +334,9 @@
             if (nextBlockIdx < 0 || nextBlockIdx < lastBlockIdx)
                 return false;
 
-<<<<<<< HEAD
             // The slice start can be in
-            indexState.setToBlock(previousBlockIdx);
-            readCurrentBlock(false);
-            setIterator(slice);
-=======
-            // The slice start can be in 
             indexState.setToBlock(nextBlockIdx);
             readCurrentBlock(true, nextBlockIdx != lastBlockIdx);
->>>>>>> f53e502c
             // since that new block is within the bounds we've computed in setToSlice(), we know there will
             // always be something matching the slice unless we're on the lastBlockIdx (in which case there
             // may or may not be results, but if there isn't, we're done for the slice).

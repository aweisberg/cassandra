--- conflicted
+++ resolved
@@ -216,13 +216,8 @@
             for (SSTableReader sstable : view.sstables)
             {
                 @SuppressWarnings("resource") // We close on exception and on closing the result returned by this method
-<<<<<<< HEAD
-                UnfilteredPartitionIterator iter = sstable.getScanner(columnFilter(), dataRange());
+                UnfilteredPartitionIterator iter = sstable.getScanner(columnFilter(), dataRange(), readCountUpdater);
                 iterators.add(iter);
-=======
-                UnfilteredPartitionIterator iter = sstable.getScanner(columnFilter(), dataRange(), isForThrift(), readCountUpdater);
-                iterators.add(isForThrift() ? ThriftResultsMerger.maybeWrap(iter, metadata(), nowInSec()) : iter);
->>>>>>> 5c9db9af
                 if (!sstable.isRepaired())
                     oldestUnrepairedTombstone = Math.min(oldestUnrepairedTombstone, sstable.getMinLocalDeletionTime());
             }

--- conflicted
+++ resolved
@@ -2041,11 +2041,7 @@
         {
             RowCacheKey key = keyIter.next();
             DecoratedKey dk = partitioner.decorateKey(ByteBuffer.wrap(key.key));
-<<<<<<< HEAD
-            if (key.cfId.equals(metadata.cfId) && !Range.isInRanges(dk.getToken(), ranges))
-=======
             if (key.ksAndCFName.equals(metadata.ksAndCFName) && !Range.isInRanges(dk.getToken(), ranges))
->>>>>>> e889ee40
                 invalidateCachedRow(dk);
         }
 
@@ -2056,11 +2052,7 @@
             {
                 CounterCacheKey key = keyIter.next();
                 DecoratedKey dk = partitioner.decorateKey(ByteBuffer.wrap(key.partitionKey));
-<<<<<<< HEAD
-                if (key.cfId.equals(metadata.cfId) && !Range.isInRanges(dk.getToken(), ranges))
-=======
                 if (key.ksAndCFName.equals(metadata.ksAndCFName) && !Range.isInRanges(dk.getToken(), ranges))
->>>>>>> e889ee40
                     CacheService.instance.counterCache.remove(key);
             }
         }

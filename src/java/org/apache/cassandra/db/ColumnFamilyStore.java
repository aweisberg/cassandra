--- conflicted
+++ resolved
@@ -1,4 +1,4 @@
-/*
+/**
  * Licensed to the Apache Software Foundation (ASF) under one
  * or more contributor license agreements.  See the NOTICE file
  * distributed with this work for additional information
@@ -15,6 +15,7 @@
  * See the License for the specific language governing permissions and
  * limitations under the License.
  */
+
 package org.apache.cassandra.db;
 
 import java.io.File;
@@ -34,6 +35,7 @@
 import org.slf4j.Logger;
 import org.slf4j.LoggerFactory;
 
+import org.apache.cassandra.cache.AutoSavingCache;
 import org.apache.cassandra.cache.IRowCacheEntry;
 import org.apache.cassandra.cache.RowCacheKey;
 import org.apache.cassandra.cache.RowCacheSentinel;
@@ -41,7 +43,7 @@
 import org.apache.cassandra.concurrent.NamedThreadFactory;
 import org.apache.cassandra.concurrent.StageManager;
 import org.apache.cassandra.config.*;
-import org.apache.cassandra.db.columniterator.OnDiskAtomIterator;
+import org.apache.cassandra.db.columniterator.IColumnIterator;
 import org.apache.cassandra.db.commitlog.CommitLog;
 import org.apache.cassandra.db.commitlog.ReplayPosition;
 import org.apache.cassandra.db.compaction.AbstractCompactionStrategy;
@@ -64,17 +66,19 @@
 import org.apache.cassandra.service.StorageService;
 import org.apache.cassandra.thrift.IndexExpression;
 import org.apache.cassandra.utils.*;
+import org.apache.cassandra.utils.IntervalTree.Interval;
+import org.apache.cassandra.utils.IntervalTree.IntervalTree;
 import org.cliffc.high_scale_lib.NonBlockingHashMap;
 
 import static org.apache.cassandra.config.CFMetaData.Caching;
 
 public class ColumnFamilyStore implements ColumnFamilyStoreMBean
 {
-    private static final Logger logger = LoggerFactory.getLogger(ColumnFamilyStore.class);
+    private static Logger logger = LoggerFactory.getLogger(ColumnFamilyStore.class);
 
     /*
      * maybeSwitchMemtable puts Memtable.getSortedContents on the writer executor.  When the write is complete,
-     * we turn the writer into an SSTableReader and add it to ssTables where it is available for reads.
+     * we turn the writer into an SSTableReader and add it to ssTables_ where it is available for reads.
      *
      * There are two other things that maybeSwitchMemtable does.
      * First, it puts the Memtable into memtablesPendingFlush, where it stays until the flush is complete
@@ -113,12 +117,12 @@
     private volatile int memtableSwitchCount = 0;
 
     /* This is used to generate the next index for a SSTable */
-    private final AtomicInteger fileIndexGenerator = new AtomicInteger(0);
+    private AtomicInteger fileIndexGenerator = new AtomicInteger(0);
 
     public final SecondaryIndexManager indexManager;
 
-    private final LatencyTracker readStats = new LatencyTracker();
-    private final LatencyTracker writeStats = new LatencyTracker();
+    private LatencyTracker readStats = new LatencyTracker();
+    private LatencyTracker writeStats = new LatencyTracker();
 
     // counts of sstables accessed by reads
     private final EstimatedHistogram recentSSTablesPerRead = new EstimatedHistogram(35);
@@ -222,17 +226,12 @@
 
         // scan for sstables corresponding to this cf and load them
         data = new DataTracker(this);
-<<<<<<< HEAD
-=======
         Set<DecoratedKey> savedKeys = caching == Caching.NONE || caching == Caching.ROWS_ONLY
                                        ? Collections.<DecoratedKey>emptySet()
-                                       : CacheService.instance.keyCache.readSaved(table.name, columnFamily, partitioner);
-
->>>>>>> 0627c8aa
+                                       : CacheService.instance.keyCache.readSaved(table.name, columnFamily);
+
         Directories.SSTableLister sstables = directories.sstableLister().skipCompacted(true).skipTemporary(true);
-        data.addInitialSSTables(SSTableReader.batchOpen(sstables.list().entrySet(), data, metadata, this.partitioner));
-        if (caching == Caching.ALL || caching == Caching.KEYS_ONLY)
-            CacheService.instance.keyCache.loadSaved(this);
+        data.addInitialSSTables(SSTableReader.batchOpen(sstables.list().entrySet(), savedKeys, data, metadata, this.partitioner));
 
         // compaction strategy should be created after the CFS has been prepared
         this.compactionStrategy = metadata.createCompactionStrategyInstance(this);
@@ -324,7 +323,7 @@
             Descriptor desc = entry.getKey();
             generations.add(desc.generation);
             if (!desc.isCompatible())
-                throw new RuntimeException(String.format("Can't open incompatible SSTable! Current version %s, found file: %s", Descriptor.Version.CURRENT, desc));
+                throw new RuntimeException(String.format("Can't open incompatible SSTable! Current version %s, found file: %s", Descriptor.CURRENT_VERSION, desc));
         }
         Collections.sort(generations);
         int value = (generations.size() > 0) ? (generations.get(generations.size() - 1)) : 0;
@@ -409,14 +408,11 @@
 
         long start = System.currentTimeMillis();
 
-<<<<<<< HEAD
-        int cachedRowsRead = CacheService.instance.rowCache.loadSaved(this);
-=======
         AutoSavingCache<RowCacheKey, IRowCacheEntry> rowCache = CacheService.instance.rowCache;
 
         // results are sorted on read (via treeset) because there are few reads and many writes and reads only happen at startup
         int cachedRowsRead = 0;
-        for (DecoratedKey key : rowCache.readSaved(table.name, columnFamily, partitioner))
+        for (DecoratedKey key : rowCache.readSaved(table.name, columnFamily))
         {
             ColumnFamily data = getTopLevelColumns(QueryFilter.getIdentityFilter(key, new QueryPath(columnFamily)),
                                                    Integer.MIN_VALUE,
@@ -425,7 +421,6 @@
             cachedRowsRead++;
         }
 
->>>>>>> 0627c8aa
         if (cachedRowsRead > 0)
             logger.info(String.format("completed loading (%d ms; %d keys) row cache for %s.%s",
                         System.currentTimeMillis() - start,
@@ -471,7 +466,7 @@
 
             if (!descriptor.isCompatible())
                 throw new RuntimeException(String.format("Can't open incompatible SSTable! Current version %s, found file: %s",
-                                                         Descriptor.Version.CURRENT,
+                                                         Descriptor.CURRENT_VERSION,
                                                          descriptor));
 
             Descriptor newDescriptor = new Descriptor(descriptor.version,
@@ -486,7 +481,7 @@
             SSTableReader reader;
             try
             {
-                reader = SSTableReader.open(newDescriptor, entry.getValue(), data, metadata, partitioner);
+                reader = SSTableReader.open(newDescriptor, entry.getValue(), Collections.<DecoratedKey>emptySet(), data, metadata, partitioner);
             }
             catch (IOException e)
             {
@@ -563,7 +558,7 @@
      * When the sstable object is closed, it will be renamed to a non-temporary
      * format, so incomplete sstables can be recognized and removed on startup.
      */
-    public String getFlushPath(long estimatedSize, Descriptor.Version version)
+    public String getFlushPath(long estimatedSize, String version)
     {
         File location = directories.getDirectoryForNewSSTables(estimatedSize);
         if (location == null)
@@ -571,7 +566,7 @@
         return getTempSSTablePath(location, version);
     }
 
-    public String getTempSSTablePath(File directory, Descriptor.Version version)
+    public String getTempSSTablePath(File directory, String version)
     {
         Descriptor desc = new Descriptor(version,
                                          directory,
@@ -584,7 +579,7 @@
 
     public String getTempSSTablePath(File directory)
     {
-        return getTempSSTablePath(directory, Descriptor.Version.CURRENT);
+        return getTempSSTablePath(directory, Descriptor.CURRENT_VERSION);
     }
 
     /** flush the given memtable and swap in a new one for its CFS, if it hasn't been frozen already.  threadsafe. */
@@ -764,8 +759,11 @@
 
     public static ColumnFamily removeDeletedCF(ColumnFamily cf, int gcBefore)
     {
+        if (cf.getColumnCount() == 0 && (!cf.isMarkedForDelete() || cf.getLocalDeletionTime() < gcBefore))
+            return null;
+
         cf.maybeResetDeletionTimes(gcBefore);
-        return cf.getColumnCount() == 0 && !cf.isMarkedForDelete() ? null : cf;
+        return cf;
     }
 
     /*
@@ -801,9 +799,10 @@
             IColumn c = iter.next();
             ByteBuffer cname = c.name();
             // remove columns if
-            // (a) the column itself is gcable or
-            // (b) the column is shadowed by a CF tombstone
-            if (c.getLocalDeletionTime() < gcBefore || cf.deletionInfo().isDeleted(c))
+            // (a) the column itself is tombstoned or
+            // (b) the CF is tombstoned and the column is not newer than it
+            if (c.getLocalDeletionTime() < gcBefore
+                || c.timestamp() <= cf.getMarkedForDeleteAt())
             {
                 iter.remove();
             }
@@ -819,25 +818,27 @@
         while (iter.hasNext())
         {
             SuperColumn c = (SuperColumn)iter.next();
+            long minTimestamp = Math.max(c.getMarkedForDeleteAt(), cf.getMarkedForDeleteAt());
             Iterator<IColumn> subIter = c.getSubColumns().iterator();
             while (subIter.hasNext())
             {
                 IColumn subColumn = subIter.next();
                 // remove subcolumns if
-                // (a) the subcolumn itself is gcable or
-                // (b) the supercolumn is shadowed by the CF and the column is not newer
-                // (b) the subcolumn is shadowed by the supercolumn
-                if (subColumn.getLocalDeletionTime() < gcBefore
-                    || cf.deletionInfo().isDeleted(c.name(), subColumn.timestamp())
-                    || c.deletionInfo().isDeleted(subColumn))
+                // (a) the subcolumn itself is tombstoned or
+                // (b) the supercolumn is tombstoned and the subcolumn is not newer than it
+                if (subColumn.timestamp() <= minTimestamp
+                    || subColumn.getLocalDeletionTime() < gcBefore)
                 {
                     subIter.remove();
                 }
             }
-            c.maybeResetDeletionTimes(gcBefore);
-            if (c.getSubColumns().isEmpty() && !c.isMarkedForDelete())
+            if (c.getSubColumns().isEmpty() && (!c.isMarkedForDelete() || c.getLocalDeletionTime() < gcBefore))
             {
                 iter.remove();
+            }
+            else
+            {
+                c.maybeResetDeletionTimes(gcBefore);
             }
         }
     }
@@ -854,12 +855,12 @@
         if (sstables.isEmpty())
             return ImmutableSet.of();
 
-        DataTracker.SSTableIntervalTree tree = data.getView().intervalTree;
+        IntervalTree<SSTableReader> tree = data.getView().intervalTree;
 
         Set<SSTableReader> results = null;
         for (SSTableReader sstable : sstables)
         {
-            Set<SSTableReader> overlaps = ImmutableSet.copyOf(tree.search(Interval.<RowPosition, SSTableReader>create(sstable.first, sstable.last)));
+            Set<SSTableReader> overlaps = ImmutableSet.copyOf(tree.search(new Interval<SSTableReader>(sstable.first, sstable.last)));
             assert overlaps.contains(sstable);
             results = results == null ? overlaps : Sets.union(results, overlaps);
         }
@@ -1130,7 +1131,7 @@
      * @return the entire row for filter.key, if present in the cache (or we can cache it), or just the column
      *         specified by filter otherwise
      */
-    private ColumnFamily getThroughCache(UUID cfId, QueryFilter filter)
+    private ColumnFamily getThroughCache(Integer cfId, QueryFilter filter)
     {
         assert isRowCacheEnabled()
                : String.format("Row cache is not enabled on column family [" + getColumnFamilyName() + "]");
@@ -1189,7 +1190,7 @@
                 return cf.isSuper() ? removeDeleted(cf, gcBefore) : removeDeletedCF(cf, gcBefore);
             }
 
-            UUID cfId = Schema.instance.getId(table.name, this.columnFamily);
+            Integer cfId = Schema.instance.getId(table.name, this.columnFamily);
             if (cfId == null)
                 return null; // secondary index
 
@@ -1213,8 +1214,8 @@
     ColumnFamily filterColumnFamily(ColumnFamily cached, QueryFilter filter, int gcBefore)
     {
         ColumnFamily cf = cached.cloneMeShallow(ArrayBackedSortedColumns.factory(), filter.filter.isReversed());
-        OnDiskAtomIterator ci = filter.getMemtableColumnIterator(cached, null);
-        filter.collateOnDiskAtom(cf, Collections.singletonList(ci), gcBefore);
+        IColumnIterator ci = filter.getMemtableColumnIterator(cached, null);
+        filter.collateColumns(cf, Collections.singletonList(ci), gcBefore);
         // TODO this is necessary because when we collate supercolumns together, we don't check
         // their subcolumns for relevance, so we need to do a second prune post facto here.
         return cf.isSuper() ? removeDeleted(cf, gcBefore) : removeDeletedCF(cf, gcBefore);
@@ -1264,7 +1265,7 @@
         while (true)
         {
             view = data.getView();
-            sstables = view.intervalTree.search(key);
+            sstables = view.intervalTree.search(new Interval(key, key));
             if (SSTableReader.acquireReferences(sstables))
                 break;
             // retry w/ new view
@@ -1284,17 +1285,9 @@
         {
             view = data.getView();
             // startAt == minimum is ok, but stopAt == minimum is confusing because all IntervalTree deals with
-            // is Comparable, so it won't know to special-case that. However max() should not be call if the
-            // intervalTree is empty sochecking that first
-            //
-            if (view.intervalTree.isEmpty())
-            {
-                sstables = Collections.<SSTableReader>emptyList();
-                break;
-            }
-
-            RowPosition stopInTree = stopAt.isMinimum() ? view.intervalTree.max() : stopAt;
-            sstables = view.intervalTree.search(Interval.<RowPosition, SSTableReader>create(startWith, stopInTree));
+            // is Comparable, so it won't know to special-case that.
+            Comparable stopInTree = stopAt.isMinimum() ? view.intervalTree.max() : stopAt;
+            sstables = view.intervalTree.search(new Interval(startWith, stopInTree));
             if (SSTableReader.acquireReferences(sstables))
                 break;
             // retry w/ new view
@@ -1312,7 +1305,7 @@
             for (SSTableReader sstr : view.sstables)
             {
                 // check if the key actually exists in this sstable, without updating cache and stats
-                if (sstr.getPosition(dk, SSTableReader.Operator.EQ, false) != null)
+                if (sstr.getPosition(dk, SSTableReader.Operator.EQ, false) > -1)
                     files.add(sstr.getFilename());
             }
             return files;
@@ -1322,7 +1315,7 @@
         }
     }
 
-    public ColumnFamily getTopLevelColumns(QueryFilter filter, int gcBefore, boolean forCache)
+    private ColumnFamily getTopLevelColumns(QueryFilter filter, int gcBefore, boolean forCache)
     {
         CollationController controller = new CollationController(this, forCache, filter, gcBefore);
         ColumnFamily columns = controller.getTopLevelColumns();
@@ -1614,7 +1607,7 @@
 
     public void invalidateCachedRow(DecoratedKey key)
     {
-        UUID cfId = Schema.instance.getId(table.name, this.columnFamily);
+        Integer cfId = Schema.instance.getId(table.name, this.columnFamily);
         if (cfId == null)
             return; // secondary index
 
@@ -1644,10 +1637,10 @@
         return cfses;
     }
 
-    public Iterable<DecoratedKey> keySamples(Range<Token> range)
+    public Iterable<DecoratedKey<?>> keySamples(Range<Token> range)
     {
         Collection<SSTableReader> sstables = getSSTables();
-        Iterable<DecoratedKey>[] samples = new Iterable[sstables.size()];
+        Iterable<DecoratedKey<?>>[] samples = new Iterable[sstables.size()];
         int i = 0;
         for (SSTableReader sstable: sstables)
         {
@@ -1910,6 +1903,12 @@
         return partitioner instanceof LocalPartitioner;
     }
 
+    private String getParentColumnfamily()
+    {
+        assert isIndex();
+        return columnFamily.split("\\.")[0];
+    }
+
     private ByteBuffer intern(ByteBuffer name)
     {
         ByteBuffer internedName = internedNames.get(name);
@@ -1942,7 +1941,7 @@
     public SSTableWriter createFlushWriter(long estimatedRows, long estimatedSize, ReplayPosition context) throws IOException
     {
         SSTableMetadata.Collector sstableMetadataCollector = SSTableMetadata.createCollector().replayPosition(context);
-        return new SSTableWriter(getFlushPath(estimatedSize, Descriptor.Version.CURRENT),
+        return new SSTableWriter(getFlushPath(estimatedSize, Descriptor.CURRENT_VERSION),
                                  estimatedRows,
                                  metadata,
                                  partitioner,

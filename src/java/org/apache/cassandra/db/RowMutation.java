/*
 * Licensed to the Apache Software Foundation (ASF) under one
 * or more contributor license agreements.  See the NOTICE file
 * distributed with this work for additional information
 * regarding copyright ownership.  The ASF licenses this file
 * to you under the Apache License, Version 2.0 (the
 * "License"); you may not use this file except in compliance
 * with the License.  You may obtain a copy of the License at
 *
 *     http://www.apache.org/licenses/LICENSE-2.0
 *
 * Unless required by applicable law or agreed to in writing, software
 * distributed under the License is distributed on an "AS IS" BASIS,
 * WITHOUT WARRANTIES OR CONDITIONS OF ANY KIND, either express or implied.
 * See the License for the specific language governing permissions and
 * limitations under the License.
 */
package org.apache.cassandra.db;

import java.io.DataInput;
import java.io.DataInputStream;
import java.io.DataOutput;
import java.io.IOException;
import java.nio.ByteBuffer;
import java.util.*;

import org.apache.commons.lang.StringUtils;

import org.apache.cassandra.config.CFMetaData;
import org.apache.cassandra.config.KSMetaData;
import org.apache.cassandra.config.Schema;
import org.apache.cassandra.db.filter.QueryPath;
import org.apache.cassandra.db.marshal.UUIDType;
import org.apache.cassandra.io.IColumnSerializer;
import org.apache.cassandra.io.IVersionedSerializer;
import org.apache.cassandra.io.util.FastByteArrayInputStream;
import org.apache.cassandra.net.MessageOut;
import org.apache.cassandra.net.MessagingService;
import org.apache.cassandra.thrift.ColumnOrSuperColumn;
import org.apache.cassandra.thrift.Deletion;
import org.apache.cassandra.utils.ByteBufferUtil;
import org.apache.cassandra.utils.FBUtilities;
import org.apache.cassandra.utils.UUIDGen;

public class RowMutation implements IMutation
{
    public static final RowMutationSerializer serializer = new RowMutationSerializer();
    public static final String FORWARD_TO = "FWD_TO";
    public static final String FORWARD_FROM = "FWD_FRM";

    private final String table;
    private final ByteBuffer key;
    // map of column family id to mutations for that column family.
    protected Map<UUID, ColumnFamily> modifications = new HashMap<UUID, ColumnFamily>();

    private final Map<Integer, byte[]> preserializedBuffers = new HashMap<Integer, byte[]>();

    public RowMutation(String table, ByteBuffer key)
    {
        this(table, key, new HashMap<UUID, ColumnFamily>());
    }

    public RowMutation(String table, Row row)
    {
        this(table, row.key.key);
        add(row.cf);
    }

    protected RowMutation(String table, ByteBuffer key, Map<UUID, ColumnFamily> modifications)
    {
        this.table = table;
        this.key = key;
        this.modifications = modifications;
    }

    public String getTable()
    {
        return table;
    }

    public Collection<UUID> getColumnFamilyIds()
    {
        return modifications.keySet();
    }

    public ByteBuffer key()
    {
        return key;
    }

    public Collection<ColumnFamily> getColumnFamilies()
    {
        return modifications.values();
    }

    public ColumnFamily getColumnFamily(UUID cfId)
    {
        return modifications.get(cfId);
    }

    /**
     * Returns mutation representing a Hints to be sent to <code>address</code>
     * as soon as it becomes available.  See HintedHandoffManager for more details.
     */
    public static RowMutation hintFor(RowMutation mutation, UUID targetId) throws IOException
    {
        RowMutation rm = new RowMutation(Table.SYSTEM_KS, UUIDType.instance.decompose(targetId));
        UUID hintId = UUIDGen.makeType1UUIDFromHost(FBUtilities.getBroadcastAddress());

        // determine the TTL for the RowMutation
        // this is set at the smallest GCGraceSeconds for any of the CFs in the RM
        // this ensures that deletes aren't "undone" by delivery of an old hint
        int ttl = Integer.MAX_VALUE;
        for (ColumnFamily cf : mutation.getColumnFamilies())
            ttl = Math.min(ttl, cf.metadata().getGcGraceSeconds());

        // serialize the hint with id and version as a composite column name
        QueryPath path = new QueryPath(SystemTable.HINTS_CF, null, HintedHandOffManager.comparator.decompose(hintId, MessagingService.current_version));
        rm.add(path, ByteBuffer.wrap(mutation.getSerializedBuffer(MessagingService.current_version)), System.currentTimeMillis(), ttl);

        return rm;
    }

    /*
     * Specify a column family name and the corresponding column
     * family object.
     * param @ cf - column family name
     * param @ columnFamily - the column family.
     */
    public void add(ColumnFamily columnFamily)
    {
        assert columnFamily != null;
        ColumnFamily prev = modifications.put(columnFamily.id(), columnFamily);
        if (prev != null)
            // developer error
            throw new IllegalArgumentException("ColumnFamily " + columnFamily + " already has modifications in this mutation: " + prev);
    }

    /**
     * @return the ColumnFamily in this RowMutation corresponding to @param cfName, creating an empty one if necessary.
     */
    public ColumnFamily addOrGet(String cfName)
    {
        CFMetaData cfm = Schema.instance.getCFMetaData(table, cfName);
        ColumnFamily cf = modifications.get(cfm.cfId);
        if (cf == null)
        {
            cf = ColumnFamily.create(cfm);
            modifications.put(cfm.cfId, cf);
        }
        return cf;
    }

    public boolean isEmpty()
    {
        return modifications.isEmpty();
    }

    /*
     * Specify a column name and a corresponding value for
     * the column. Column name is specified as <column family>:column.
     * This will result in a ColumnFamily associated with
     * <column family> as name and a Column with <column>
     * as name. The column can be further broken up
     * as super column name : columnname  in case of super columns
     *
     * param @ cf - column name as <column family>:<column>
     * param @ value - value associated with the column
     * param @ timestamp - timestamp associated with this data.
     * param @ timeToLive - ttl for the column, 0 for standard (non expiring) columns
     *
     * @Deprecated this tends to be low-performance; we're doing two hash lookups,
     * one of which instantiates a Pair, and callers tend to instantiate new QP objects
     * for each call as well.  Use the add(ColumnFamily) overload instead.
     */
    public void add(QueryPath path, ByteBuffer value, long timestamp, int timeToLive)
    {
        UUID id = Schema.instance.getId(table, path.columnFamilyName);
        ColumnFamily columnFamily = modifications.get(id);

        if (columnFamily == null)
        {
            columnFamily = ColumnFamily.create(table, path.columnFamilyName);
            modifications.put(id, columnFamily);
        }
        columnFamily.addColumn(path, value, timestamp, timeToLive);
    }

    public void addCounter(QueryPath path, long value)
    {
        UUID id = Schema.instance.getId(table, path.columnFamilyName);
        ColumnFamily columnFamily = modifications.get(id);

        if (columnFamily == null)
        {
            columnFamily = ColumnFamily.create(table, path.columnFamilyName);
            modifications.put(id, columnFamily);
        }
        columnFamily.addCounter(path, value);
    }

    public void add(QueryPath path, ByteBuffer value, long timestamp)
    {
        add(path, value, timestamp, 0);
    }

    public void delete(QueryPath path, long timestamp)
    {
        UUID id = Schema.instance.getId(table, path.columnFamilyName);

        int localDeleteTime = (int) (System.currentTimeMillis() / 1000);

        ColumnFamily columnFamily = modifications.get(id);
        if (columnFamily == null)
        {
            columnFamily = ColumnFamily.create(table, path.columnFamilyName);
            modifications.put(id, columnFamily);
        }

        if (path.superColumnName == null && path.columnName == null)
        {
            columnFamily.delete(new DeletionInfo(timestamp, localDeleteTime));
        }
        else if (path.columnName == null)
        {
            SuperColumn sc = new SuperColumn(path.superColumnName, columnFamily.getSubComparator());
            sc.delete(new DeletionInfo(timestamp, localDeleteTime));
            columnFamily.addColumn(sc);
        }
        else
        {
            columnFamily.addTombstone(path, localDeleteTime, timestamp);
        }
    }

    public void addAll(IMutation m)
    {
        if (!(m instanceof RowMutation))
            throw new IllegalArgumentException();

        RowMutation rm = (RowMutation)m;
        if (!table.equals(rm.table) || !key.equals(rm.key))
            throw new IllegalArgumentException();

        for (Map.Entry<UUID, ColumnFamily> entry : rm.modifications.entrySet())
        {
            // It's slighty faster to assume the key wasn't present and fix if
            // not in the case where it wasn't there indeed.
            ColumnFamily cf = modifications.put(entry.getKey(), entry.getValue());
            if (cf != null)
                entry.getValue().resolve(cf);
        }
    }

    /*
     * This is equivalent to calling commit. Applies the changes to
     * to the table that is obtained by calling Table.open().
     */
    public void apply()
    {
        KSMetaData ksm = Schema.instance.getTableDefinition(getTable());
        Table.open(table).apply(this, ksm.durableWrites);
    }

    public void applyUnsafe()
    {
        Table.open(table).apply(this, false);
    }

    public MessageOut<RowMutation> createMessage()
    {
        return createMessage(MessagingService.Verb.MUTATION);
    }

    public MessageOut<RowMutation> createMessage(MessagingService.Verb verb)
    {
        return new MessageOut<RowMutation>(verb, this, serializer);
    }

    public synchronized byte[] getSerializedBuffer(int version) throws IOException
    {
        byte[] bytes = preserializedBuffers.get(version);
        if (bytes == null)
        {
            bytes = FBUtilities.serialize(this, serializer, version);
            preserializedBuffers.put(version, bytes);
        }
        return bytes;
    }

    public String toString()
    {
        return toString(false);
    }

    public String toString(boolean shallow)
    {
        StringBuilder buff = new StringBuilder("RowMutation(");
        buff.append("keyspace='").append(table).append('\'');
        buff.append(", key='").append(ByteBufferUtil.bytesToHex(key)).append('\'');
        buff.append(", modifications=[");
        if (shallow)
        {
            List<String> cfnames = new ArrayList<String>(modifications.size());
            for (UUID cfid : modifications.keySet())
            {
                CFMetaData cfm = Schema.instance.getCFMetaData(cfid);
                cfnames.add(cfm == null ? "-dropped-" : cfm.cfName);
            }
            buff.append(StringUtils.join(cfnames, ", "));
        }
        else
            buff.append(StringUtils.join(modifications.values(), ", "));
        return buff.append("])").toString();
    }

    public void addColumnOrSuperColumn(String cfName, ColumnOrSuperColumn cosc)
    {
        if (cosc.super_column != null)
        {
            for (org.apache.cassandra.thrift.Column column : cosc.super_column.columns)
            {
                add(new QueryPath(cfName, cosc.super_column.name, column.name), column.value, column.timestamp, column.ttl);
            }
        }
        else if (cosc.column != null)
        {
            add(new QueryPath(cfName, null, cosc.column.name), cosc.column.value, cosc.column.timestamp, cosc.column.ttl);
        }
        else if (cosc.counter_super_column != null)
        {
            for (org.apache.cassandra.thrift.CounterColumn column : cosc.counter_super_column.columns)
            {
                addCounter(new QueryPath(cfName, cosc.counter_super_column.name, column.name), column.value);
            }
        }
        else // cosc.counter_column != null
        {
            addCounter(new QueryPath(cfName, null, cosc.counter_column.name), cosc.counter_column.value);
        }
    }

    public void deleteColumnOrSuperColumn(String cfName, Deletion del)
    {
        if (del.predicate != null && del.predicate.column_names != null)
        {
            for(ByteBuffer c : del.predicate.column_names)
            {
                if (del.super_column == null && Schema.instance.getColumnFamilyType(table, cfName) == ColumnFamilyType.Super)
                    delete(new QueryPath(cfName, c), del.timestamp);
                else
                    delete(new QueryPath(cfName, del.super_column, c), del.timestamp);
            }
        }
        else
        {
            delete(new QueryPath(cfName, del.super_column), del.timestamp);
        }
    }

    public static RowMutation fromBytes(byte[] raw, int version) throws IOException
    {
        RowMutation rm = serializer.deserialize(new DataInputStream(new FastByteArrayInputStream(raw)), version);
        boolean hasCounters = false;
        for (Map.Entry<UUID, ColumnFamily> entry : rm.modifications.entrySet())
        {
            if (entry.getValue().metadata().getDefaultValidator().isCommutative())
            {
                hasCounters = true;
                break;
            }
        }

        // We need to deserialize at least once for counters to cleanup the delta
        if (!hasCounters && version == MessagingService.current_version)
            rm.preserializedBuffers.put(version, raw);
        return rm;
    }

    public static class RowMutationSerializer implements IVersionedSerializer<RowMutation>
    {
        public void serialize(RowMutation rm, DataOutput dos, int version) throws IOException
        {
            dos.writeUTF(rm.getTable());
            ByteBufferUtil.writeWithShortLength(rm.key(), dos);

            /* serialize the modifications in the mutation */
            int size = rm.modifications.size();
            dos.writeInt(size);
            assert size >= 0;
            for (Map.Entry<UUID, ColumnFamily> entry : rm.modifications.entrySet())
            {
                if (version < MessagingService.VERSION_12)
                    ColumnFamily.serializer.serializeCfId(entry.getKey(), dos, version);
                ColumnFamily.serializer.serialize(entry.getValue(), dos, version);
            }
        }

        public RowMutation deserialize(DataInput dis, int version, IColumnSerializer.Flag flag) throws IOException
        {
            String table = dis.readUTF();
            ByteBuffer key = ByteBufferUtil.readWithShortLength(dis);
            Map<UUID, ColumnFamily> modifications = new HashMap<UUID, ColumnFamily>();
            int size = dis.readInt();
            for (int i = 0; i < size; ++i)
            {
                // We used to uselessly write the cf id here
                if (version < MessagingService.VERSION_12)
                    ColumnFamily.serializer.deserializeCfId(dis, version);
                ColumnFamily cf = ColumnFamily.serializer.deserialize(dis, flag, TreeMapBackedSortedColumns.factory(), version);
                // We don't allow RowMutation with null column family, so we should never get null back.
                assert cf != null;
                modifications.put(cf.id(), cf);
            }
            return new RowMutation(table, key, modifications);
        }

        /**
         * Used only by o.a.c.service.MigrationManager to fix possibly broken System.nanoTime() timestamps
         * of the schema migrations from remote nodes
         *
         * @param dis The source of the data
         * @param version The version of remote node
         *
         * @return row mutation with fixed internal timestamps
         *
         * @throws IOException If data could not be read
         */
        public RowMutation deserializeFixingTimestamps(DataInput dis, int version) throws IOException
        {
            RowMutation mutation = deserialize(dis, version);

            long now = FBUtilities.timestampMicros();
            Map<UUID, ColumnFamily> fixedModifications = new HashMap<UUID, ColumnFamily>();

            for (Map.Entry<UUID, ColumnFamily> modification : mutation.modifications.entrySet())
            {
                ColumnFamily cfOld = modification.getValue();
                ColumnFamily cf = ColumnFamily.create(cfOld.metadata());

<<<<<<< HEAD
                if (cf.isMarkedForDelete())
                {
                    DeletionTime delTime = cf.deletionInfo().getTopLevelDeletion();
                    cf.delete(new DeletionInfo(delTime.markedForDeleteAt > now ? now : delTime.markedForDeleteAt,
                                               delTime.localDeletionTime));
                }
=======
                if (cfOld.isMarkedForDelete())
                    cf.delete(cfOld.getLocalDeletionTime(), cfOld.getMarkedForDeleteAt() > now ? now : cfOld.getMarkedForDeleteAt());
>>>>>>> 0d44159e

                for (IColumn column : cfOld.columns)
                {
                    // don't clone if column already has a correct timestamp
                    if (column.timestamp() <= now)
                    {
                        cf.addColumn(column);
                        continue;
                    }

                    if (column.isMarkedForDelete())
                        cf.addColumn(new DeletedColumn(column.name(), column.value(), now));
                    else
                        cf.addColumn(new Column(column.name(), column.value(), now));
                }

                fixedModifications.put(modification.getKey(), cf);
            }

            return new RowMutation(mutation.getTable(), mutation.key(), fixedModifications);
        }

        public RowMutation deserialize(DataInput dis, int version) throws IOException
        {
            return deserialize(dis, version, IColumnSerializer.Flag.FROM_REMOTE);
        }

        public long serializedSize(RowMutation rm, int version)
        {
            TypeSizes sizes = TypeSizes.NATIVE;
            int size = sizes.sizeof(rm.getTable());
            int keySize = rm.key().remaining();
            size += sizes.sizeof((short) keySize) + keySize;

            size += sizes.sizeof(rm.modifications.size());
            for (Map.Entry<UUID,ColumnFamily> entry : rm.modifications.entrySet())
            {
                if (version < MessagingService.VERSION_12)
                    size += ColumnFamily.serializer.cfIdSerializedSize(entry.getValue().id(), sizes, version);
                size += ColumnFamily.serializer.serializedSize(entry.getValue(), TypeSizes.NATIVE, version);
            }

            return size;
        }
    }
}<|MERGE_RESOLUTION|>--- conflicted
+++ resolved
@@ -438,17 +438,12 @@
                 ColumnFamily cfOld = modification.getValue();
                 ColumnFamily cf = ColumnFamily.create(cfOld.metadata());
 
-<<<<<<< HEAD
-                if (cf.isMarkedForDelete())
+                if (cfOld.isMarkedForDelete())
                 {
-                    DeletionTime delTime = cf.deletionInfo().getTopLevelDeletion();
-                    cf.delete(new DeletionInfo(delTime.markedForDeleteAt > now ? now : delTime.markedForDeleteAt,
-                                               delTime.localDeletionTime));
+                    DeletionTime dt = cfOld.deletionInfo().getTopLevelDeletion();
+                    cf.delete(new DeletionInfo(dt.markedForDeleteAt > now ? now : dt.markedForDeleteAt,
+                                               dt.localDeletionTime));
                 }
-=======
-                if (cfOld.isMarkedForDelete())
-                    cf.delete(cfOld.getLocalDeletionTime(), cfOld.getMarkedForDeleteAt() > now ? now : cfOld.getMarkedForDeleteAt());
->>>>>>> 0d44159e
 
                 for (IColumn column : cfOld.columns)
                 {

--- conflicted
+++ resolved
@@ -67,7 +67,7 @@
     private final ColumnFamilyStore baseCfs;
     private final View view;
     private final String ksName;
-    private final UUID localHostId = SystemKeyspace.getLocalHostId();
+    private final UUID localHostId = SystemKeyspace.getOrInitializeLocalHostId();
     private final Set<Range<Token>> builtRanges = Sets.newConcurrentHashSet();
     private final Map<Range<Token>, Pair<Token, Long>> pendingRanges = Maps.newConcurrentMap();
     private final Set<ViewBuilderTask> tasks = Sets.newConcurrentHashSet();
@@ -104,16 +104,9 @@
 
     private void loadStatusAndBuild()
     {
-<<<<<<< HEAD
         loadStatus();
         build();
     }
-=======
-        logger.debug("Starting view builder for {}.{}", baseCfs.metadata.ksName, view.name);
-        logger.trace("Running view builder for {}.{}", baseCfs.metadata.ksName, view.name);
-        UUID localHostId = SystemKeyspace.getOrInitializeLocalHostId();
-        String ksname = baseCfs.metadata.ksName, viewName = view.name;
->>>>>>> d6ff4c4a
 
     private void loadStatus()
     {

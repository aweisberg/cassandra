/*
 * Licensed to the Apache Software Foundation (ASF) under one
 * or more contributor license agreements.  See the NOTICE file
 * distributed with this work for additional information
 * regarding copyright ownership.  The ASF licenses this file
 * to you under the Apache License, Version 2.0 (the
 * "License"); you may not use this file except in compliance
 * with the License.  You may obtain a copy of the License at
 *
 *     http://www.apache.org/licenses/LICENSE-2.0
 *
 * Unless required by applicable law or agreed to in writing, software
 * distributed under the License is distributed on an "AS IS" BASIS,
 * WITHOUT WARRANTIES OR CONDITIONS OF ANY KIND, either express or implied.
 * See the License for the specific language governing permissions and
 * limitations under the License.
 */
package org.apache.cassandra.db.compaction.writers;

import java.util.Arrays;
import java.util.Set;

import org.slf4j.Logger;
import org.slf4j.LoggerFactory;

import org.apache.cassandra.db.ColumnFamilyStore;
import org.apache.cassandra.db.Directories;
import org.apache.cassandra.db.RowIndexEntry;
import org.apache.cassandra.db.SerializationHeader;
import org.apache.cassandra.db.rows.UnfilteredRowIterator;
import org.apache.cassandra.db.lifecycle.LifecycleTransaction;
import org.apache.cassandra.io.sstable.Descriptor;
import org.apache.cassandra.io.sstable.format.SSTableReader;
import org.apache.cassandra.io.sstable.format.SSTableWriter;
import org.apache.cassandra.io.sstable.metadata.MetadataCollector;

/**
 * CompactionAwareWriter that splits input in differently sized sstables
 *
 * Biggest sstable will be total_compaction_size / 2, second biggest total_compaction_size / 4 etc until
 * the result would be sub 50MB, all those are put in the same
 */
public class SplittingSizeTieredCompactionWriter extends CompactionAwareWriter
{
    private static final Logger logger = LoggerFactory.getLogger(SplittingSizeTieredCompactionWriter.class);

    public static final long DEFAULT_SMALLEST_SSTABLE_BYTES = 50_000_000;
    private final double[] ratios;
    private final long totalSize;
    private final Set<SSTableReader> allSSTables;
    private long currentBytesToWrite;
    private int currentRatioIndex = 0;
    private Directories.DataDirectory location;

    public SplittingSizeTieredCompactionWriter(ColumnFamilyStore cfs, Directories directories, LifecycleTransaction txn, Set<SSTableReader> nonExpiredSSTables)
    {
        this(cfs, directories, txn, nonExpiredSSTables, DEFAULT_SMALLEST_SSTABLE_BYTES);
    }

    public SplittingSizeTieredCompactionWriter(ColumnFamilyStore cfs, Directories directories, LifecycleTransaction txn, Set<SSTableReader> nonExpiredSSTables, long smallestSSTable)
    {
        super(cfs, directories, txn, nonExpiredSSTables, false, false);
        this.allSSTables = txn.originals();
        totalSize = cfs.getExpectedCompactedFileSize(nonExpiredSSTables, txn.opType());
        double[] potentialRatios = new double[20];
        double currentRatio = 1;
        for (int i = 0; i < potentialRatios.length; i++)
        {
            currentRatio /= 2;
            potentialRatios[i] = currentRatio;
        }

        int noPointIndex = 0;
        // find how many sstables we should create - 50MB min sstable size
        for (double ratio : potentialRatios)
        {
            noPointIndex++;
            if (ratio * totalSize < smallestSSTable)
            {
                break;
            }
        }
        ratios = Arrays.copyOfRange(potentialRatios, 0, noPointIndex);
        currentBytesToWrite = Math.round(totalSize * ratios[currentRatioIndex]);
    }

    @Override
    public boolean realAppend(UnfilteredRowIterator partition)
    {
        RowIndexEntry rie = sstableWriter.append(partition);
        if (sstableWriter.currentWriter().getEstimatedOnDiskBytesWritten() > currentBytesToWrite && currentRatioIndex < ratios.length - 1) // if we underestimate how many keys we have, the last sstable might get more than we expect
        {
            currentRatioIndex++;
<<<<<<< HEAD
            currentBytesToWrite = Math.round(totalSize * ratios[currentRatioIndex]);
            switchCompactionLocation(location);
            logger.debug("Switching writer, currentBytesToWrite = {}", currentBytesToWrite);
=======
            currentBytesToWrite = getExpectedWriteSize();
            switchCompactionLocation(getWriteDirectory(currentBytesToWrite));
>>>>>>> b58a5c86
        }
        return rie != null;
    }

    @Override
    public void switchCompactionLocation(Directories.DataDirectory location)
    {
        this.location = location;
        long currentPartitionsToWrite = Math.round(ratios[currentRatioIndex] * estimatedTotalKeys);
        @SuppressWarnings("resource")
        SSTableWriter writer = SSTableWriter.create(Descriptor.fromFilename(cfs.getSSTablePath(getDirectories().getLocationForDisk(location))),
                                                    currentPartitionsToWrite,
                                                    minRepairedAt,
                                                    cfs.metadata,
                                                    new MetadataCollector(allSSTables, cfs.metadata.comparator, 0),
                                                    SerializationHeader.make(cfs.metadata, nonExpiredSSTables),
                                                    cfs.indexManager.listIndexes(),
                                                    txn);
        logger.trace("Switching writer, currentPartitionsToWrite = {}", currentPartitionsToWrite);
        sstableWriter.switchWriter(writer);
    }

    protected long getExpectedWriteSize()
    {
        return Math.round(totalSize * ratios[currentRatioIndex]);
    }
}<|MERGE_RESOLUTION|>--- conflicted
+++ resolved
@@ -91,14 +91,9 @@
         if (sstableWriter.currentWriter().getEstimatedOnDiskBytesWritten() > currentBytesToWrite && currentRatioIndex < ratios.length - 1) // if we underestimate how many keys we have, the last sstable might get more than we expect
         {
             currentRatioIndex++;
-<<<<<<< HEAD
-            currentBytesToWrite = Math.round(totalSize * ratios[currentRatioIndex]);
+            currentBytesToWrite = getExpectedWriteSize();
             switchCompactionLocation(location);
             logger.debug("Switching writer, currentBytesToWrite = {}", currentBytesToWrite);
-=======
-            currentBytesToWrite = getExpectedWriteSize();
-            switchCompactionLocation(getWriteDirectory(currentBytesToWrite));
->>>>>>> b58a5c86
         }
         return rie != null;
     }
@@ -121,6 +116,7 @@
         sstableWriter.switchWriter(writer);
     }
 
+    @Override
     protected long getExpectedWriteSize()
     {
         return Math.round(totalSize * ratios[currentRatioIndex]);

/*
 * Licensed to the Apache Software Foundation (ASF) under one
 * or more contributor license agreements.  See the NOTICE file
 * distributed with this work for additional information
 * regarding copyright ownership.  The ASF licenses this file
 * to you under the Apache License, Version 2.0 (the
 * "License"); you may not use this file except in compliance
 * with the License.  You may obtain a copy of the License at
 *
 *     http://www.apache.org/licenses/LICENSE-2.0
 *
 * Unless required by applicable law or agreed to in writing, software
 * distributed under the License is distributed on an "AS IS" BASIS,
 * WITHOUT WARRANTIES OR CONDITIONS OF ANY KIND, either express or implied.
 * See the License for the specific language governing permissions and
 * limitations under the License.
 */
package org.apache.cassandra.db.compaction;

import java.nio.ByteBuffer;
import java.io.*;
import java.util.*;

import com.google.common.annotations.VisibleForTesting;
import com.google.common.base.Predicate;
import com.google.common.base.Predicates;
import com.google.common.base.Throwables;
import com.google.common.collect.AbstractIterator;

import org.apache.cassandra.db.*;
import org.apache.cassandra.db.lifecycle.LifecycleTransaction;
import org.apache.cassandra.db.columniterator.OnDiskAtomIterator;
import org.apache.cassandra.db.composites.CellNames;
import org.apache.cassandra.io.sstable.*;
import org.apache.cassandra.io.sstable.format.SSTableReader;
import org.apache.cassandra.io.sstable.format.SSTableWriter;
import org.apache.cassandra.io.util.FileUtils;
import org.apache.cassandra.io.util.RandomAccessReader;
import org.apache.cassandra.service.ActiveRepairService;
import org.apache.cassandra.utils.ByteBufferUtil;
import org.apache.cassandra.utils.JVMStabilityInspector;
import org.apache.cassandra.utils.OutputHandler;
<<<<<<< HEAD
import org.apache.cassandra.utils.UUIDGen;
import org.apache.cassandra.utils.concurrent.Refs;
=======
import org.apache.cassandra.utils.memory.HeapAllocator;
>>>>>>> b2949439

public class Scrubber implements Closeable
{
    private final ColumnFamilyStore cfs;
    private final SSTableReader sstable;
    private final LifecycleTransaction transaction;
    private final File destination;
    private final boolean skipCorrupted;
<<<<<<< HEAD
=======
    public final boolean validateColumns;
    private final boolean reinsertOverflowedTTLRows;
>>>>>>> b2949439

    private final CompactionController controller;
    private final boolean isCommutative;
    private final boolean isIndex;
    private final boolean checkData;
    private final long expectedBloomFilterSize;

    private final RandomAccessReader dataFile;
    private final RandomAccessReader indexFile;
    private final ScrubInfo scrubInfo;
    private final RowIndexEntry.IndexSerializer rowIndexEntrySerializer;

    private SSTableReader newSstable;
    private SSTableReader newInOrderSstable;

    private int goodRows;
    private int badRows;
    private int emptyRows;

    private ByteBuffer currentIndexKey;
    private ByteBuffer nextIndexKey;
    long currentRowPositionFromIndex;
    long nextRowPositionFromIndex;

    private final OutputHandler outputHandler;
    private NegativeLocalDeletionInfoMetrics negativeLocalDeletionInfoMetrics = new NegativeLocalDeletionInfoMetrics();

    private static final Comparator<Row> rowComparator = new Comparator<Row>()
    {
         public int compare(Row r1, Row r2)
         {
             return r1.key.compareTo(r2.key);
         }
    };
    private final SortedSet<Row> outOfOrderRows = new TreeSet<>(rowComparator);

    public Scrubber(ColumnFamilyStore cfs, LifecycleTransaction transaction, boolean skipCorrupted, boolean checkData) throws IOException
    {
<<<<<<< HEAD
        this(cfs, transaction, skipCorrupted, new OutputHandler.LogOutput(), checkData);
    }

    @SuppressWarnings("resource")
    public Scrubber(ColumnFamilyStore cfs, LifecycleTransaction transaction, boolean skipCorrupted, OutputHandler outputHandler, boolean checkData) throws IOException
=======
        this(cfs, sstable, skipCorrupted, isOffline, checkData, false);
    }

    public Scrubber(ColumnFamilyStore cfs, SSTableReader sstable, boolean skipCorrupted, boolean isOffline, boolean checkData,
                    boolean reinsertOverflowedTTLRows) throws IOException
    {
        this(cfs, sstable, skipCorrupted, new OutputHandler.LogOutput(), isOffline, checkData, reinsertOverflowedTTLRows);
    }

    public Scrubber(ColumnFamilyStore cfs, SSTableReader sstable, boolean skipCorrupted, OutputHandler outputHandler, boolean isOffline, boolean checkData,
                    boolean reinsertOverflowedTTLRows) throws IOException
>>>>>>> b2949439
    {
        this.cfs = cfs;
        this.transaction = transaction;
        this.sstable = transaction.onlyOne();
        this.outputHandler = outputHandler;
        this.skipCorrupted = skipCorrupted;
<<<<<<< HEAD
        this.rowIndexEntrySerializer = sstable.descriptor.version.getSSTableFormat().getIndexSerializer(sstable.metadata);
=======
        this.isOffline = isOffline;
        this.validateColumns = checkData;
        this.reinsertOverflowedTTLRows = reinsertOverflowedTTLRows;
>>>>>>> b2949439

        List<SSTableReader> toScrub = Collections.singletonList(sstable);

        // Calculate the expected compacted filesize
        this.destination = cfs.directories.getWriteableLocationAsFile(cfs.getExpectedCompactedFileSize(toScrub, OperationType.SCRUB));

        // If we run scrub offline, we should never purge tombstone, as we cannot know if other sstable have data that the tombstone deletes.
        this.controller = transaction.isOffline()
                        ? new ScrubController(cfs)
                        : new CompactionController(cfs, Collections.singleton(sstable), CompactionManager.getDefaultGcBefore(cfs));
        this.isCommutative = cfs.metadata.isCounter();

        boolean hasIndexFile = (new File(sstable.descriptor.filenameFor(Component.PRIMARY_INDEX))).exists();
        this.isIndex = cfs.isIndex();
        if (!hasIndexFile)
        {
            // if there's any corruption in the -Data.db then rows can't be skipped over. but it's worth a shot.
            outputHandler.warn("Missing component: " + sstable.descriptor.filenameFor(Component.PRIMARY_INDEX));
        }
        this.checkData = checkData && !this.isIndex; //LocalByPartitionerType does not support validation
        this.expectedBloomFilterSize = Math.max(
            cfs.metadata.getMinIndexInterval(),
            hasIndexFile ? SSTableReader.getApproximateKeyCount(toScrub) : 0);

        // loop through each row, deserializing to check for damage.
        // we'll also loop through the index at the same time, using the position from the index to recover if the
        // row header (key or data size) is corrupt. (This means our position in the index file will be one row
        // "ahead" of the data file.)
        this.dataFile = transaction.isOffline()
                        ? sstable.openDataReader()
                        : sstable.openDataReader(CompactionManager.instance.getRateLimiter());

        this.indexFile = hasIndexFile
                ? RandomAccessReader.open(new File(sstable.descriptor.filenameFor(Component.PRIMARY_INDEX)))
                : null;

        this.scrubInfo = new ScrubInfo(dataFile, sstable);

        this.currentRowPositionFromIndex = 0;
        this.nextRowPositionFromIndex = 0;

        if (reinsertOverflowedTTLRows)
            outputHandler.output("Starting scrub with reinsert overflowed TTL option");
    }

    public void scrub()
    {
        outputHandler.output(String.format("Scrubbing %s (%s bytes)", sstable, dataFile.length()));
        try (SSTableRewriter writer = new SSTableRewriter(cfs, transaction, sstable.maxDataAge, transaction.isOffline());
             Refs<SSTableReader> refs = Refs.ref(Collections.singleton(sstable)))
        {
            nextIndexKey = indexAvailable() ? ByteBufferUtil.readWithShortLength(indexFile) : null;
            if (indexAvailable())
            {
                // throw away variable so we don't have a side effect in the assert
                long firstRowPositionFromIndex = rowIndexEntrySerializer.deserialize(indexFile, sstable.descriptor.version).position;
                assert firstRowPositionFromIndex == 0 : firstRowPositionFromIndex;
            }

            writer.switchWriter(CompactionManager.createWriter(cfs, destination, expectedBloomFilterSize, sstable.getSSTableMetadata().repairedAt, sstable));

            DecoratedKey prevKey = null;

            while (!dataFile.isEOF())
            {
                if (scrubInfo.isStopRequested())
                    throw new CompactionInterruptedException(scrubInfo.getCompactionInfo());

                updateIndexKey();

                if (prevKey != null && indexFile != null)
                {
                    long nextRowStart = currentRowPositionFromIndex == -1 ? dataFile.length() : currentRowPositionFromIndex;
                    if (dataFile.getFilePointer() < nextRowStart)
                    {
                        // Encountered CASSANDRA-10791. Place post-END_OF_ROW data in the out-of-order table.
                        saveOutOfOrderRow(prevKey,
                                          SSTableIdentityIterator.createFragmentIterator(sstable, dataFile, prevKey, nextRowStart - dataFile.getFilePointer(), checkData),
                                          String.format("Row fragment detected after END_OF_ROW at key %s", prevKey));
                        if (dataFile.isEOF())
                            break;
                    }
                }

                long rowStart = dataFile.getFilePointer();
                outputHandler.debug("Reading row at " + rowStart);

                DecoratedKey key = null;
                try
                {
                    key = sstable.partitioner.decorateKey(ByteBufferUtil.readWithShortLength(dataFile));
                }
                catch (Throwable th)
                {
                    throwIfFatal(th);
                    // check for null key below
                }

                long dataStart = dataFile.getFilePointer();

                long dataStartFromIndex = -1;
                long dataSizeFromIndex = -1;
                if (currentIndexKey != null)
                {
                    dataStartFromIndex = currentRowPositionFromIndex + 2 + currentIndexKey.remaining();
                    dataSizeFromIndex = nextRowPositionFromIndex - dataStartFromIndex;
                }

                // avoid an NPE if key is null
                String keyName = key == null ? "(unreadable key)" : ByteBufferUtil.bytesToHex(key.getKey());
                outputHandler.debug(String.format("row %s is %s bytes", keyName, dataSizeFromIndex));

                assert currentIndexKey != null || !indexAvailable();

                try
                {
                    if (key == null)
                        throw new IOError(new IOException("Unable to read row key from data file"));

                    if (currentIndexKey != null && !key.getKey().equals(currentIndexKey))
                    {
                        throw new IOError(new IOException(String.format("Key from data file (%s) does not match key from index file (%s)",
                                ByteBufferUtil.bytesToHex(key.getKey()), ByteBufferUtil.bytesToHex(currentIndexKey))));
                    }

                    if (indexFile != null && dataSizeFromIndex > dataFile.length())
                        throw new IOError(new IOException("Impossible row size (greater than file length): " + dataSizeFromIndex));

                    if (indexFile != null && dataStart != dataStartFromIndex)
                        outputHandler.warn(String.format("Data file row position %d differs from index file row position %d", dataStart, dataStartFromIndex));

                    if (tryAppend(prevKey, key, writer))
                        prevKey = key;
                }
                catch (Throwable th)
                {
                    throwIfFatal(th);
                    outputHandler.warn("Error reading row (stacktrace follows):", th);

                    if (currentIndexKey != null
                        && (key == null || !key.getKey().equals(currentIndexKey) || dataStart != dataStartFromIndex))
                    {
                        outputHandler.output(String.format("Retrying from row index; data is %s bytes starting at %s",
                                                  dataSizeFromIndex, dataStartFromIndex));
                        key = sstable.partitioner.decorateKey(currentIndexKey);
                        try
                        {
                            dataFile.seek(dataStartFromIndex);

                            if (tryAppend(prevKey, key, writer))
                                prevKey = key;
                        }
                        catch (Throwable th2)
                        {
                            throwIfFatal(th2);
                            throwIfCannotContinue(key, th2);

                            outputHandler.warn("Retry failed too. Skipping to next row (retry's stacktrace follows)", th2);
                            badRows++;
                            seekToNextRow();
                        }
                    }
                    else
                    {
                        throwIfCannotContinue(key, th);

                        outputHandler.warn("Row starting at position " + dataStart + " is unreadable; skipping to next");
                        badRows++;
                        if (currentIndexKey != null)
                            seekToNextRow();
                    }
                }
            }

            if (!outOfOrderRows.isEmpty())
            {
                // out of order rows, but no bad rows found - we can keep our repairedAt time
                long repairedAt = badRows > 0 ? ActiveRepairService.UNREPAIRED_SSTABLE : sstable.getSSTableMetadata().repairedAt;
                try (SSTableWriter inOrderWriter = CompactionManager.createWriter(cfs, destination, expectedBloomFilterSize, repairedAt, sstable);)
                {
                    for (Row row : outOfOrderRows)
                        inOrderWriter.append(row.key, row.cf);
                    newInOrderSstable = inOrderWriter.finish(-1, sstable.maxDataAge, true);
                }
                transaction.update(newInOrderSstable, false);
                if (transaction.isOffline() && newInOrderSstable != null)
                    newInOrderSstable.selfRef().release();
                outputHandler.warn(String.format("%d out of order rows found while scrubbing %s; Those have been written (in order) to a new sstable (%s)", outOfOrderRows.size(), sstable, newInOrderSstable));
            }

            // finish obsoletes the old sstable
            List<SSTableReader> finished = writer.setRepairedAt(badRows > 0 ? ActiveRepairService.UNREPAIRED_SSTABLE : sstable.getSSTableMetadata().repairedAt).finish();
            if (!finished.isEmpty())
                newSstable = finished.get(0);
        }
        catch (IOException e)
        {
            throw Throwables.propagate(e);
        }
        finally
        {
            controller.close();
            if (transaction.isOffline() && newSstable != null)
                newSstable.selfRef().release();
        }

        if (newSstable == null)
        {
            if (badRows > 0)
                outputHandler.warn("No valid rows found while scrubbing " + sstable + "; it is marked for deletion now. If you want to attempt manual recovery, you can find a copy in the pre-scrub snapshot");
            else
                outputHandler.output("Scrub of " + sstable + " complete; looks like all " + emptyRows + " rows were tombstoned");
        }
        else
        {
            outputHandler.output("Scrub of " + sstable + " complete: " + goodRows + " rows in new sstable and " + emptyRows + " empty (tombstoned) rows dropped");
            if (negativeLocalDeletionInfoMetrics.fixedRows > 0)
                outputHandler.output("Fixed " + negativeLocalDeletionInfoMetrics.fixedRows + " rows with overflowed local deletion time.");
            if (badRows > 0)
                outputHandler.warn("Unable to recover " + badRows + " rows that were skipped.  You can attempt manual recovery from the pre-scrub snapshot.  You can also run nodetool repair to transfer the data from a healthy replica, if any");
        }
    }

    @SuppressWarnings("resource")
    private boolean tryAppend(DecoratedKey prevKey, DecoratedKey key, SSTableRewriter writer)
    {
        // OrderCheckerIterator will check, at iteration time, that the cells are in the proper order. If it detects
        // that one cell is out of order, it will stop returning them. The remaining cells will be sorted and added
        // to the outOfOrderRows that will be later written to a new SSTable.
<<<<<<< HEAD
        OrderCheckerIterator atoms = new OrderCheckerIterator(new SSTableIdentityIterator(sstable, dataFile, key, checkData),
=======
        OrderCheckerIterator atoms = new OrderCheckerIterator(getIterator(key, dataSize),
>>>>>>> b2949439
                                                              cfs.metadata.comparator.onDiskAtomComparator());
        if (prevKey != null && prevKey.compareTo(key) > 0)
        {
            saveOutOfOrderRow(prevKey, key, atoms);
            return false;
        }

        AbstractCompactedRow compactedRow = new LazilyCompactedRow(controller, Collections.singletonList(atoms));
        if (writer.tryAppend(compactedRow) == null)
            emptyRows++;
        else
            goodRows++;

        if (atoms.hasOutOfOrderCells())
            saveOutOfOrderRow(key, atoms);

        return true;
    }

    /**
     * Only wrap with {@link FixNegativeLocalDeletionTimeIterator} if {@link #reinsertOverflowedTTLRows} option
     * is specified
     */
    private OnDiskAtomIterator getIterator(DecoratedKey key, long dataSize)
    {
        SSTableIdentityIterator sstableIdentityIterator = new SSTableIdentityIterator(sstable, dataFile, key, dataSize, validateColumns);
        return reinsertOverflowedTTLRows ? new FixNegativeLocalDeletionTimeIterator(sstableIdentityIterator,
                                                                                    outputHandler,
                                                                                    negativeLocalDeletionInfoMetrics) : sstableIdentityIterator;
    }

    private void updateIndexKey()
    {
        currentIndexKey = nextIndexKey;
        currentRowPositionFromIndex = nextRowPositionFromIndex;
        try
        {
            nextIndexKey = !indexAvailable() ? null : ByteBufferUtil.readWithShortLength(indexFile);

            nextRowPositionFromIndex = !indexAvailable()
                    ? dataFile.length()
                    : rowIndexEntrySerializer.deserialize(indexFile, sstable.descriptor.version).position;
        }
        catch (Throwable th)
        {
            JVMStabilityInspector.inspectThrowable(th);
            outputHandler.warn("Error reading index file", th);
            nextIndexKey = null;
            nextRowPositionFromIndex = dataFile.length();
        }
    }

    private boolean indexAvailable()
    {
        return indexFile != null && !indexFile.isEOF();
    }

    private void seekToNextRow()
    {
        while(nextRowPositionFromIndex < dataFile.length())
        {
            try
            {
                dataFile.seek(nextRowPositionFromIndex);
                return;
            }
            catch (Throwable th)
            {
                throwIfFatal(th);
                outputHandler.warn(String.format("Failed to seek to next row position %d", nextRowPositionFromIndex), th);
                badRows++;
            }

            updateIndexKey();
        }
    }

    private void saveOutOfOrderRow(DecoratedKey prevKey, DecoratedKey key, OnDiskAtomIterator atoms)
    {
        saveOutOfOrderRow(key, atoms, String.format("Out of order row detected (%s found after %s)", key, prevKey));
    }

    void saveOutOfOrderRow(DecoratedKey key, OnDiskAtomIterator atoms, String message)
    {
        // TODO bitch if the row is too large?  if it is there's not much we can do ...
        outputHandler.warn(message);
        // adding atoms in sorted order is worst-case for TMBSC, but we shouldn't need to do this very often
        // and there's no sense in failing on mis-sorted cells when a TreeMap could safe us
        ColumnFamily cf = atoms.getColumnFamily().cloneMeShallow(ArrayBackedSortedColumns.factory, false);
        while (atoms.hasNext())
        {
            OnDiskAtom atom = atoms.next();
            cf.addAtom(atom);
        }
        outOfOrderRows.add(new Row(key, cf));
    }

    void saveOutOfOrderRow(DecoratedKey key, OrderCheckerIterator atoms)
    {
        outputHandler.warn(String.format("Out of order cells found at key %s", key));
        outOfOrderRows.add(new Row(key, atoms.getOutOfOrderCells()));
    }

    public SSTableReader getNewSSTable()
    {
        return newSstable;
    }

    public SSTableReader getNewInOrderSSTable()
    {
        return newInOrderSstable;
    }

    private void throwIfFatal(Throwable th)
    {
        if (th instanceof Error && !(th instanceof AssertionError || th instanceof IOError))
            throw (Error) th;
    }

    private void throwIfCannotContinue(DecoratedKey key, Throwable th)
    {
        if (isIndex)
        {
            outputHandler.warn(String.format("An error occurred while scrubbing the row with key '%s' for an index table. " +
                                             "Scrubbing will abort for this table and the index will be rebuilt.", key));
            throw new IOError(th);
        }

        if (isCommutative && !skipCorrupted)
        {
            outputHandler.warn(String.format("An error occurred while scrubbing the row with key '%s'.  Skipping corrupt " +
                                             "rows in counter tables will result in undercounts for the affected " +
                                             "counters (see CASSANDRA-2759 for more details), so by default the scrub will " +
                                             "stop at this point.  If you would like to skip the row anyway and continue " +
                                             "scrubbing, re-run the scrub with the --skip-corrupted option.", key));
            throw new IOError(th);
        }
    }

    public void close()
    {
        FileUtils.closeQuietly(dataFile);
        FileUtils.closeQuietly(indexFile);
    }

    public CompactionInfo.Holder getScrubInfo()
    {
        return scrubInfo;
    }

    private static class ScrubInfo extends CompactionInfo.Holder
    {
        private final RandomAccessReader dataFile;
        private final SSTableReader sstable;
        private final UUID scrubCompactionId;

        public ScrubInfo(RandomAccessReader dataFile, SSTableReader sstable)
        {
            this.dataFile = dataFile;
            this.sstable = sstable;
            scrubCompactionId = UUIDGen.getTimeUUID();
        }

        public CompactionInfo getCompactionInfo()
        {
            try
            {
                return new CompactionInfo(sstable.metadata,
                                          OperationType.SCRUB,
                                          dataFile.getFilePointer(),
                                          dataFile.length(),
                                          scrubCompactionId);
            }
            catch (Exception e)
            {
                throw new RuntimeException();
            }
        }
    }

    private static class ScrubController extends CompactionController
    {
        public ScrubController(ColumnFamilyStore cfs)
        {
            super(cfs, Integer.MAX_VALUE);
        }

        @Override
        public Predicate<Long> getPurgeEvaluator(DecoratedKey key)
        {
            return Predicates.alwaysFalse();
        }
    }

    @VisibleForTesting
    public ScrubResult scrubWithResult()
    {
        scrub();
        return new ScrubResult(this);
    }

    public static final class ScrubResult
    {
        public final int goodRows;
        public final int badRows;
        public final int emptyRows;

        public ScrubResult(Scrubber scrubber)
        {
            this.goodRows = scrubber.goodRows;
            this.badRows = scrubber.badRows;
            this.emptyRows = scrubber.emptyRows;
        }
    }

    public class NegativeLocalDeletionInfoMetrics
    {
        public volatile int fixedRows = 0;
    }

    /**
     * In some case like CASSANDRA-12127 the cells might have been stored in the wrong order. This decorator check the
     * cells order and collect the out of order cells to correct the problem.
     */
    private static final class OrderCheckerIterator extends AbstractIterator<OnDiskAtom> implements OnDiskAtomIterator
    {
        /**
         * The decorated iterator.
         */
        private final OnDiskAtomIterator iterator;

        /**
         * The atom comparator.
         */
        private final Comparator<OnDiskAtom> comparator;

        /**
         * The Column family containing the cells which are out of order.
         */
        private ColumnFamily outOfOrderCells;

        /**
         * The previous atom returned
         */
        private OnDiskAtom previous;

        public OrderCheckerIterator(OnDiskAtomIterator iterator, Comparator<OnDiskAtom> comparator)
        {
            this.iterator = iterator;
            this.comparator = comparator;
        }

        public ColumnFamily getColumnFamily()
        {
            return iterator.getColumnFamily();
        }

        public DecoratedKey getKey()
        {
            return iterator.getKey();
        }

        public void close() throws IOException
        {
            iterator.close();
        }

        @Override
        protected OnDiskAtom computeNext()
        {
            if (!iterator.hasNext())
                return endOfData();

            OnDiskAtom next = iterator.next();

            // If we detect that some cells are out of order we will store and sort the remaining once to insert them
            // in a separate SSTable.
            if (previous != null && comparator.compare(next, previous) < 0)
            {
                outOfOrderCells = collectOutOfOrderCells(next, iterator);
                return endOfData();
            }
            previous = next;
            return next;
        }

        public boolean hasOutOfOrderCells()
        {
            return outOfOrderCells != null;
        }

        public ColumnFamily getOutOfOrderCells()
        {
            return outOfOrderCells;
        }

        private static ColumnFamily collectOutOfOrderCells(OnDiskAtom atom, OnDiskAtomIterator iterator)
        {
            ColumnFamily cf = iterator.getColumnFamily().cloneMeShallow(ArrayBackedSortedColumns.factory, false);
            cf.addAtom(atom);
            while (iterator.hasNext())
                cf.addAtom(iterator.next());
            return cf;
        }
    }

    /**
     * This iterator converts negative {@link BufferExpiringCell#getLocalDeletionTime()} into {@link BufferExpiringCell#MAX_DELETION_TIME}
     *
     * This is to recover entries with overflowed localExpirationTime due to CASSANDRA-14092
     */
    private static final class FixNegativeLocalDeletionTimeIterator extends AbstractIterator<OnDiskAtom> implements OnDiskAtomIterator
    {
        /**
         * The decorated iterator.
         */
        private final OnDiskAtomIterator iterator;

        private final OutputHandler outputHandler;
        private final NegativeLocalDeletionInfoMetrics negativeLocalExpirationTimeMetrics;

        public FixNegativeLocalDeletionTimeIterator(OnDiskAtomIterator iterator, OutputHandler outputHandler,
                                                    NegativeLocalDeletionInfoMetrics negativeLocalDeletionInfoMetrics)
        {
            this.iterator = iterator;
            this.outputHandler = outputHandler;
            this.negativeLocalExpirationTimeMetrics = negativeLocalDeletionInfoMetrics;
        }

        public ColumnFamily getColumnFamily()
        {
            return iterator.getColumnFamily();
        }

        public DecoratedKey getKey()
        {
            return iterator.getKey();
        }

        public void close() throws IOException
        {
            iterator.close();
        }

        @Override
        protected OnDiskAtom computeNext()
        {
            if (!iterator.hasNext())
                return endOfData();

            OnDiskAtom next = iterator.next();

            if (next instanceof ExpiringCell && next.getLocalDeletionTime() < 0)
            {
                outputHandler.debug(String.format("Found cell with negative local expiration time: %s", ((ExpiringCell) next).getString(getColumnFamily().getComparator()), getColumnFamily()));
                negativeLocalExpirationTimeMetrics.fixedRows++;
                next = ((Cell) next).localCopy(getColumnFamily().metadata(), HeapAllocator.instance).withUpdatedTimestampAndLocalDeletionTime(next.timestamp() + 1, BufferExpiringCell.MAX_DELETION_TIME);
            }

            return next;
        }
    }
}<|MERGE_RESOLUTION|>--- conflicted
+++ resolved
@@ -40,12 +40,9 @@
 import org.apache.cassandra.utils.ByteBufferUtil;
 import org.apache.cassandra.utils.JVMStabilityInspector;
 import org.apache.cassandra.utils.OutputHandler;
-<<<<<<< HEAD
+import org.apache.cassandra.utils.memory.HeapAllocator;
 import org.apache.cassandra.utils.UUIDGen;
 import org.apache.cassandra.utils.concurrent.Refs;
-=======
-import org.apache.cassandra.utils.memory.HeapAllocator;
->>>>>>> b2949439
 
 public class Scrubber implements Closeable
 {
@@ -54,11 +51,7 @@
     private final LifecycleTransaction transaction;
     private final File destination;
     private final boolean skipCorrupted;
-<<<<<<< HEAD
-=======
-    public final boolean validateColumns;
     private final boolean reinsertOverflowedTTLRows;
->>>>>>> b2949439
 
     private final CompactionController controller;
     private final boolean isCommutative;
@@ -97,38 +90,26 @@
 
     public Scrubber(ColumnFamilyStore cfs, LifecycleTransaction transaction, boolean skipCorrupted, boolean checkData) throws IOException
     {
-<<<<<<< HEAD
-        this(cfs, transaction, skipCorrupted, new OutputHandler.LogOutput(), checkData);
+        this(cfs, transaction, skipCorrupted, new OutputHandler.LogOutput(), checkData, false);
+    }
+
+    public Scrubber(ColumnFamilyStore cfs, LifecycleTransaction transaction, boolean skipCorrupted, boolean checkData,
+                    boolean reinsertOverflowedTTLRows) throws IOException
+    {
+        this(cfs, transaction, skipCorrupted, new OutputHandler.LogOutput(), checkData, reinsertOverflowedTTLRows);
     }
 
     @SuppressWarnings("resource")
-    public Scrubber(ColumnFamilyStore cfs, LifecycleTransaction transaction, boolean skipCorrupted, OutputHandler outputHandler, boolean checkData) throws IOException
-=======
-        this(cfs, sstable, skipCorrupted, isOffline, checkData, false);
-    }
-
-    public Scrubber(ColumnFamilyStore cfs, SSTableReader sstable, boolean skipCorrupted, boolean isOffline, boolean checkData,
+    public Scrubber(ColumnFamilyStore cfs, LifecycleTransaction transaction, boolean skipCorrupted, OutputHandler outputHandler, boolean checkData,
                     boolean reinsertOverflowedTTLRows) throws IOException
-    {
-        this(cfs, sstable, skipCorrupted, new OutputHandler.LogOutput(), isOffline, checkData, reinsertOverflowedTTLRows);
-    }
-
-    public Scrubber(ColumnFamilyStore cfs, SSTableReader sstable, boolean skipCorrupted, OutputHandler outputHandler, boolean isOffline, boolean checkData,
-                    boolean reinsertOverflowedTTLRows) throws IOException
->>>>>>> b2949439
     {
         this.cfs = cfs;
         this.transaction = transaction;
         this.sstable = transaction.onlyOne();
         this.outputHandler = outputHandler;
         this.skipCorrupted = skipCorrupted;
-<<<<<<< HEAD
         this.rowIndexEntrySerializer = sstable.descriptor.version.getSSTableFormat().getIndexSerializer(sstable.metadata);
-=======
-        this.isOffline = isOffline;
-        this.validateColumns = checkData;
         this.reinsertOverflowedTTLRows = reinsertOverflowedTTLRows;
->>>>>>> b2949439
 
         List<SSTableReader> toScrub = Collections.singletonList(sstable);
 
@@ -358,11 +339,7 @@
         // OrderCheckerIterator will check, at iteration time, that the cells are in the proper order. If it detects
         // that one cell is out of order, it will stop returning them. The remaining cells will be sorted and added
         // to the outOfOrderRows that will be later written to a new SSTable.
-<<<<<<< HEAD
-        OrderCheckerIterator atoms = new OrderCheckerIterator(new SSTableIdentityIterator(sstable, dataFile, key, checkData),
-=======
-        OrderCheckerIterator atoms = new OrderCheckerIterator(getIterator(key, dataSize),
->>>>>>> b2949439
+        OrderCheckerIterator atoms = new OrderCheckerIterator(getIterator(key),
                                                               cfs.metadata.comparator.onDiskAtomComparator());
         if (prevKey != null && prevKey.compareTo(key) > 0)
         {
@@ -386,9 +363,9 @@
      * Only wrap with {@link FixNegativeLocalDeletionTimeIterator} if {@link #reinsertOverflowedTTLRows} option
      * is specified
      */
-    private OnDiskAtomIterator getIterator(DecoratedKey key, long dataSize)
-    {
-        SSTableIdentityIterator sstableIdentityIterator = new SSTableIdentityIterator(sstable, dataFile, key, dataSize, validateColumns);
+    private OnDiskAtomIterator getIterator(DecoratedKey key)
+    {
+        SSTableIdentityIterator sstableIdentityIterator = new SSTableIdentityIterator(sstable, dataFile, key, checkData);
         return reinsertOverflowedTTLRows ? new FixNegativeLocalDeletionTimeIterator(sstableIdentityIterator,
                                                                                     outputHandler,
                                                                                     negativeLocalDeletionInfoMetrics) : sstableIdentityIterator;

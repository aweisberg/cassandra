/*
 * Licensed to the Apache Software Foundation (ASF) under one
 * or more contributor license agreements.  See the NOTICE file
 * distributed with this work for additional information
 * regarding copyright ownership.  The ASF licenses this file
 * to you under the Apache License, Version 2.0 (the
 * "License"); you may not use this file except in compliance
 * with the License.  You may obtain a copy of the License at
 *
 *     http://www.apache.org/licenses/LICENSE-2.0
 *
 * Unless required by applicable law or agreed to in writing, software
 * distributed under the License is distributed on an "AS IS" BASIS,
 * WITHOUT WARRANTIES OR CONDITIONS OF ANY KIND, either express or implied.
 * See the License for the specific language governing permissions and
 * limitations under the License.
 */
package org.apache.cassandra.db;

import java.io.File;
import java.nio.ByteBuffer;
import java.util.*;
import java.util.concurrent.*;
import java.util.concurrent.atomic.AtomicLong;

import com.google.common.base.Function;
import com.google.common.base.Throwables;

import org.apache.cassandra.concurrent.JMXEnabledThreadPoolExecutor;
import org.apache.cassandra.concurrent.StageManager;
import org.apache.cassandra.config.DatabaseDescriptor;
import org.apache.cassandra.db.index.SecondaryIndexManager;
import org.apache.cassandra.io.util.DiskAwareRunnable;
import org.cliffc.high_scale_lib.NonBlockingHashSet;
import org.github.jamm.MemoryMeter;
import org.slf4j.Logger;
import org.slf4j.LoggerFactory;

import org.apache.cassandra.concurrent.DebuggableThreadPoolExecutor;
import org.apache.cassandra.concurrent.NamedThreadFactory;
import org.apache.cassandra.db.columniterator.OnDiskAtomIterator;
import org.apache.cassandra.db.columniterator.SimpleAbstractColumnIterator;
import org.apache.cassandra.db.commitlog.ReplayPosition;
import org.apache.cassandra.db.filter.AbstractColumnIterator;
import org.apache.cassandra.db.filter.NamesQueryFilter;
import org.apache.cassandra.db.filter.SliceQueryFilter;
import org.apache.cassandra.db.marshal.AbstractType;
import org.apache.cassandra.io.sstable.SSTableMetadata;
import org.apache.cassandra.io.sstable.SSTableReader;
import org.apache.cassandra.io.sstable.SSTableWriter;
import org.apache.cassandra.utils.SlabAllocator;

public class Memtable
{
    private static final Logger logger = LoggerFactory.getLogger(Memtable.class);

    /*
     * switchMemtable puts Memtable.getSortedContents on the writer executor.  When the write is complete,
     * we turn the writer into an SSTableReader and add it to ssTables where it is available for reads.
     *
     * There are two other things that switchMemtable does.
     * First, it puts the Memtable into memtablesPendingFlush, where it stays until the flush is complete
     * and it's been added as an SSTableReader to ssTables_.  Second, it adds an entry to commitLogUpdater
     * that waits for the flush to complete, then calls onMemtableFlush.  This allows multiple flushes
     * to happen simultaneously on multicore systems, while still calling onMF in the correct order,
     * which is necessary for replay in case of a restart since CommitLog assumes that when onMF is
     * called, all data up to the given context has been persisted to SSTables.
     */
    private static final ExecutorService flushWriter
            = new JMXEnabledThreadPoolExecutor(DatabaseDescriptor.getFlushWriters(),
                                               StageManager.KEEPALIVE,
                                               TimeUnit.SECONDS,
                                               new LinkedBlockingQueue<Runnable>(DatabaseDescriptor.getFlushQueueSize()),
                                               new NamedThreadFactory("FlushWriter"),
                                               "internal");

    // size in memory can never be less than serialized size
    private static final double MIN_SANE_LIVE_RATIO = 1.0;
    // max liveratio seen w/ 1-byte columns on a 64-bit jvm was 19. If it gets higher than 64 something is probably broken.
    private static final double MAX_SANE_LIVE_RATIO = 64.0;

    // we want to limit the amount of concurrently running and/or queued meterings, because counting is slow (can be
    // minutes, for a large memtable and a busy server). so we could keep memtables
    // alive after they're flushed and would otherwise be GC'd. the approach we take is to bound the number of
    // outstanding/running meterings to a maximum of one per CFS using this set; the executor's queue is unbounded but
    // will implicitly be bounded by the number of CFS:s.
    private static final Set<ColumnFamilyStore> meteringInProgress = new NonBlockingHashSet<ColumnFamilyStore>();
    private static final ExecutorService meterExecutor = new DebuggableThreadPoolExecutor(1,
                                                                                          1,
                                                                                          Integer.MAX_VALUE,
                                                                                          TimeUnit.MILLISECONDS,
                                                                                          new LinkedBlockingQueue<Runnable>(),
                                                                                          new NamedThreadFactory("MemoryMeter"))
    {
        @Override
        protected void afterExecute(Runnable r, Throwable t)
        {
            super.afterExecute(r, t);
            DebuggableThreadPoolExecutor.logExceptionsAfterExecute(r, t);
        }
    };

    private final MemoryMeter meter;

    volatile static Memtable activelyMeasuring;

    private final AtomicLong currentSize = new AtomicLong(0);
    private final AtomicLong currentOperations = new AtomicLong(0);

    // We index the memtable by RowPosition only for the purpose of being able
    // to select key range using Token.KeyBound. However put() ensures that we
    // actually only store DecoratedKey.
    private final ConcurrentNavigableMap<RowPosition, ColumnFamily> columnFamilies = new ConcurrentSkipListMap<RowPosition, ColumnFamily>();
    public final ColumnFamilyStore cfs;
    private final long creationTime;

    private final SlabAllocator allocator = new SlabAllocator();
    // We really only need one column by allocator but one by memtable is not a big waste and avoids needing allocators to know about CFS
    private final Function<IColumn, IColumn> localCopyFunction = new Function<IColumn, IColumn>()
    {
        public IColumn apply(IColumn c)
        {
            return c.localCopy(cfs, allocator);
        };
    };

    // Record the comparator of the CFS at the creation of the memtable. This
    // is only used when a user update the CF comparator, to know if the
    // memtable was created with the new or old comparator.
    public final AbstractType initialComparator;

    public Memtable(ColumnFamilyStore cfs)
    {
        this.cfs = cfs;
        this.creationTime = System.currentTimeMillis();
        this.initialComparator = cfs.metadata.comparator;

        Callable<Set<Object>> provider = new Callable<Set<Object>>()
        {
            public Set<Object> call() throws Exception
            {
                // avoid counting this once for each row
                Set<Object> set = Collections.newSetFromMap(new IdentityHashMap<Object, Boolean>());
                set.add(Memtable.this.cfs.metadata);
                return set;
            }
        };
        meter = new MemoryMeter().omitSharedBufferOverhead().withTrackerProvider(provider);
    }

    public long getLiveSize()
    {
<<<<<<< HEAD
        return (long) (currentSize.get() * cfs.liveRatio);
=======

        // 25% fudge factor on the base throughput * liveRatio calculation.  (Based on observed
        // pre-slabbing behavior -- not sure what accounts for this. May have changed with introduction of slabbing.)
        long estimatedSize = (long) (currentSize.get() * cfs.liveRatio * 1.25);

        // cap the estimate at both ends by what the allocator can tell us
        if (estimatedSize < allocator.getMinimumSize())
            return allocator.getMinimumSize();
        if (estimatedSize > allocator.getMaximumSize())
            return allocator.getMaximumSize();

        return estimatedSize;
>>>>>>> 7d36c1e0
    }

    public long getSerializedSize()
    {
        return currentSize.get();
    }

    public long getOperations()
    {
        return currentOperations.get();
    }

    /**
     * Should only be called by ColumnFamilyStore.apply.  NOT a public API.
     * (CFS handles locking to avoid submitting an op
     *  to a flushing memtable.  Any other way is unsafe.)
    */
    void put(DecoratedKey key, ColumnFamily columnFamily, SecondaryIndexManager.Updater indexer)
    {
        resolve(key, columnFamily, indexer);
    }

    public void updateLiveRatio() throws RuntimeException
    {
        if (!MemoryMeter.isInitialized())
        {
            // hack for openjdk.  we log a warning about this in the startup script too.
            logger.warn("MemoryMeter uninitialized (jamm not specified as java agent); assuming liveRatio of 10.0.  Usually this means cassandra-env.sh disabled jamm because you are using a buggy JRE; upgrade to the Sun JRE instead");
            cfs.liveRatio = 10.0;
            return;
        }

        if (!meteringInProgress.add(cfs))
        {
            logger.debug("Metering already pending or active for {}; skipping liveRatio update", cfs);
            return;
        }

        Runnable runnable = new Runnable()
        {
            public void run()
            {
                try
                {
                    activelyMeasuring = Memtable.this;

                    long start = System.currentTimeMillis();
                    // ConcurrentSkipListMap has cycles, so measureDeep will have to track a reference to EACH object it visits.
                    // So to reduce the memory overhead of doing a measurement, we break it up to row-at-a-time.
                    long deepSize = meter.measure(columnFamilies);
                    int objects = 0;
                    for (Map.Entry<RowPosition, ColumnFamily> entry : columnFamilies.entrySet())
                    {
                        deepSize += meter.measureDeep(entry.getKey()) + meter.measureDeep(entry.getValue());
                        objects += entry.getValue().getColumnCount();
                    }
                    double newRatio = (double) deepSize / currentSize.get();

                    if (newRatio < MIN_SANE_LIVE_RATIO)
                    {
                        logger.warn("setting live ratio to minimum of {} instead of {}", MIN_SANE_LIVE_RATIO, newRatio);
                        newRatio = MIN_SANE_LIVE_RATIO;
                    }
                    if (newRatio > MAX_SANE_LIVE_RATIO)
                    {
                        logger.warn("setting live ratio to maximum of {} instead of {}", MAX_SANE_LIVE_RATIO, newRatio);
                        newRatio = MAX_SANE_LIVE_RATIO;
                    }

                    // we want to be very conservative about our estimate, since the penalty for guessing low is OOM
                    // death.  thus, higher estimates are believed immediately; lower ones are averaged w/ the old
                    if (newRatio > cfs.liveRatio)
                        cfs.liveRatio = newRatio;
                    else
                        cfs.liveRatio = (cfs.liveRatio + newRatio) / 2.0;

                    logger.info("{} liveRatio is {} (just-counted was {}).  calculation took {}ms for {} columns",
                                new Object[]{ cfs, cfs.liveRatio, newRatio, System.currentTimeMillis() - start, objects });
                    activelyMeasuring = null;
                }
                finally
                {
                    meteringInProgress.remove(cfs);
                }
            }
        };

        meterExecutor.submit(runnable);
    }

    private void resolve(DecoratedKey key, ColumnFamily cf, SecondaryIndexManager.Updater indexer)
    {
        ColumnFamily previous = columnFamilies.get(key);

        if (previous == null)
        {
            // AtomicSortedColumns doesn't work for super columns (see #3821)
            ColumnFamily empty = cf.cloneMeShallow(cf.isSuper() ? ThreadSafeSortedColumns.factory() : AtomicSortedColumns.factory(), false);
            // We'll add the columns later. This avoids wasting works if we get beaten in the putIfAbsent
            previous = columnFamilies.putIfAbsent(new DecoratedKey(key.token, allocator.clone(key.key)), empty);
            if (previous == null)
                previous = empty;
        }

        long sizeDelta = previous.addAllWithSizeDelta(cf, allocator, localCopyFunction, indexer);
        currentSize.addAndGet(sizeDelta);
        currentOperations.addAndGet((cf.getColumnCount() == 0)
                                    ? cf.isMarkedForDelete() ? 1 : 0
                                    : cf.getColumnCount());
    }

    // for debugging
    public String contents()
    {
        StringBuilder builder = new StringBuilder();
        builder.append("{");
        for (Map.Entry<RowPosition, ColumnFamily> entry : columnFamilies.entrySet())
        {
            builder.append(entry.getKey()).append(": ").append(entry.getValue()).append(", ");
        }
        builder.append("}");
        return builder.toString();
    }

    public void flushAndSignal(final CountDownLatch latch, final Future<ReplayPosition> context)
    {
        flushWriter.execute(new FlushRunnable(latch, context));
    }

    public String toString()
    {
        return String.format("Memtable-%s@%s(%s/%s serialized/live bytes, %s ops)",
                             cfs.getColumnFamilyName(), hashCode(), currentSize, getLiveSize(), currentOperations);
    }

    /**
     * @param startWith Include data in the result from and including this key and to the end of the memtable
     * @return An iterator of entries with the data from the start key
     */
    public Iterator<Map.Entry<DecoratedKey, ColumnFamily>> getEntryIterator(final RowPosition startWith, final RowPosition stopAt)
    {
        return new Iterator<Map.Entry<DecoratedKey, ColumnFamily>>()
        {
            private Iterator<Map.Entry<RowPosition, ColumnFamily>> iter = stopAt.isMinimum()
                                                                        ? columnFamilies.tailMap(startWith).entrySet().iterator()
                                                                        : columnFamilies.subMap(startWith, true, stopAt, true).entrySet().iterator();

            public boolean hasNext()
            {
                return iter.hasNext();
            }

            public Map.Entry<DecoratedKey, ColumnFamily> next()
            {
                Map.Entry<RowPosition, ColumnFamily> entry = iter.next();
                // Actual stored key should be true DecoratedKey
                assert entry.getKey() instanceof DecoratedKey;
                return (Map.Entry<DecoratedKey, ColumnFamily>)(Object)entry; // yes, it's ugly
            }

            public void remove()
            {
                iter.remove();
            }
        };
    }

    public boolean isClean()
    {
        return columnFamilies.isEmpty();
    }

    /**
     * obtain an iterator of columns in this memtable in the specified order starting from a given column.
     */
    public static OnDiskAtomIterator getSliceIterator(final DecoratedKey key, final ColumnFamily cf, SliceQueryFilter filter)
    {
        assert cf != null;
        final Iterator<IColumn> filteredIter = filter.reversed ? cf.reverseIterator(filter.slices) : cf.iterator(filter.slices);

        return new AbstractColumnIterator()
        {
            public ColumnFamily getColumnFamily()
            {
                return cf;
            }

            public DecoratedKey getKey()
            {
                return key;
            }

            public boolean hasNext()
            {
                return filteredIter.hasNext();
            }

            public OnDiskAtom next()
            {
                return filteredIter.next();
            }
        };
    }

    public static OnDiskAtomIterator getNamesIterator(final DecoratedKey key, final ColumnFamily cf, final NamesQueryFilter filter)
    {
        assert cf != null;
        final boolean isStandard = !cf.isSuper();

        return new SimpleAbstractColumnIterator()
        {
            private Iterator<ByteBuffer> iter = filter.columns.iterator();

            public ColumnFamily getColumnFamily()
            {
                return cf;
            }

            public DecoratedKey getKey()
            {
                return key;
            }

            protected OnDiskAtom computeNext()
            {
                while (iter.hasNext())
                {
                    ByteBuffer current = iter.next();
                    IColumn column = cf.getColumn(current);
                    if (column != null)
                        // clone supercolumns so caller can freely removeDeleted or otherwise mutate it
                        return isStandard ? column : ((SuperColumn)column).cloneMe();
                }
                return endOfData();
            }
        };
    }

    public ColumnFamily getColumnFamily(DecoratedKey key)
    {
        return columnFamilies.get(key);
    }

    void clearUnsafe()
    {
        columnFamilies.clear();
    }

    public long creationTime()
    {
        return creationTime;
    }

    class FlushRunnable extends DiskAwareRunnable
    {
        private final CountDownLatch latch;
        private final Future<ReplayPosition> context;
        private final long estimatedSize;

        FlushRunnable(CountDownLatch latch, Future<ReplayPosition> context)
        {
            this.latch = latch;
            this.context = context;

            long keySize = 0;
            for (RowPosition key : columnFamilies.keySet())
            {
                //  make sure we don't write non-sensical keys
                assert key instanceof DecoratedKey;
                keySize += ((DecoratedKey)key).key.remaining();
            }
            estimatedSize = (long) ((keySize // index entries
                                    + keySize // keys in data file
                                    + currentSize.get()) // data
                                    * 1.2); // bloom filter and row index overhead
        }

        public long getExpectedWriteSize()
        {
            return estimatedSize;
        }

        protected void runWith(File sstableDirectory) throws Exception
        {
            assert sstableDirectory != null : "Flush task is not bound to any disk";

            SSTableReader sstable = writeSortedContents(context, sstableDirectory);
            cfs.replaceFlushed(Memtable.this, sstable);
            latch.countDown();
        }

        protected Directories getDirectories()
        {
            return cfs.directories;
        }

        private SSTableReader writeSortedContents(Future<ReplayPosition> context, File sstableDirectory)
        throws ExecutionException, InterruptedException
        {
            logger.info("Writing " + Memtable.this.toString());

            SSTableReader ssTable;
            // errors when creating the writer that may leave empty temp files.
            SSTableWriter writer = createFlushWriter(cfs.getTempSSTablePath(sstableDirectory));
            try
            {
                // (we can't clear out the map as-we-go to free up memory,
                //  since the memtable is being used for queries in the "pending flush" category)
                for (Map.Entry<RowPosition, ColumnFamily> entry : columnFamilies.entrySet())
                {
                    ColumnFamily cf = entry.getValue();
                    if (cf.isMarkedForDelete())
                    {
                        // When every node is up, there's no reason to write batchlog data out to sstables
                        // (which in turn incurs cost like compaction) since the BL write + delete cancel each other out,
                        // and BL data is strictly local, so we don't need to preserve tombstones for repair.
                        // If we have a data row + row level tombstone, then writing it is effectively an expensive no-op so we skip it.
                        // See CASSANDRA-4667.
                        if (cfs.columnFamily.equals(SystemTable.BATCHLOG_CF) && cfs.table.name.equals(Table.SYSTEM_KS) && !cf.isEmpty())
                            continue;

                        // Pedantically, you could purge column level tombstones that are past GcGRace when writing to the SSTable.
                        // But it can result in unexpected behaviour where deletes never make it to disk,
                        // as they are lost and so cannot override existing column values. So we only remove deleted columns if there
                        // is a CF level tombstone to ensure the delete makes it into an SSTable.
                        ColumnFamilyStore.removeDeletedColumnsOnly(cf, Integer.MIN_VALUE);
                    }
                    writer.append((DecoratedKey)entry.getKey(), cf);
                }

                if (writer.getFilePointer() > 0)
                {
                    ssTable = writer.closeAndOpenReader();
                    logger.info(String.format("Completed flushing %s (%d bytes) for commitlog position %s",
                                              ssTable.getFilename(), new File(ssTable.getFilename()).length(), context.get()));
                }
                else
                {
                    writer.abort();
                    ssTable = null;
                    logger.info("Completed flushing; nothing needed to be retained.  Commitlog position was {}",
                                context.get());
                }
                return ssTable;
            }
            catch (Throwable e)
            {
                writer.abort();
                throw Throwables.propagate(e);
            }
        }

        public SSTableWriter createFlushWriter(String filename) throws ExecutionException, InterruptedException
        {
            SSTableMetadata.Collector sstableMetadataCollector = SSTableMetadata.createCollector().replayPosition(context.get());
            return new SSTableWriter(filename,
                                     columnFamilies.size(),
                                     cfs.metadata,
                                     cfs.partitioner,
                                     sstableMetadataCollector);
        }
    }
}<|MERGE_RESOLUTION|>--- conflicted
+++ resolved
@@ -150,13 +150,7 @@
 
     public long getLiveSize()
     {
-<<<<<<< HEAD
-        return (long) (currentSize.get() * cfs.liveRatio);
-=======
-
-        // 25% fudge factor on the base throughput * liveRatio calculation.  (Based on observed
-        // pre-slabbing behavior -- not sure what accounts for this. May have changed with introduction of slabbing.)
-        long estimatedSize = (long) (currentSize.get() * cfs.liveRatio * 1.25);
+        long estimatedSize = (long) (currentSize.get() * cfs.liveRatio);
 
         // cap the estimate at both ends by what the allocator can tell us
         if (estimatedSize < allocator.getMinimumSize())
@@ -165,7 +159,6 @@
             return allocator.getMaximumSize();
 
         return estimatedSize;
->>>>>>> 7d36c1e0
     }
 
     public long getSerializedSize()
@@ -243,7 +236,7 @@
                         cfs.liveRatio = (cfs.liveRatio + newRatio) / 2.0;
 
                     logger.info("{} liveRatio is {} (just-counted was {}).  calculation took {}ms for {} columns",
-                                new Object[]{ cfs, cfs.liveRatio, newRatio, System.currentTimeMillis() - start, objects });
+                                cfs, cfs.liveRatio, newRatio, System.currentTimeMillis() - start, objects);
                     activelyMeasuring = null;
                 }
                 finally

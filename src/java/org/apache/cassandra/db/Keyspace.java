/*
 * Licensed to the Apache Software Foundation (ASF) under one
 * or more contributor license agreements.  See the NOTICE file
 * distributed with this work for additional information
 * regarding copyright ownership.  The ASF licenses this file
 * to you under the Apache License, Version 2.0 (the
 * "License"); you may not use this file except in compliance
 * with the License.  You may obtain a copy of the License at
 *
 *     http://www.apache.org/licenses/LICENSE-2.0
 *
 * Unless required by applicable law or agreed to in writing, software
 * distributed under the License is distributed on an "AS IS" BASIS,
 * WITHOUT WARRANTIES OR CONDITIONS OF ANY KIND, either express or implied.
 * See the License for the specific language governing permissions and
 * limitations under the License.
 */
package org.apache.cassandra.db;

import java.io.File;
import java.io.IOException;
import java.util.*;
import java.util.concurrent.*;
import java.util.concurrent.atomic.AtomicLong;
import java.util.concurrent.locks.Lock;

import com.google.common.base.Function;
import com.google.common.collect.Iterables;
import org.slf4j.Logger;
import org.slf4j.LoggerFactory;

import org.apache.cassandra.concurrent.Stage;
import org.apache.cassandra.concurrent.StageManager;
import org.apache.cassandra.config.*;
import org.apache.cassandra.db.commitlog.CommitLog;
import org.apache.cassandra.db.commitlog.CommitLogPosition;
import org.apache.cassandra.db.compaction.CompactionManager;
import org.apache.cassandra.db.lifecycle.SSTableSet;
import org.apache.cassandra.db.partitions.PartitionUpdate;
import org.apache.cassandra.db.view.ViewManager;
import org.apache.cassandra.exceptions.WriteTimeoutException;
import org.apache.cassandra.index.Index;
import org.apache.cassandra.index.SecondaryIndexManager;
import org.apache.cassandra.index.transactions.UpdateTransaction;
import org.apache.cassandra.io.sstable.format.SSTableReader;
import org.apache.cassandra.locator.AbstractReplicationStrategy;
import org.apache.cassandra.metrics.KeyspaceMetrics;
import org.apache.cassandra.schema.KeyspaceMetadata;
import org.apache.cassandra.service.StorageService;
import org.apache.cassandra.tracing.Tracing;
import org.apache.cassandra.utils.*;
import org.apache.cassandra.utils.concurrent.OpOrder;

/**
 * It represents a Keyspace.
 */
public class Keyspace
{
    private static final Logger logger = LoggerFactory.getLogger(Keyspace.class);

    private static final String TEST_FAIL_WRITES_KS = System.getProperty("cassandra.test.fail_writes_ks", "");
    private static final boolean TEST_FAIL_WRITES = !TEST_FAIL_WRITES_KS.isEmpty();
    private static int TEST_FAIL_MV_LOCKS_COUNT = Integer.getInteger(System.getProperty("cassandra.test.fail_mv_locks_count", "0"), 0);

    public final KeyspaceMetrics metric;

    // It is possible to call Keyspace.open without a running daemon, so it makes sense to ensure
    // proper directories here as well as in CassandraDaemon.
    static
    {
        if (DatabaseDescriptor.isDaemonInitialized() || DatabaseDescriptor.isToolInitialized())
            DatabaseDescriptor.createAllDirectories();
    }

    private volatile KeyspaceMetadata metadata;

    //OpOrder is defined globally since we need to order writes across
    //Keyspaces in the case of Views (batchlog of view mutations)
    public static final OpOrder writeOrder = new OpOrder();

    /* ColumnFamilyStore per column family */
    private final ConcurrentMap<UUID, ColumnFamilyStore> columnFamilyStores = new ConcurrentHashMap<>();
    private volatile AbstractReplicationStrategy replicationStrategy;
    public final ViewManager viewManager;

    public static final Function<String,Keyspace> keyspaceTransformer = new Function<String, Keyspace>()
    {
        public Keyspace apply(String keyspaceName)
        {
            return Keyspace.open(keyspaceName);
        }
    };

    private static volatile boolean initialized = false;

    public static void setInitialized()
    {
        initialized = true;
    }

    public static Keyspace open(String keyspaceName)
    {
        assert initialized || SchemaConstants.isSystemKeyspace(keyspaceName);
        return open(keyspaceName, Schema.instance, true);
    }

    // to only be used by org.apache.cassandra.tools.Standalone* classes
    public static Keyspace openWithoutSSTables(String keyspaceName)
    {
        return open(keyspaceName, Schema.instance, false);
    }

    private static Keyspace open(String keyspaceName, Schema schema, boolean loadSSTables)
    {
        Keyspace keyspaceInstance = schema.getKeyspaceInstance(keyspaceName);

        if (keyspaceInstance == null)
        {
            // instantiate the Keyspace.  we could use putIfAbsent but it's important to making sure it is only done once
            // per keyspace, so we synchronize and re-check before doing it.
            synchronized (Keyspace.class)
            {
                keyspaceInstance = schema.getKeyspaceInstance(keyspaceName);
                if (keyspaceInstance == null)
                {
                    // open and store the keyspace
                    keyspaceInstance = new Keyspace(keyspaceName, loadSSTables);
                    schema.storeKeyspaceInstance(keyspaceInstance);
                }
            }
        }
        return keyspaceInstance;
    }

    public static Keyspace clear(String keyspaceName)
    {
        return clear(keyspaceName, Schema.instance);
    }

    public static Keyspace clear(String keyspaceName, Schema schema)
    {
        synchronized (Keyspace.class)
        {
            Keyspace t = schema.removeKeyspaceInstance(keyspaceName);
            if (t != null)
            {
                for (ColumnFamilyStore cfs : t.getColumnFamilyStores())
                    t.unloadCf(cfs);
                t.metric.release();
            }
            return t;
        }
    }

    public static ColumnFamilyStore openAndGetStore(CFMetaData cfm)
    {
        return open(cfm.ksName).getColumnFamilyStore(cfm.cfId);
    }

    /**
     * Removes every SSTable in the directory from the appropriate Tracker's view.
     * @param directory the unreadable directory, possibly with SSTables in it, but not necessarily.
     */
    public static void removeUnreadableSSTables(File directory)
    {
        for (Keyspace keyspace : Keyspace.all())
        {
            for (ColumnFamilyStore baseCfs : keyspace.getColumnFamilyStores())
            {
                for (ColumnFamilyStore cfs : baseCfs.concatWithIndexes())
                    cfs.maybeRemoveUnreadableSSTables(directory);
            }
        }
    }

    public void setMetadata(KeyspaceMetadata metadata)
    {
        this.metadata = metadata;
        createReplicationStrategy(metadata);
    }

    public KeyspaceMetadata getMetadata()
    {
        return metadata;
    }

    public Collection<ColumnFamilyStore> getColumnFamilyStores()
    {
        return Collections.unmodifiableCollection(columnFamilyStores.values());
    }

    public ColumnFamilyStore getColumnFamilyStore(String cfName)
    {
        UUID id = Schema.instance.getId(getName(), cfName);
        if (id == null)
            throw new IllegalArgumentException(String.format("Unknown keyspace/cf pair (%s.%s)", getName(), cfName));
        return getColumnFamilyStore(id);
    }

    public ColumnFamilyStore getColumnFamilyStore(UUID id)
    {
        ColumnFamilyStore cfs = columnFamilyStores.get(id);
        if (cfs == null)
            throw new IllegalArgumentException("Unknown CF " + id);
        return cfs;
    }

    public boolean hasColumnFamilyStore(UUID id)
    {
        return columnFamilyStores.containsKey(id);
    }

    /**
     * Take a snapshot of the specific column family, or the entire set of column families
     * if columnFamily is null with a given timestamp
     *
     * @param snapshotName     the tag associated with the name of the snapshot.  This value may not be null
     * @param columnFamilyName the column family to snapshot or all on null
     * @param skipFlush Skip blocking flush of memtable
     * @throws IOException if the column family doesn't exist
     */
    public void snapshot(String snapshotName, String columnFamilyName, boolean skipFlush) throws IOException
    {
        assert snapshotName != null;
        boolean tookSnapShot = false;
        for (ColumnFamilyStore cfStore : columnFamilyStores.values())
        {
            if (columnFamilyName == null || cfStore.name.equals(columnFamilyName))
            {
                tookSnapShot = true;
                cfStore.snapshot(snapshotName, skipFlush);
            }
        }

        if ((columnFamilyName != null) && !tookSnapShot)
            throw new IOException("Failed taking snapshot. Table " + columnFamilyName + " does not exist.");
    }

    /**
     * Take a snapshot of the specific column family, or the entire set of column families
     * if columnFamily is null with a given timestamp
     *
     * @param snapshotName     the tag associated with the name of the snapshot.  This value may not be null
     * @param columnFamilyName the column family to snapshot or all on null
     * @throws IOException if the column family doesn't exist
     */
    public void snapshot(String snapshotName, String columnFamilyName) throws IOException
    {
        snapshot(snapshotName, columnFamilyName, false);
    }

    /**
     * @param clientSuppliedName may be null.
     * @return the name of the snapshot
     */
    public static String getTimestampedSnapshotName(String clientSuppliedName)
    {
        String snapshotName = Long.toString(System.currentTimeMillis());
        if (clientSuppliedName != null && !clientSuppliedName.equals(""))
        {
            snapshotName = snapshotName + "-" + clientSuppliedName;
        }
        return snapshotName;
    }

    public static String getTimestampedSnapshotNameWithPrefix(String clientSuppliedName, String prefix)
    {
        return prefix + "-" + getTimestampedSnapshotName(clientSuppliedName);
    }

    /**
     * Check whether snapshots already exists for a given name.
     *
     * @param snapshotName the user supplied snapshot name
     * @return true if the snapshot exists
     */
    public boolean snapshotExists(String snapshotName)
    {
        assert snapshotName != null;
        for (ColumnFamilyStore cfStore : columnFamilyStores.values())
        {
            if (cfStore.snapshotExists(snapshotName))
                return true;
        }
        return false;
    }

    /**
     * Clear all the snapshots for a given keyspace.
     *
     * @param snapshotName the user supplied snapshot name. It empty or null,
     *                     all the snapshots will be cleaned
     */
    public static void clearSnapshot(String snapshotName, String keyspace)
    {
        List<File> snapshotDirs = Directories.getKSChildDirectories(keyspace, ColumnFamilyStore.getInitialDirectories());
        Directories.clearSnapshot(snapshotName, snapshotDirs);
    }

    /**
     * @return A list of open SSTableReaders
     */
    public List<SSTableReader> getAllSSTables(SSTableSet sstableSet)
    {
        List<SSTableReader> list = new ArrayList<>(columnFamilyStores.size());
        for (ColumnFamilyStore cfStore : columnFamilyStores.values())
            Iterables.addAll(list, cfStore.getSSTables(sstableSet));
        return list;
    }

    private Keyspace(String keyspaceName, boolean loadSSTables)
    {
        metadata = Schema.instance.getKSMetaData(keyspaceName);
        assert metadata != null : "Unknown keyspace " + keyspaceName;
        createReplicationStrategy(metadata);

        this.metric = new KeyspaceMetrics(this);
        this.viewManager = new ViewManager(this);
        for (CFMetaData cfm : metadata.tablesAndViews())
        {
            logger.trace("Initializing {}.{}", getName(), cfm.cfName);
            initCf(cfm, loadSSTables);
        }
        this.viewManager.reload();
    }

    private Keyspace(KeyspaceMetadata metadata)
    {
        this.metadata = metadata;
        createReplicationStrategy(metadata);
        this.metric = new KeyspaceMetrics(this);
        this.viewManager = new ViewManager(this);
    }

    public static Keyspace mockKS(KeyspaceMetadata metadata)
    {
        return new Keyspace(metadata);
    }

    private void createReplicationStrategy(KeyspaceMetadata ksm)
    {
        replicationStrategy = AbstractReplicationStrategy.createReplicationStrategy(ksm.name,
                                                                                    ksm.params.replication.klass,
                                                                                    StorageService.instance.getTokenMetadata(),
                                                                                    DatabaseDescriptor.getEndpointSnitch(),
                                                                                    ksm.params.replication.options);
    }

    // best invoked on the compaction mananger.
    public void dropCf(UUID cfId)
    {
        assert columnFamilyStores.containsKey(cfId);
        ColumnFamilyStore cfs = columnFamilyStores.remove(cfId);
        if (cfs == null)
            return;

        cfs.getCompactionStrategyManager().shutdown();
        CompactionManager.instance.interruptCompactionForCFs(cfs.concatWithIndexes(), true);
        // wait for any outstanding reads/writes that might affect the CFS
        cfs.keyspace.writeOrder.awaitNewBarrier();
        cfs.readOrdering.awaitNewBarrier();

        unloadCf(cfs);
    }

    // disassociate a cfs from this keyspace instance.
    private void unloadCf(ColumnFamilyStore cfs)
    {
        cfs.forceBlockingFlush();
        cfs.invalidate();
    }

    /**
     * Registers a custom cf instance with this keyspace.
     * This is required for offline tools what use non-standard directories.
     */
    public void initCfCustom(ColumnFamilyStore newCfs)
    {
        ColumnFamilyStore cfs = columnFamilyStores.get(newCfs.metadata.cfId);

        if (cfs == null)
        {
            // CFS being created for the first time, either on server startup or new CF being added.
            // We don't worry about races here; startup is safe, and adding multiple idential CFs
            // simultaneously is a "don't do that" scenario.
            ColumnFamilyStore oldCfs = columnFamilyStores.putIfAbsent(newCfs.metadata.cfId, newCfs);
            // CFS mbean instantiation will error out before we hit this, but in case that changes...
            if (oldCfs != null)
                throw new IllegalStateException("added multiple mappings for cf id " + newCfs.metadata.cfId);
        }
        else
        {
            throw new IllegalStateException("CFS is already initialized: " + cfs.name);
        }
    }

    /**
     * adds a cf to internal structures, ends up creating disk files).
     */
    public void initCf(CFMetaData metadata, boolean loadSSTables)
    {
        ColumnFamilyStore cfs = columnFamilyStores.get(metadata.cfId);

        if (cfs == null)
        {
            // CFS being created for the first time, either on server startup or new CF being added.
            // We don't worry about races here; startup is safe, and adding multiple idential CFs
            // simultaneously is a "don't do that" scenario.
            ColumnFamilyStore oldCfs = columnFamilyStores.putIfAbsent(metadata.cfId, ColumnFamilyStore.createColumnFamilyStore(this, metadata, loadSSTables));
            // CFS mbean instantiation will error out before we hit this, but in case that changes...
            if (oldCfs != null)
                throw new IllegalStateException("added multiple mappings for cf id " + metadata.cfId);
        }
        else
        {
            // re-initializing an existing CF.  This will happen if you cleared the schema
            // on this node and it's getting repopulated from the rest of the cluster.
            assert cfs.name.equals(metadata.cfName);
            cfs.reload();
        }
    }

    public CompletableFuture<?> apply(Mutation mutation, boolean writeCommitLog)
    {
        return apply(mutation, writeCommitLog, true, false, null);
    }

    /**
     * Should be used if caller is blocking and runs in mutation stage.
     * Otherwise there is a race condition where ALL mutation workers are beeing blocked ending
     * in a complete deadlock of the mutation stage. See CASSANDRA-12689.
     *
     * @param mutation
     * @param writeCommitLog
     * @return
     */
    public CompletableFuture<?> applyNotDeferrable(Mutation mutation, boolean writeCommitLog)
    {
        return apply(mutation, writeCommitLog, true, false, false, null);
    }

    public CompletableFuture<?> apply(Mutation mutation, boolean writeCommitLog, boolean updateIndexes)
    {
        return apply(mutation, writeCommitLog, updateIndexes, false, null);
    }

    public CompletableFuture<?> applyFromCommitLog(Mutation mutation)
    {
        return apply(mutation, false, true, true, null);
    }

    public CompletableFuture<?> apply(final Mutation mutation,
                                      final boolean writeCommitLog,
                                      boolean updateIndexes,
                                      boolean isClReplay,
                                      CompletableFuture<?> future)
    {
        return apply(mutation, writeCommitLog, updateIndexes, isClReplay, true, future);
    }

    /**
     * This method appends a row to the global CommitLog, then updates memtables and indexes.
     *
     * @param mutation       the row to write.  Must not be modified after calling apply, since commitlog append
     *                       may happen concurrently, depending on the CL Executor type.
     * @param writeCommitLog false to disable commitlog append entirely
     * @param updateIndexes  false to disable index updates (used by CollationController "defragmenting")
     * @param isClReplay     true if caller is the commitlog replayer
     * @param isDeferrable   true if caller is not waiting for future to complete, so that future may be deferred
     */
    public CompletableFuture<?> apply(final Mutation mutation,
                                      final boolean writeCommitLog,
                                      boolean updateIndexes,
                                      boolean isClReplay,
                                      boolean isDeferrable,
                                      CompletableFuture<?> future)
    {
        if (TEST_FAIL_WRITES && metadata.name.equals(TEST_FAIL_WRITES_KS))
            throw new RuntimeException("Testing write failures");

        Lock[] locks = null;

        boolean requiresViewUpdate = updateIndexes && viewManager.updatesAffectView(Collections.singleton(mutation), false);
        final CompletableFuture<?> mark = future == null ? new CompletableFuture<>() : future;

        if (requiresViewUpdate)
        {
            mutation.viewLockAcquireStart.compareAndSet(0L, System.currentTimeMillis());

            // the order of lock acquisition doesn't matter (from a deadlock perspective) because we only use tryLock()
            Collection<UUID> columnFamilyIds = mutation.getColumnFamilyIds();
            Iterator<UUID> idIterator = columnFamilyIds.iterator();

            locks = new Lock[columnFamilyIds.size()];
            for (int i = 0; i < columnFamilyIds.size(); i++)
            {
                UUID cfid = idIterator.next();
                int lockKey = Objects.hash(mutation.key().getKey(), cfid);
                while (true)
                {
                    Lock lock = null;

                    if (TEST_FAIL_MV_LOCKS_COUNT == 0)
                        lock = ViewManager.acquireLockFor(lockKey);
                    else
                        TEST_FAIL_MV_LOCKS_COUNT--;

                    if (lock == null)
                    {
                        // avoid throwing a WTE during commitlog replay
                        if (!isClReplay && (System.currentTimeMillis() - mutation.createdAt) > DatabaseDescriptor.getWriteRpcTimeout())
                        {
                            for (int j = 0; j < i; j++)
                                locks[j].unlock();

                            logger.trace("Could not acquire lock for {} and table {}", ByteBufferUtil.bytesToHex(mutation.key().getKey()), columnFamilyStores.get(cfid).name);
                            Tracing.trace("Could not acquire MV lock");
                            if (future != null)
                            {
                                future.completeExceptionally(new WriteTimeoutException(WriteType.VIEW, ConsistencyLevel.LOCAL_ONE, 0, 1));
                                return mark;
                            }
                            else
                                throw new WriteTimeoutException(WriteType.VIEW, ConsistencyLevel.LOCAL_ONE, 0, 1);
                        }
                        else if (isDeferrable)
                        {
                            for (int j = 0; j < i; j++)
                                locks[j].unlock();

                            // This view update can't happen right now. so rather than keep this thread busy
                            // we will re-apply ourself to the queue and try again later
                            StageManager.getStage(Stage.MUTATION).execute(() ->
                                                                          apply(mutation, writeCommitLog, true, isClReplay, mark)
                            );

                            return mark;
                        }
                        else
                        {
                            // Retry lock on same thread, if mutation is not deferrable.
                            // Mutation is not deferrable, if applied from MutationStage and caller is waiting for future to finish
                            // If blocking caller defers future, this may lead to deadlock situation with all MutationStage workers
                            // being blocked by waiting for futures which will never be processed as all workers are blocked
                            try
                            {
                                // Wait a little bit before retrying to lock
                                Thread.sleep(10);
                            }
                            catch (InterruptedException e)
                            {
                                // Just continue
                            }
                            continue;
                        }
                    }
                    else
                    {
                        locks[i] = lock;
                    }
                    break;
                }
            }

            long acquireTime = System.currentTimeMillis() - mutation.viewLockAcquireStart.get();
            if (!isClReplay)
            {
                for(UUID cfid : columnFamilyIds)
                    columnFamilyStores.get(cfid).metric.viewLockAcquireTime.update(acquireTime, TimeUnit.MILLISECONDS);
            }
        }
        int nowInSec = FBUtilities.nowInSeconds();
        try (OpOrder.Group opGroup = writeOrder.start())
        {
            // write the mutation to the commitlog and memtables
            CommitLogPosition commitLogPosition = null;
            if (writeCommitLog)
            {
                Tracing.trace("Appending to commitlog");
                commitLogPosition = CommitLog.instance.add(mutation);
            }

            for (PartitionUpdate upd : mutation.getPartitionUpdates())
            {
                ColumnFamilyStore cfs = columnFamilyStores.get(upd.metadata().cfId);
                if (cfs == null)
                {
                    logger.error("Attempting to mutate non-existant table {} ({}.{})", upd.metadata().cfId, upd.metadata().ksName, upd.metadata().cfName);
                    continue;
                }
                AtomicLong baseComplete = new AtomicLong(Long.MAX_VALUE);

                if (requiresViewUpdate)
                {
                    try
                    {
                        Tracing.trace("Creating materialized view mutations from base table replica");
                        viewManager.forTable(upd.metadata()).pushViewReplicaUpdates(upd, writeCommitLog && !isClReplay, baseComplete);
                    }
                    catch (Throwable t)
                    {
                        JVMStabilityInspector.inspectThrowable(t);
                        logger.error(String.format("Unknown exception caught while attempting to update MaterializedView! %s.%s",
                                     upd.metadata().ksName, upd.metadata().cfName), t);
                        throw t;
                    }
                }

                Tracing.trace("Adding to {} memtable", upd.metadata().cfName);
                UpdateTransaction indexTransaction = updateIndexes
                                                     ? cfs.indexManager.newUpdateTransaction(upd, opGroup, nowInSec)
                                                     : UpdateTransaction.NO_OP;
                cfs.apply(upd, indexTransaction, opGroup, commitLogPosition);
                if (requiresViewUpdate)
                    baseComplete.set(System.currentTimeMillis());
            }
            mark.complete(null);
            return mark;
        }
        finally
        {
            if (locks != null)
            {
                for (Lock lock : locks)
                    if (lock != null)
                        lock.unlock();
            }
        }
    }

    public AbstractReplicationStrategy getReplicationStrategy()
    {
        return replicationStrategy;
    }

<<<<<<< HEAD
    /**
     * @param key row to index
     * @param cfs ColumnFamily to index partition in
     * @param indexes the indexes to submit the row to
     */
    public static void indexPartition(DecoratedKey key, ColumnFamilyStore cfs, Set<Index> indexes)
    {
        if (logger.isTraceEnabled())
            logger.trace("Indexing partition {} ", cfs.metadata.getKeyValidator().getString(key.getKey()));

        SinglePartitionReadCommand cmd = SinglePartitionReadCommand.fullPartitionRead(cfs.metadata,
                                                                                      FBUtilities.nowInSeconds(),
                                                                                      key);

        try (ReadExecutionController controller = cmd.executionController();
             UnfilteredRowIterator partition = cmd.queryMemtableAndDisk(cfs, controller);
             OpOrder.Group writeGroup = cfs.keyspace.writeOrder.start())
        {
            cfs.indexManager.indexPartition(partition, writeGroup, indexes, cmd.nowInSec());
        }
    }

=======
>>>>>>> 36ce4e02
    public List<Future<?>> flush()
    {
        List<Future<?>> futures = new ArrayList<>(columnFamilyStores.size());
        for (ColumnFamilyStore cfs : columnFamilyStores.values())
            futures.add(cfs.forceFlush());
        return futures;
    }

    public Iterable<ColumnFamilyStore> getValidColumnFamilies(boolean allowIndexes,
                                                              boolean autoAddIndexes,
                                                              String... cfNames) throws IOException
    {
        Set<ColumnFamilyStore> valid = new HashSet<>();

        if (cfNames.length == 0)
        {
            // all stores are interesting
            for (ColumnFamilyStore cfStore : getColumnFamilyStores())
            {
                valid.add(cfStore);
                if (autoAddIndexes)
                    valid.addAll(getIndexColumnFamilyStores(cfStore));
            }
            return valid;
        }

        // include the specified stores and possibly the stores of any of their indexes
        for (String cfName : cfNames)
        {
            if (SecondaryIndexManager.isIndexColumnFamily(cfName))
            {
                if (!allowIndexes)
                {
                    logger.warn("Operation not allowed on secondary Index table ({})", cfName);
                    continue;
                }
                String baseName = SecondaryIndexManager.getParentCfsName(cfName);
                String indexName = SecondaryIndexManager.getIndexName(cfName);

                ColumnFamilyStore baseCfs = getColumnFamilyStore(baseName);
                Index index = baseCfs.indexManager.getIndexByName(indexName);
                if (index == null)
                    throw new IllegalArgumentException(String.format("Invalid index specified: %s/%s.",
                                                                     baseCfs.metadata.cfName,
                                                                     indexName));

                if (index.getBackingTable().isPresent())
                    valid.add(index.getBackingTable().get());
            }
            else
            {
                ColumnFamilyStore cfStore = getColumnFamilyStore(cfName);
                valid.add(cfStore);
                if (autoAddIndexes)
                    valid.addAll(getIndexColumnFamilyStores(cfStore));
            }
        }

        return valid;
    }

    private Set<ColumnFamilyStore> getIndexColumnFamilyStores(ColumnFamilyStore baseCfs)
    {
        Set<ColumnFamilyStore> stores = new HashSet<>();
        for (ColumnFamilyStore indexCfs : baseCfs.indexManager.getAllIndexColumnFamilyStores())
        {
            logger.info("adding secondary index table {} to operation", indexCfs.metadata.cfName);
            stores.add(indexCfs);
        }
        return stores;
    }

    public static Iterable<Keyspace> all()
    {
        return Iterables.transform(Schema.instance.getKeyspaces(), keyspaceTransformer);
    }

    public static Iterable<Keyspace> nonSystem()
    {
        return Iterables.transform(Schema.instance.getNonSystemKeyspaces(), keyspaceTransformer);
    }

    public static Iterable<Keyspace> nonLocalStrategy()
    {
        return Iterables.transform(Schema.instance.getNonLocalStrategyKeyspaces(), keyspaceTransformer);
    }

    public static Iterable<Keyspace> system()
    {
        return Iterables.transform(SchemaConstants.SYSTEM_KEYSPACE_NAMES, keyspaceTransformer);
    }

    @Override
    public String toString()
    {
        return getClass().getSimpleName() + "(name='" + getName() + "')";
    }

    public String getName()
    {
        return metadata.name;
    }
}<|MERGE_RESOLUTION|>--- conflicted
+++ resolved
@@ -633,31 +633,6 @@
         return replicationStrategy;
     }
 
-<<<<<<< HEAD
-    /**
-     * @param key row to index
-     * @param cfs ColumnFamily to index partition in
-     * @param indexes the indexes to submit the row to
-     */
-    public static void indexPartition(DecoratedKey key, ColumnFamilyStore cfs, Set<Index> indexes)
-    {
-        if (logger.isTraceEnabled())
-            logger.trace("Indexing partition {} ", cfs.metadata.getKeyValidator().getString(key.getKey()));
-
-        SinglePartitionReadCommand cmd = SinglePartitionReadCommand.fullPartitionRead(cfs.metadata,
-                                                                                      FBUtilities.nowInSeconds(),
-                                                                                      key);
-
-        try (ReadExecutionController controller = cmd.executionController();
-             UnfilteredRowIterator partition = cmd.queryMemtableAndDisk(cfs, controller);
-             OpOrder.Group writeGroup = cfs.keyspace.writeOrder.start())
-        {
-            cfs.indexManager.indexPartition(partition, writeGroup, indexes, cmd.nowInSec());
-        }
-    }
-
-=======
->>>>>>> 36ce4e02
     public List<Future<?>> flush()
     {
         List<Future<?>> futures = new ArrayList<>(columnFamilyStores.size());

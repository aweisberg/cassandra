--- conflicted
+++ resolved
@@ -39,11 +39,6 @@
 
 import org.apache.cassandra.concurrent.JMXEnabledScheduledThreadPoolExecutor;
 import org.apache.cassandra.concurrent.NamedThreadFactory;
-<<<<<<< HEAD
-import org.apache.cassandra.concurrent.ScheduledExecutors;
-=======
-import org.apache.cassandra.config.CFMetaData;
->>>>>>> 6f42afa2
 import org.apache.cassandra.config.DatabaseDescriptor;
 import org.apache.cassandra.config.Schema;
 import org.apache.cassandra.db.compaction.CompactionManager;
@@ -510,11 +505,7 @@
 
         IPartitioner p = StorageService.getPartitioner();
         RowPosition minPos = p.getMinimumToken().minKeyBound();
-<<<<<<< HEAD
-        Range<RowPosition> range = new Range<RowPosition>(minPos, minPos);
-=======
-        Range<RowPosition> range = new Range<>(minPos, minPos, p);
->>>>>>> 6f42afa2
+        Range<RowPosition> range = new Range<>(minPos, minPos);
         IDiskAtomFilter filter = new NamesQueryFilter(ImmutableSortedSet.<CellName>of());
         List<Row> rows = hintStore.getRangeSlice(range, null, filter, Integer.MAX_VALUE, System.currentTimeMillis());
         for (Row row : rows)

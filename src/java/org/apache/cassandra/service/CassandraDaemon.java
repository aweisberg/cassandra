/*
 * Licensed to the Apache Software Foundation (ASF) under one
 * or more contributor license agreements.  See the NOTICE file
 * distributed with this work for additional information
 * regarding copyright ownership.  The ASF licenses this file
 * to you under the Apache License, Version 2.0 (the
 * "License"); you may not use this file except in compliance
 * with the License.  You may obtain a copy of the License at
 *
 *     http://www.apache.org/licenses/LICENSE-2.0
 *
 * Unless required by applicable law or agreed to in writing, software
 * distributed under the License is distributed on an "AS IS" BASIS,
 * WITHOUT WARRANTIES OR CONDITIONS OF ANY KIND, either express or implied.
 * See the License for the specific language governing permissions and
 * limitations under the License.
 */
package org.apache.cassandra.service;

import java.io.File;
import java.io.IOException;
import java.lang.management.ManagementFactory;
import java.lang.management.MemoryPoolMXBean;
import java.net.InetAddress;
import java.net.URL;
import java.net.UnknownHostException;
import java.util.List;
import java.util.concurrent.TimeUnit;
import javax.management.MBeanServer;
import javax.management.ObjectName;
import javax.management.StandardMBean;
import javax.management.remote.JMXConnectorServer;

<<<<<<< HEAD
=======
import com.addthis.metrics3.reporter.config.ReporterConfig;
import com.codahale.metrics.Meter;
import com.codahale.metrics.MetricRegistryListener;
import com.codahale.metrics.SharedMetricRegistries;
import com.codahale.metrics.jvm.BufferPoolMetricSet;
import com.codahale.metrics.jvm.FileDescriptorRatioGauge;
import com.codahale.metrics.jvm.GarbageCollectorMetricSet;
import com.codahale.metrics.jvm.MemoryUsageGaugeSet;
>>>>>>> 1cce9eb5
import com.google.common.annotations.VisibleForTesting;
import com.google.common.util.concurrent.Futures;
import com.google.common.util.concurrent.ListenableFuture;
import com.google.common.util.concurrent.Uninterruptibles;
import org.slf4j.Logger;
import org.slf4j.LoggerFactory;

import com.addthis.metrics3.reporter.config.ReporterConfig;
import com.codahale.metrics.Meter;
import com.codahale.metrics.MetricRegistryListener;
import com.codahale.metrics.SharedMetricRegistries;
import org.apache.cassandra.batchlog.LegacyBatchlogMigrator;
import org.apache.cassandra.concurrent.ScheduledExecutors;
import org.apache.cassandra.config.CFMetaData;
import org.apache.cassandra.config.DatabaseDescriptor;
import org.apache.cassandra.config.Schema;
import org.apache.cassandra.cql3.functions.ThreadAwareSecurityManager;
import org.apache.cassandra.db.*;
import org.apache.cassandra.db.commitlog.CommitLog;
import org.apache.cassandra.exceptions.ConfigurationException;
import org.apache.cassandra.exceptions.StartupException;
import org.apache.cassandra.gms.Gossiper;
import org.apache.cassandra.hints.LegacyHintsMigrator;
import org.apache.cassandra.io.FSError;
import org.apache.cassandra.io.sstable.CorruptSSTableException;
import org.apache.cassandra.io.util.FileUtils;
import org.apache.cassandra.metrics.CassandraMetricsRegistry;
import org.apache.cassandra.metrics.DefaultNameFactory;
import org.apache.cassandra.metrics.StorageMetrics;
import org.apache.cassandra.schema.LegacySchemaMigrator;
import org.apache.cassandra.thrift.ThriftServer;
import org.apache.cassandra.tracing.Tracing;
import org.apache.cassandra.utils.*;

/**
 * The <code>CassandraDaemon</code> is an abstraction for a Cassandra daemon
 * service, which defines not only a way to activate and deactivate it, but also
 * hooks into its lifecycle methods (see {@link #setup()}, {@link #start()},
 * {@link #stop()} and {@link #setup()}).
 */
public class CassandraDaemon
{
    public static final String MBEAN_NAME = "org.apache.cassandra.db:type=NativeAccess";

    private static final Logger logger;
    static {
        // Need to register metrics before instrumented appender is created(first access to LoggerFactory).
        SharedMetricRegistries.getOrCreate("logback-metrics").addListener(new MetricRegistryListener.Base()
        {
            @Override
            public void onMeterAdded(String metricName, Meter meter)
            {
                // Given metricName consists of appender name in logback.xml + "." + metric name.
                // We first separate appender name
                int separator = metricName.lastIndexOf('.');
                String appenderName = metricName.substring(0, separator);
                String metric = metricName.substring(separator + 1); // remove "."
                ObjectName name = DefaultNameFactory.createMetricName(appenderName, metric, null).getMBeanName();
                CassandraMetricsRegistry.Metrics.registerMBean(meter, name);
            }
        });
        logger = LoggerFactory.getLogger(CassandraDaemon.class);
    }

    private void maybeInitJmx()
    {
        // If the standard com.sun.management.jmxremote.port property has been set
        // then the JVM agent will have already started up a default JMX connector
        // server. This behaviour is deprecated, but some clients may be relying
        // on it, so log a warning and skip setting up the server with the settings
        // as configured in cassandra-env.(sh|ps1)
        // See: CASSANDRA-11540 & CASSANDRA-11725
        if (System.getProperty("com.sun.management.jmxremote.port") != null)
        {
            logger.warn("JMX settings in cassandra-env.sh have been bypassed as the JMX connector server is " +
                        "already initialized. Please refer to cassandra-env.(sh|ps1) for JMX configuration info");
            return;
        }

        System.setProperty("java.rmi.server.randomIDs", "true");

        // If a remote port has been specified then use that to set up a JMX
        // connector server which can be accessed remotely. Otherwise, look
        // for the local port property and create a server which is bound
        // only to the loopback address. Auth options are applied to both
        // remote and local-only servers, but currently SSL is only
        // available for remote.
        // If neither is remote nor local port is set in cassandra-env.(sh|ps)
        // then JMX is effectively  disabled.
        boolean localOnly = false;
        String jmxPort = System.getProperty("cassandra.jmx.remote.port");

        if (jmxPort == null)
        {
            localOnly = true;
            jmxPort = System.getProperty("cassandra.jmx.local.port");
        }

        if (jmxPort == null)
            return;

        try
        {
            jmxServer = JMXServerUtils.createJMXServer(Integer.parseInt(jmxPort), localOnly);
            if (jmxServer == null)
                return;
        }
        catch (IOException e)
        {
            exitOrFail(1, e.getMessage(), e.getCause());
        }
    }

    private static final CassandraDaemon instance = new CassandraDaemon();

    public Server thriftServer;
    private NativeTransportService nativeTransportService;
    private JMXConnectorServer jmxServer;

    private final boolean runManaged;
    protected final StartupChecks startupChecks;
    private boolean setupCompleted;

    public CassandraDaemon() {
        this(false);
    }

    public CassandraDaemon(boolean runManaged) {
        this.runManaged = runManaged;
        this.startupChecks = new StartupChecks().withDefaultTests();
        this.setupCompleted = false;
    }

    /**
     * This is a hook for concrete daemons to initialize themselves suitably.
     *
     * Subclasses should override this to finish the job (listening on ports, etc.)
     */
    protected void setup()
    {
        FileUtils.setFSErrorHandler(new DefaultFSErrorHandler());

        // Delete any failed snapshot deletions on Windows - see CASSANDRA-9658
        if (FBUtilities.isWindows())
            WindowsFailedSnapshotTracker.deleteOldSnapshots();

        ThreadAwareSecurityManager.install();

        logSystemInfo();

        CLibrary.tryMlockall();

        try
        {
            startupChecks.verify();
        }
        catch (StartupException e)
        {
            exitOrFail(e.returnCode, e.getMessage(), e.getCause());
        }

        try
        {
            if (SystemKeyspace.snapshotOnVersionChange())
            {
                SystemKeyspace.migrateDataDirs();
            }
        }
        catch (IOException e)
        {
            exitOrFail(3, e.getMessage(), e.getCause());
        }

        // We need to persist this as soon as possible after startup checks.
        // This should be the first write to SystemKeyspace (CASSANDRA-11742)
        SystemKeyspace.persistLocalMetadata();

        maybeInitJmx();

        Thread.setDefaultUncaughtExceptionHandler(new Thread.UncaughtExceptionHandler()
        {
            public void uncaughtException(Thread t, Throwable e)
            {
                StorageMetrics.exceptions.inc();
                logger.error("Exception in thread {}", t, e);
                Tracing.trace("Exception in thread {}", t, e);
                for (Throwable e2 = e; e2 != null; e2 = e2.getCause())
                {
                    JVMStabilityInspector.inspectThrowable(e2);

                    if (e2 instanceof FSError)
                    {
                        if (e2 != e) // make sure FSError gets logged exactly once.
                            logger.error("Exception in thread {}", t, e2);
                        FileUtils.handleFSError((FSError) e2);
                    }

                    if (e2 instanceof CorruptSSTableException)
                    {
                        if (e2 != e)
                            logger.error("Exception in thread " + t, e2);
                        FileUtils.handleCorruptSSTable((CorruptSSTableException) e2);
                    }
                }
            }
        });

        /*
         * Migrate pre-3.0 keyspaces, tables, types, functions, and aggregates, to their new 3.0 storage.
         * We don't (and can't) wait for commit log replay here, but we don't need to - all schema changes force
         * explicit memtable flushes.
         */
        LegacySchemaMigrator.migrate();

        // Populate token metadata before flushing, for token-aware sstable partitioning (#6696)
        StorageService.instance.populateTokenMetadata();

        // load schema from disk
        Schema.instance.loadFromDisk();

        // clean up debris in the rest of the keyspaces
        for (String keyspaceName : Schema.instance.getKeyspaces())
        {
            // Skip system as we've already cleaned it
            if (keyspaceName.equals(SystemKeyspace.NAME))
                continue;

            for (CFMetaData cfm : Schema.instance.getTablesAndViews(keyspaceName))
            {
                try
                {
                    ColumnFamilyStore.scrubDataDirectories(cfm);
                }
                catch (StartupException e)
                {
                    exitOrFail(e.returnCode, e.getMessage(), e.getCause());
                }
            }
        }

        Keyspace.setInitialized();

        // initialize keyspaces
        for (String keyspaceName : Schema.instance.getKeyspaces())
        {
            if (logger.isDebugEnabled())
                logger.debug("opening keyspace {}", keyspaceName);
            // disable auto compaction until commit log replay ends
            for (ColumnFamilyStore cfs : Keyspace.open(keyspaceName).getColumnFamilyStores())
            {
                for (ColumnFamilyStore store : cfs.concatWithIndexes())
                {
                    store.disableAutoCompaction();
                }
            }
        }


        try
        {
            loadRowAndKeyCacheAsync().get();
        }
        catch (Throwable t)
        {
            JVMStabilityInspector.inspectThrowable(t);
            logger.warn("Error loading key or row cache", t);
        }

        try
        {
            GCInspector.register();
        }
        catch (Throwable t)
        {
            JVMStabilityInspector.inspectThrowable(t);
            logger.warn("Unable to start GCInspector (currently only supported on the Sun JVM)");
        }

        // Replay any CommitLogSegments found on disk
        try
        {
            CommitLog.instance.recoverSegmentsOnDisk();
        }
        catch (IOException e)
        {
            throw new RuntimeException(e);
        }

        // Re-populate token metadata after commit log recover (new peers might be loaded onto system keyspace #10293)
        StorageService.instance.populateTokenMetadata();

        // migrate any legacy (pre-3.0) hints from system.hints table into the new store
        new LegacyHintsMigrator(DatabaseDescriptor.getHintsDirectory(), DatabaseDescriptor.getMaxHintsFileSize()).migrate();

        // migrate any legacy (pre-3.0) batch entries from system.batchlog to system.batches (new table format)
        LegacyBatchlogMigrator.migrate();

        // enable auto compaction
        for (Keyspace keyspace : Keyspace.all())
        {
            for (ColumnFamilyStore cfs : keyspace.getColumnFamilyStores())
            {
                for (final ColumnFamilyStore store : cfs.concatWithIndexes())
                {
                    if (store.getCompactionStrategyManager().shouldBeEnabled())
                        store.enableAutoCompaction();
                }
            }
        }

        SystemKeyspace.finishStartup();

        // Metrics
        String metricsReporterConfigFile = System.getProperty("cassandra.metricsReporterConfigFile");
        if (metricsReporterConfigFile != null)
        {
            logger.info("Trying to load metrics-reporter-config from file: {}", metricsReporterConfigFile);
            try
            {
                URL resource = CassandraDaemon.class.getClassLoader().getResource(metricsReporterConfigFile);
                if (resource == null) {
                    logger.warn("Failed to load metrics-reporter-config, file does not exist: {}", metricsReporterConfigFile);
                } else {
                    String reportFileLocation = resource.getFile();
                    ReporterConfig.loadFromFile(reportFileLocation).enableAll(CassandraMetricsRegistry.Metrics);
                }
            }
            catch (Exception e)
            {
                logger.warn("Failed to load metrics-reporter-config, metric sinks will not be activated", e);
            }
        }

        // start server internals
        StorageService.instance.registerDaemon(this);
        try
        {
            StorageService.instance.initServer();
        }
        catch (ConfigurationException e)
        {
            System.err.println(e.getMessage() + "\nFatal configuration error; unable to start server.  See log for stacktrace.");
            exitOrFail(1, "Fatal configuration error", e);
        }

<<<<<<< HEAD
        // Because we are writing to the system_distributed keyspace, this should happen after that is created, which
        // happens in StorageService.instance.initServer()
        Runnable viewRebuild = () -> {
            for (Keyspace keyspace : Keyspace.all())
=======
        Mx4jTool.maybeLoad();

        // Metrics
        String metricsReporterConfigFile = System.getProperty("cassandra.metricsReporterConfigFile");
        if (metricsReporterConfigFile != null)
        {
            logger.info("Trying to load metrics-reporter-config from file: {}", metricsReporterConfigFile);
            try
            {
                // enable metrics provided by metrics-jvm.jar
                CassandraMetricsRegistry.Metrics.register("jvm.buffers.", new BufferPoolMetricSet(ManagementFactory.getPlatformMBeanServer()));
                CassandraMetricsRegistry.Metrics.register("jvm.gc.", new GarbageCollectorMetricSet());
                CassandraMetricsRegistry.Metrics.register("jvm.memory.", new MemoryUsageGaugeSet());
                CassandraMetricsRegistry.Metrics.register("jvm.fd.usage", new FileDescriptorRatioGauge());
                // initialize metrics-reporter-config from yaml file
                String reportFileLocation = CassandraDaemon.class.getClassLoader().getResource(metricsReporterConfigFile).getFile();
                ReporterConfig.loadFromFile(reportFileLocation).enableAll(CassandraMetricsRegistry.Metrics);
            }
            catch (Exception e)
>>>>>>> 1cce9eb5
            {
                keyspace.viewManager.buildAllViews();
            }
            logger.debug("Completed submission of build tasks for any materialized views defined at startup");
        };

        ScheduledExecutors.optionalTasks.schedule(viewRebuild, StorageService.RING_DELAY, TimeUnit.MILLISECONDS);

        Mx4jTool.maybeLoad();

        if (!FBUtilities.getBroadcastAddress().equals(InetAddress.getLoopbackAddress()))
            waitForGossipToSettle();

        // schedule periodic background compaction task submission. this is simply a backstop against compactions stalling
        // due to scheduling errors or race conditions
        ScheduledExecutors.optionalTasks.scheduleWithFixedDelay(ColumnFamilyStore.getBackgroundCompactionTaskSubmitter(), 5, 1, TimeUnit.MINUTES);

        // schedule periodic dumps of table size estimates into SystemKeyspace.SIZE_ESTIMATES_CF
        // set cassandra.size_recorder_interval to 0 to disable
        int sizeRecorderInterval = Integer.getInteger("cassandra.size_recorder_interval", 5 * 60);
        if (sizeRecorderInterval > 0)
            ScheduledExecutors.optionalTasks.scheduleWithFixedDelay(SizeEstimatesRecorder.instance, 30, sizeRecorderInterval, TimeUnit.SECONDS);

        // Thrift
        InetAddress rpcAddr = DatabaseDescriptor.getRpcAddress();
        int rpcPort = DatabaseDescriptor.getRpcPort();
        int listenBacklog = DatabaseDescriptor.getRpcListenBacklog();
        thriftServer = new ThriftServer(rpcAddr, rpcPort, listenBacklog);

        // Native transport
        nativeTransportService = new NativeTransportService();

        completeSetup();
    }

    /*
     * Asynchronously load the row and key cache in one off threads and return a compound future of the result.
     * Error handling is pushed into the cache load since cache loads are allowed to fail and are handled by logging.
     */
    private ListenableFuture<?> loadRowAndKeyCacheAsync()
    {
        final ListenableFuture<Integer> keyCacheLoad = CacheService.instance.keyCache.loadSavedAsync();

        final ListenableFuture<Integer> rowCacheLoad = CacheService.instance.rowCache.loadSavedAsync();

        @SuppressWarnings("unchecked")
        ListenableFuture<List<Integer>> retval = Futures.successfulAsList(keyCacheLoad, rowCacheLoad);

        return retval;
    }

    @VisibleForTesting
    public void completeSetup()
    {
        setupCompleted = true;
    }

    public boolean setupCompleted()
    {
        return setupCompleted;
    }

    private void logSystemInfo()
    {
    	if (logger.isInfoEnabled())
    	{
	        try
	        {
	            logger.info("Hostname: {}", InetAddress.getLocalHost().getHostName());
	        }
	        catch (UnknownHostException e1)
	        {
	            logger.info("Could not resolve local host");
	        }

	        logger.info("JVM vendor/version: {}/{}", System.getProperty("java.vm.name"), System.getProperty("java.version"));
	        logger.info("Heap size: {}/{}",
                        FBUtilities.prettyPrintMemory(Runtime.getRuntime().totalMemory()),
                        FBUtilities.prettyPrintMemory(Runtime.getRuntime().maxMemory()));

	        for(MemoryPoolMXBean pool: ManagementFactory.getMemoryPoolMXBeans())
	            logger.info("{} {}: {}", pool.getName(), pool.getType(), pool.getPeakUsage());

	        logger.info("Classpath: {}", System.getProperty("java.class.path"));

            logger.info("JVM Arguments: {}", ManagementFactory.getRuntimeMXBean().getInputArguments());
    	}
    }

    /**
     * Initialize the Cassandra Daemon based on the given <a
     * href="http://commons.apache.org/daemon/jsvc.html">Commons
     * Daemon</a>-specific arguments. To clarify, this is a hook for JSVC.
     *
     * @param arguments
     *            the arguments passed in from JSVC
     * @throws IOException
     */
    public void init(String[] arguments) throws IOException
    {
        setup();
    }

    /**
     * Start the Cassandra Daemon, assuming that it has already been
     * initialized via {@link #init(String[])}
     *
     * Hook for JSVC
     */
    public void start()
    {
        String nativeFlag = System.getProperty("cassandra.start_native_transport");
        if ((nativeFlag != null && Boolean.parseBoolean(nativeFlag)) || (nativeFlag == null && DatabaseDescriptor.startNativeTransport()))
        {
            startNativeTransport();
            StorageService.instance.setRpcReady(true);
        }
        else
            logger.info("Not starting native transport as requested. Use JMX (StorageService->startNativeTransport()) or nodetool (enablebinary) to start it");

        String rpcFlag = System.getProperty("cassandra.start_rpc");
        if ((rpcFlag != null && Boolean.parseBoolean(rpcFlag)) || (rpcFlag == null && DatabaseDescriptor.startRpc()))
            thriftServer.start();
        else
            logger.info("Not starting RPC server as requested. Use JMX (StorageService->startRPCServer()) or nodetool (enablethrift) to start it");
    }

    /**
     * Stop the daemon, ideally in an idempotent manner.
     *
     * Hook for JSVC / Procrun
     */
    public void stop()
    {
        // On linux, this doesn't entirely shut down Cassandra, just the RPC server.
        // jsvc takes care of taking the rest down
        logger.info("Cassandra shutting down...");
        if (thriftServer != null)
            thriftServer.stop();
        if (nativeTransportService != null)
            nativeTransportService.destroy();
        StorageService.instance.setRpcReady(false);

        // On windows, we need to stop the entire system as prunsrv doesn't have the jsvc hooks
        // We rely on the shutdown hook to drain the node
        if (FBUtilities.isWindows())
            System.exit(0);

        if (jmxServer != null)
        {
            try
            {
                jmxServer.stop();
            }
            catch (IOException e)
            {
                logger.error("Error shutting down local JMX server: ", e);
            }
        }
    }


    /**
     * Clean up all resources obtained during the lifetime of the daemon. This
     * is a hook for JSVC.
     */
    public void destroy()
    {}

    /**
     * A convenience method to initialize and start the daemon in one shot.
     */
    public void activate()
    {
        // Do not put any references to DatabaseDescriptor above the forceStaticInitialization call.
        try
        {
            try
            {
                DatabaseDescriptor.forceStaticInitialization();
            }
            catch (ExceptionInInitializerError e)
            {
                throw e.getCause();
            }

            try
            {
                MBeanServer mbs = ManagementFactory.getPlatformMBeanServer();
                mbs.registerMBean(new StandardMBean(new NativeAccess(), NativeAccessMBean.class), new ObjectName(MBEAN_NAME));
            }
            catch (Exception e)
            {
                logger.error("error registering MBean {}", MBEAN_NAME, e);
                //Allow the server to start even if the bean can't be registered
            }

            if (FBUtilities.isWindows())
            {
                // We need to adjust the system timer on windows from the default 15ms down to the minimum of 1ms as this
                // impacts timer intervals, thread scheduling, driver interrupts, etc.
                WindowsTimer.startTimerPeriod(DatabaseDescriptor.getWindowsTimerInterval());
            }

            setup();

            String pidFile = System.getProperty("cassandra-pidfile");

            if (pidFile != null)
            {
                new File(pidFile).deleteOnExit();
            }

            if (System.getProperty("cassandra-foreground") == null)
            {
                System.out.close();
                System.err.close();
            }

            start();
        }
        catch (Throwable e)
        {
            boolean logStackTrace =
                    e instanceof ConfigurationException ? ((ConfigurationException)e).logStackTrace : true;

            System.out.println("Exception (" + e.getClass().getName() + ") encountered during startup: " + e.getMessage());

            if (logStackTrace)
            {
                if (runManaged)
                    logger.error("Exception encountered during startup", e);
                // try to warn user on stdout too, if we haven't already detached
                e.printStackTrace();
                exitOrFail(3, "Exception encountered during startup", e);
            }
            else
            {
                if (runManaged)
                    logger.error("Exception encountered during startup: {}", e.getMessage());
                // try to warn user on stdout too, if we haven't already detached
                System.err.println(e.getMessage());
                exitOrFail(3, "Exception encountered during startup: " + e.getMessage());
            }
        }
    }

    public void startNativeTransport()
    {
        if (nativeTransportService == null)
            throw new IllegalStateException("setup() must be called first for CassandraDaemon");
        else
            nativeTransportService.start();
    }

    public void stopNativeTransport()
    {
        if (nativeTransportService != null)
            nativeTransportService.stop();
    }

    public boolean isNativeTransportRunning()
    {
        return nativeTransportService != null ? nativeTransportService.isRunning() : false;
    }


    /**
     * A convenience method to stop and destroy the daemon in one shot.
     */
    public void deactivate()
    {
        stop();
        destroy();
        // completely shut down cassandra
        if(!runManaged)
        {
            System.exit(0);
        }
    }

    private void waitForGossipToSettle()
    {
        int forceAfter = Integer.getInteger("cassandra.skip_wait_for_gossip_to_settle", -1);
        if (forceAfter == 0)
        {
            return;
        }
        final int GOSSIP_SETTLE_MIN_WAIT_MS = 5000;
        final int GOSSIP_SETTLE_POLL_INTERVAL_MS = 1000;
        final int GOSSIP_SETTLE_POLL_SUCCESSES_REQUIRED = 3;

        logger.info("Waiting for gossip to settle before accepting client requests...");
        Uninterruptibles.sleepUninterruptibly(GOSSIP_SETTLE_MIN_WAIT_MS, TimeUnit.MILLISECONDS);
        int totalPolls = 0;
        int numOkay = 0;
        int epSize = Gossiper.instance.getEndpointStates().size();
        while (numOkay < GOSSIP_SETTLE_POLL_SUCCESSES_REQUIRED)
        {
            Uninterruptibles.sleepUninterruptibly(GOSSIP_SETTLE_POLL_INTERVAL_MS, TimeUnit.MILLISECONDS);
            int currentSize = Gossiper.instance.getEndpointStates().size();
            totalPolls++;
            if (currentSize == epSize)
            {
                logger.debug("Gossip looks settled.");
                numOkay++;
            }
            else
            {
                logger.info("Gossip not settled after {} polls.", totalPolls);
                numOkay = 0;
            }
            epSize = currentSize;
            if (forceAfter > 0 && totalPolls > forceAfter)
            {
                logger.warn("Gossip not settled but startup forced by cassandra.skip_wait_for_gossip_to_settle. Gossip total polls: {}",
                            totalPolls);
                break;
            }
        }
        if (totalPolls > GOSSIP_SETTLE_POLL_SUCCESSES_REQUIRED)
            logger.info("Gossip settled after {} extra polls; proceeding", totalPolls - GOSSIP_SETTLE_POLL_SUCCESSES_REQUIRED);
        else
            logger.info("No gossip backlog; proceeding");
    }

    public static void stop(String[] args)
    {
        instance.deactivate();
    }

    public static void main(String[] args)
    {
        instance.activate();
    }

    private void exitOrFail(int code, String message)
    {
        exitOrFail(code, message, null);
    }

    private void exitOrFail(int code, String message, Throwable cause)
    {
        if (runManaged)
        {
            RuntimeException t = cause!=null ? new RuntimeException(message, cause) : new RuntimeException(message);
            throw t;
        }
        else
        {
            logger.error(message, cause);
            System.exit(code);
        }
    }

    static class NativeAccess implements NativeAccessMBean
    {
        public boolean isAvailable()
        {
            return CLibrary.jnaAvailable();
        }

        public boolean isMemoryLockable()
        {
            return CLibrary.jnaMemoryLockable();
        }
    }

    public interface Server
    {
        /**
         * Start the server.
         * This method shoud be able to restart a server stopped through stop().
         * Should throw a RuntimeException if the server cannot be started
         */
        public void start();

        /**
         * Stop the server.
         * This method should be able to stop server started through start().
         * Should throw a RuntimeException if the server cannot be stopped
         */
        public void stop();

        /**
         * Returns whether the server is currently running.
         */
        public boolean isRunning();
    }
}<|MERGE_RESOLUTION|>--- conflicted
+++ resolved
@@ -31,8 +31,6 @@
 import javax.management.StandardMBean;
 import javax.management.remote.JMXConnectorServer;
 
-<<<<<<< HEAD
-=======
 import com.addthis.metrics3.reporter.config.ReporterConfig;
 import com.codahale.metrics.Meter;
 import com.codahale.metrics.MetricRegistryListener;
@@ -41,7 +39,6 @@
 import com.codahale.metrics.jvm.FileDescriptorRatioGauge;
 import com.codahale.metrics.jvm.GarbageCollectorMetricSet;
 import com.codahale.metrics.jvm.MemoryUsageGaugeSet;
->>>>>>> 1cce9eb5
 import com.google.common.annotations.VisibleForTesting;
 import com.google.common.util.concurrent.Futures;
 import com.google.common.util.concurrent.ListenableFuture;
@@ -361,6 +358,12 @@
             logger.info("Trying to load metrics-reporter-config from file: {}", metricsReporterConfigFile);
             try
             {
+                // enable metrics provided by metrics-jvm.jar
+                CassandraMetricsRegistry.Metrics.register("jvm.buffers.", new BufferPoolMetricSet(ManagementFactory.getPlatformMBeanServer()));
+                CassandraMetricsRegistry.Metrics.register("jvm.gc.", new GarbageCollectorMetricSet());
+                CassandraMetricsRegistry.Metrics.register("jvm.memory.", new MemoryUsageGaugeSet());
+                CassandraMetricsRegistry.Metrics.register("jvm.fd.usage", new FileDescriptorRatioGauge());
+                // initialize metrics-reporter-config from yaml file
                 URL resource = CassandraDaemon.class.getClassLoader().getResource(metricsReporterConfigFile);
                 if (resource == null) {
                     logger.warn("Failed to load metrics-reporter-config, file does not exist: {}", metricsReporterConfigFile);
@@ -387,32 +390,10 @@
             exitOrFail(1, "Fatal configuration error", e);
         }
 
-<<<<<<< HEAD
         // Because we are writing to the system_distributed keyspace, this should happen after that is created, which
         // happens in StorageService.instance.initServer()
         Runnable viewRebuild = () -> {
             for (Keyspace keyspace : Keyspace.all())
-=======
-        Mx4jTool.maybeLoad();
-
-        // Metrics
-        String metricsReporterConfigFile = System.getProperty("cassandra.metricsReporterConfigFile");
-        if (metricsReporterConfigFile != null)
-        {
-            logger.info("Trying to load metrics-reporter-config from file: {}", metricsReporterConfigFile);
-            try
-            {
-                // enable metrics provided by metrics-jvm.jar
-                CassandraMetricsRegistry.Metrics.register("jvm.buffers.", new BufferPoolMetricSet(ManagementFactory.getPlatformMBeanServer()));
-                CassandraMetricsRegistry.Metrics.register("jvm.gc.", new GarbageCollectorMetricSet());
-                CassandraMetricsRegistry.Metrics.register("jvm.memory.", new MemoryUsageGaugeSet());
-                CassandraMetricsRegistry.Metrics.register("jvm.fd.usage", new FileDescriptorRatioGauge());
-                // initialize metrics-reporter-config from yaml file
-                String reportFileLocation = CassandraDaemon.class.getClassLoader().getResource(metricsReporterConfigFile).getFile();
-                ReporterConfig.loadFromFile(reportFileLocation).enableAll(CassandraMetricsRegistry.Metrics);
-            }
-            catch (Exception e)
->>>>>>> 1cce9eb5
             {
                 keyspace.viewManager.buildAllViews();
             }

/*
 * Licensed to the Apache Software Foundation (ASF) under one
 * or more contributor license agreements.  See the NOTICE file
 * distributed with this work for additional information
 * regarding copyright ownership.  The ASF licenses this file
 * to you under the Apache License, Version 2.0 (the
 * "License"); you may not use this file except in compliance
 * with the License.  You may obtain a copy of the License at
 *
 *     http://www.apache.org/licenses/LICENSE-2.0
 *
 * Unless required by applicable law or agreed to in writing, software
 * distributed under the License is distributed on an "AS IS" BASIS,
 * WITHOUT WARRANTIES OR CONDITIONS OF ANY KIND, either express or implied.
 * See the License for the specific language governing permissions and
 * limitations under the License.
 */
package org.apache.cassandra.service;

import java.io.*;
import java.net.InetAddress;
import java.net.UnknownHostException;
import java.nio.ByteBuffer;
import java.util.*;
import java.util.Map.Entry;
import java.util.concurrent.*;
import java.util.concurrent.atomic.AtomicBoolean;
import java.util.concurrent.atomic.AtomicInteger;
import java.util.regex.MatchResult;
import java.util.regex.Pattern;
import java.util.stream.StreamSupport;

import javax.annotation.Nullable;
import javax.management.*;
import javax.management.openmbean.TabularData;
import javax.management.openmbean.TabularDataSupport;

import com.google.common.annotations.VisibleForTesting;
import com.google.common.base.Preconditions;
import com.google.common.base.Predicate;
import com.google.common.collect.*;
import com.google.common.util.concurrent.*;

import org.apache.commons.lang3.StringUtils;

import org.slf4j.Logger;
import org.slf4j.LoggerFactory;

import org.apache.cassandra.auth.AuthKeyspace;
import org.apache.cassandra.auth.AuthMigrationListener;
import org.apache.cassandra.batchlog.BatchRemoveVerbHandler;
import org.apache.cassandra.batchlog.BatchStoreVerbHandler;
import org.apache.cassandra.batchlog.BatchlogManager;
import org.apache.cassandra.concurrent.NamedThreadFactory;
import org.apache.cassandra.concurrent.ScheduledExecutors;
import org.apache.cassandra.concurrent.Stage;
import org.apache.cassandra.concurrent.StageManager;
import org.apache.cassandra.config.CFMetaData;
import org.apache.cassandra.config.Config;
import org.apache.cassandra.config.DatabaseDescriptor;
import org.apache.cassandra.config.Schema;
import org.apache.cassandra.config.SchemaConstants;
import org.apache.cassandra.config.ViewDefinition;
import org.apache.cassandra.db.*;
import org.apache.cassandra.db.commitlog.CommitLog;
import org.apache.cassandra.db.compaction.CompactionManager;
import org.apache.cassandra.db.lifecycle.LifecycleTransaction;
import org.apache.cassandra.dht.*;
import org.apache.cassandra.dht.Range;
import org.apache.cassandra.dht.Token.TokenFactory;
import org.apache.cassandra.exceptions.*;
import org.apache.cassandra.gms.*;
import org.apache.cassandra.hints.HintVerbHandler;
import org.apache.cassandra.hints.HintsService;
import org.apache.cassandra.io.sstable.SSTableLoader;
import org.apache.cassandra.io.util.FileUtils;
import org.apache.cassandra.locator.*;
import org.apache.cassandra.metrics.StorageMetrics;
import org.apache.cassandra.net.*;
import org.apache.cassandra.repair.*;
import org.apache.cassandra.repair.messages.RepairOption;
import org.apache.cassandra.schema.CompactionParams.TombstoneOption;
import org.apache.cassandra.schema.KeyspaceMetadata;
import org.apache.cassandra.schema.SchemaKeyspace;
import org.apache.cassandra.service.paxos.CommitVerbHandler;
import org.apache.cassandra.service.paxos.PrepareVerbHandler;
import org.apache.cassandra.service.paxos.ProposeVerbHandler;
import org.apache.cassandra.streaming.*;
import org.apache.cassandra.thrift.EndpointDetails;
import org.apache.cassandra.thrift.TokenRange;
import org.apache.cassandra.thrift.cassandraConstants;
import org.apache.cassandra.tracing.TraceKeyspace;
import org.apache.cassandra.transport.ProtocolVersion;
import org.apache.cassandra.utils.*;
import org.apache.cassandra.utils.logging.LoggingSupportFactory;
import org.apache.cassandra.utils.progress.ProgressEvent;
import org.apache.cassandra.utils.progress.ProgressEventType;
import org.apache.cassandra.utils.progress.jmx.JMXProgressSupport;
import org.apache.cassandra.utils.progress.jmx.LegacyJMXProgressSupport;

import static java.util.Arrays.asList;
import static java.util.concurrent.TimeUnit.MINUTES;
import static java.util.stream.Collectors.toList;
import static org.apache.cassandra.index.SecondaryIndexManager.getIndexName;
import static org.apache.cassandra.index.SecondaryIndexManager.isIndexColumnFamily;
import static org.apache.cassandra.service.MigrationManager.evolveSystemKeyspace;

/**
 * This abstraction contains the token/identifier of this node
 * on the identifier space. This token gets gossiped around.
 * This class will also maintain histograms of the load information
 * of other nodes in the cluster.
 */
public class StorageService extends NotificationBroadcasterSupport implements IEndpointStateChangeSubscriber, StorageServiceMBean
{
    private static final Logger logger = LoggerFactory.getLogger(StorageService.class);

    public static final int RING_DELAY = getRingDelay(); // delay after which we assume ring has stablized

    private final JMXProgressSupport progressSupport = new JMXProgressSupport(this);

    /**
     * @deprecated backward support to previous notification interface
     * Will be removed on 4.0
     */
    @Deprecated
    private final LegacyJMXProgressSupport legacyProgressSupport;

    private static final AtomicInteger threadCounter = new AtomicInteger(1);

    private static int getRingDelay()
    {
        String newdelay = System.getProperty("cassandra.ring_delay_ms");
        if (newdelay != null)
        {
            logger.info("Overriding RING_DELAY to {}ms", newdelay);
            return Integer.parseInt(newdelay);
        }
        else
            return 30 * 1000;
    }

    /* This abstraction maintains the token/endpoint metadata information */
    private TokenMetadata tokenMetadata = new TokenMetadata();

    public volatile VersionedValue.VersionedValueFactory valueFactory = new VersionedValue.VersionedValueFactory(tokenMetadata.partitioner);

    private Thread drainOnShutdown = null;
    private volatile boolean isShutdown = false;
    private final List<Runnable> preShutdownHooks = new ArrayList<>();
    private final List<Runnable> postShutdownHooks = new ArrayList<>();

    public static final StorageService instance = new StorageService();

    @Deprecated
    public boolean isInShutdownHook()
    {
        return isShutdown();
    }

    public boolean isShutdown()
    {
        return isShutdown;
    }

    /**
     * for in-jvm dtest use - forces isShutdown to be set to whatever passed in.
     */
    @VisibleForTesting
    public void setIsShutdownUnsafeForTests(boolean isShutdown)
    {
        this.isShutdown = isShutdown;
    }

    public Collection<Range<Token>> getLocalRanges(String keyspaceName)
    {
        return getRangesForEndpoint(keyspaceName, FBUtilities.getBroadcastAddress());
    }

    public Collection<Range<Token>> getPrimaryRanges(String keyspace)
    {
        return getPrimaryRangesForEndpoint(keyspace, FBUtilities.getBroadcastAddress());
    }

    public Collection<Range<Token>> getPrimaryRangesWithinDC(String keyspace)
    {
        return getPrimaryRangeForEndpointWithinDC(keyspace, FBUtilities.getBroadcastAddress());
    }

    private final Set<InetAddress> replicatingNodes = Collections.synchronizedSet(new HashSet<InetAddress>());
    private CassandraDaemon daemon;

    private InetAddress removingNode;

    /* Are we starting this node in bootstrap mode? */
    private volatile boolean isBootstrapMode;

    /* we bootstrap but do NOT join the ring unless told to do so */
    private boolean isSurveyMode = Boolean.parseBoolean(System.getProperty("cassandra.write_survey", "false"));
    /* true if node is rebuilding and receiving data */
    private final AtomicBoolean isRebuilding = new AtomicBoolean();
    private final AtomicBoolean isDecommissioning = new AtomicBoolean();

    private volatile boolean initialized = false;
    private volatile boolean joined = false;
    private volatile boolean gossipActive = false;
    private final AtomicBoolean authSetupCalled = new AtomicBoolean(false);
    private volatile boolean authSetupComplete = false;

    /* the probability for tracing any particular request, 0 disables tracing and 1 enables for all */
    private double traceProbability = 0.0;

    private static enum Mode { STARTING, NORMAL, JOINING, LEAVING, DECOMMISSIONED, MOVING, DRAINING, DRAINED }
    private volatile Mode operationMode = Mode.STARTING;

    /* Used for tracking drain progress */
    private volatile int totalCFs, remainingCFs;

    private static final AtomicInteger nextRepairCommand = new AtomicInteger();

    private final List<IEndpointLifecycleSubscriber> lifecycleSubscribers = new CopyOnWriteArrayList<>();

    private final String jmxObjectName;

    private Collection<Token> bootstrapTokens = null;

    // true when keeping strict consistency while bootstrapping
    private static final boolean useStrictConsistency = Boolean.parseBoolean(System.getProperty("cassandra.consistent.rangemovement", "true"));
    private static final boolean allowSimultaneousMoves = Boolean.parseBoolean(System.getProperty("cassandra.consistent.simultaneousmoves.allow","false"));
    private static final boolean joinRing = Boolean.parseBoolean(System.getProperty("cassandra.join_ring", "true"));
    private boolean replacing;

    private final StreamStateStore streamStateStore = new StreamStateStore();

    public boolean isSurveyMode()
    {
        return isSurveyMode;
    }

    public boolean hasJoined()
    {
        return joined;
    }

    /** This method updates the local token on disk  */
    public void setTokens(Collection<Token> tokens)
    {
        assert tokens != null && !tokens.isEmpty() : "Node needs at least one token.";
        if (logger.isDebugEnabled())
            logger.debug("Setting tokens to {}", tokens);
        SystemKeyspace.updateTokens(tokens);
        Collection<Token> localTokens = getLocalTokens();
        setGossipTokens(localTokens);
        tokenMetadata.updateNormalTokens(tokens, FBUtilities.getBroadcastAddress());
        setMode(Mode.NORMAL, false);
    }

    public void setGossipTokens(Collection<Token> tokens)
    {
        List<Pair<ApplicationState, VersionedValue>> states = new ArrayList<Pair<ApplicationState, VersionedValue>>();
        states.add(Pair.create(ApplicationState.TOKENS, valueFactory.tokens(tokens)));
        states.add(Pair.create(ApplicationState.STATUS, valueFactory.normal(tokens)));
        Gossiper.instance.addLocalApplicationStates(states);
    }

    public StorageService()
    {
        // use dedicated executor for sending JMX notifications
        super(Executors.newSingleThreadExecutor());

        jmxObjectName = "org.apache.cassandra.db:type=StorageService";
        MBeanWrapper.instance.registerMBean(this, jmxObjectName);
        MBeanWrapper.instance.registerMBean(StreamManager.instance, StreamManager.OBJECT_NAME);

        legacyProgressSupport = new LegacyJMXProgressSupport(this, jmxObjectName);

        /* register the verb handlers */
        MessagingService.instance().registerVerbHandlers(MessagingService.Verb.MUTATION, new MutationVerbHandler());
        MessagingService.instance().registerVerbHandlers(MessagingService.Verb.READ_REPAIR, new ReadRepairVerbHandler());
        MessagingService.instance().registerVerbHandlers(MessagingService.Verb.READ, new ReadCommandVerbHandler());
        MessagingService.instance().registerVerbHandlers(MessagingService.Verb.RANGE_SLICE, new RangeSliceVerbHandler());
        MessagingService.instance().registerVerbHandlers(MessagingService.Verb.PAGED_RANGE, new RangeSliceVerbHandler());
        MessagingService.instance().registerVerbHandlers(MessagingService.Verb.COUNTER_MUTATION, new CounterMutationVerbHandler());
        MessagingService.instance().registerVerbHandlers(MessagingService.Verb.TRUNCATE, new TruncateVerbHandler());
        MessagingService.instance().registerVerbHandlers(MessagingService.Verb.PAXOS_PREPARE, new PrepareVerbHandler());
        MessagingService.instance().registerVerbHandlers(MessagingService.Verb.PAXOS_PROPOSE, new ProposeVerbHandler());
        MessagingService.instance().registerVerbHandlers(MessagingService.Verb.PAXOS_COMMIT, new CommitVerbHandler());
        MessagingService.instance().registerVerbHandlers(MessagingService.Verb.HINT, new HintVerbHandler());

        // see BootStrapper for a summary of how the bootstrap verbs interact
        MessagingService.instance().registerVerbHandlers(MessagingService.Verb.REPLICATION_FINISHED, new ReplicationFinishedVerbHandler());
        MessagingService.instance().registerVerbHandlers(MessagingService.Verb.REQUEST_RESPONSE, new ResponseVerbHandler());
        MessagingService.instance().registerVerbHandlers(MessagingService.Verb.INTERNAL_RESPONSE, new ResponseVerbHandler());
        MessagingService.instance().registerVerbHandlers(MessagingService.Verb.REPAIR_MESSAGE, new RepairMessageVerbHandler());
        MessagingService.instance().registerVerbHandlers(MessagingService.Verb.GOSSIP_SHUTDOWN, new GossipShutdownVerbHandler());

        MessagingService.instance().registerVerbHandlers(MessagingService.Verb.GOSSIP_DIGEST_SYN, new GossipDigestSynVerbHandler());
        MessagingService.instance().registerVerbHandlers(MessagingService.Verb.GOSSIP_DIGEST_ACK, new GossipDigestAckVerbHandler());
        MessagingService.instance().registerVerbHandlers(MessagingService.Verb.GOSSIP_DIGEST_ACK2, new GossipDigestAck2VerbHandler());

        MessagingService.instance().registerVerbHandlers(MessagingService.Verb.DEFINITIONS_UPDATE, new DefinitionsUpdateVerbHandler());
        MessagingService.instance().registerVerbHandlers(MessagingService.Verb.SCHEMA_CHECK, new SchemaCheckVerbHandler());
        MessagingService.instance().registerVerbHandlers(MessagingService.Verb.MIGRATION_REQUEST, new MigrationRequestVerbHandler());

        MessagingService.instance().registerVerbHandlers(MessagingService.Verb.SNAPSHOT, new SnapshotVerbHandler());
        MessagingService.instance().registerVerbHandlers(MessagingService.Verb.ECHO, new EchoVerbHandler());

        MessagingService.instance().registerVerbHandlers(MessagingService.Verb.BATCH_STORE, new BatchStoreVerbHandler());
        MessagingService.instance().registerVerbHandlers(MessagingService.Verb.BATCH_REMOVE, new BatchRemoveVerbHandler());
    }

    public void registerDaemon(CassandraDaemon daemon)
    {
        this.daemon = daemon;
    }

    public void register(IEndpointLifecycleSubscriber subscriber)
    {
        lifecycleSubscribers.add(subscriber);
    }

    public void unregister(IEndpointLifecycleSubscriber subscriber)
    {
        lifecycleSubscribers.remove(subscriber);
    }

    // should only be called via JMX
    public void stopGossiping()
    {
        if (gossipActive)
        {
            if (!isNormal())
                throw new IllegalStateException("Unable to stop gossip because the node is not in the normal state. Try to stop the node instead.");

            logger.warn("Stopping gossip by operator request");

            if (isNativeTransportRunning())
            {
                logger.warn("Disabling gossip while native transport is still active is unsafe");
            }

            Gossiper.instance.stop();
            gossipActive = false;
        }
    }

    // should only be called via JMX
    public synchronized void startGossiping()
    {
        if (!gossipActive)
        {
            checkServiceAllowedToStart("gossip");

            logger.warn("Starting gossip by operator request");
            Collection<Token> tokens = SystemKeyspace.getSavedTokens();

            boolean validTokens = tokens != null && !tokens.isEmpty();

            // shouldn't be called before these are set if we intend to join the ring/are in the process of doing so
            if (joined || joinRing)
                assert validTokens : "Cannot start gossiping for a node intended to join without valid tokens";

            if (validTokens)
                setGossipTokens(tokens);

            Gossiper.instance.forceNewerGeneration();
            Gossiper.instance.start((int) (System.currentTimeMillis() / 1000));
            gossipActive = true;
        }
    }

    // should only be called via JMX
    public boolean isGossipRunning()
    {
        return Gossiper.instance.isEnabled();
    }

    // should only be called via JMX
    public synchronized void startRPCServer()
    {
        checkServiceAllowedToStart("thrift");

        if (daemon == null)
        {
            throw new IllegalStateException("No configured daemon");
        }

        // We only start transports if bootstrap has completed and we're not in survey mode, OR if we are in
        // survey mode and streaming has completed but we're not using auth.
        // OR if we have not joined the ring yet.
        if (StorageService.instance.hasJoined() &&
                ((!StorageService.instance.isSurveyMode() && !SystemKeyspace.bootstrapComplete()) ||
                (StorageService.instance.isSurveyMode() && StorageService.instance.isBootstrapMode())))
        {
            throw new IllegalStateException("Node is not yet bootstrapped completely. Use nodetool to check bootstrap state and resume. For more, see `nodetool help bootstrap`");
        }
        else if (StorageService.instance.hasJoined() && StorageService.instance.isSurveyMode() &&
                DatabaseDescriptor.getAuthenticator().requireAuthentication())
        {
            // Auth isn't initialised until we join the ring, so if we're in survey mode auth will always fail.
            throw new IllegalStateException("Not starting RPC server as write_survey mode and authentication is enabled");
        }

        daemon.startThriftServer();
    }

    public void stopRPCServer()
    {
        if (daemon == null)
        {
            throw new IllegalStateException("No configured daemon");
        }
        daemon.stopThriftServer();
    }

    public boolean isRPCServerRunning()
    {
        if (daemon == null)
        {
            return false;
        }
        return daemon.isThriftServerRunning();
    }

    public synchronized void startNativeTransport()
    {
        checkServiceAllowedToStart("native transport");

        if (daemon == null)
        {
            throw new IllegalStateException("No configured daemon");
        }

        try
        {
            daemon.startNativeTransport();
        }
        catch (Exception e)
        {
            throw new RuntimeException("Error starting native transport: " + e.getMessage());
        }
    }

    public void stopNativeTransport()
    {
        if (daemon == null)
        {
            throw new IllegalStateException("No configured daemon");
        }
        daemon.stopNativeTransport();
    }

    public boolean isNativeTransportRunning()
    {
        if (daemon == null)
        {
            return false;
        }
        return daemon.isNativeTransportRunning();
    }

    public int getMaxNativeProtocolVersion()
    {
        if (daemon == null)
        {
            throw new IllegalStateException("No configured daemon");
        }
        return daemon.getMaxNativeProtocolVersion();
    }

    private void refreshMaxNativeProtocolVersion()
    {
        if (daemon != null)
        {
            daemon.refreshMaxNativeProtocolVersion();
        }
    }

    public void stopTransports()
    {
        if (isRPCServerRunning())
        {
            logger.error("Stopping RPC server");
            stopRPCServer();
        }
        if (isNativeTransportRunning())
        {
            logger.error("Stopping native transport");
            stopNativeTransport();
        }
        if (isGossipActive())
        {
            logger.error("Stopping gossiper");
            stopGossiping();
        }
    }

    /**
     * Set the Gossip flag RPC_READY to false and then
     * shutdown the client services (thrift and CQL).
     *
     * Note that other nodes will do this for us when
     * they get the Gossip shutdown message, so even if
     * we don't get time to broadcast this, it is not a problem.
     *
     * See {@link Gossiper#markAsShutdown(InetAddress)}
     */
    private void shutdownClientServers()
    {
        setRpcReady(false);
        stopRPCServer();
        stopNativeTransport();
    }

    public void stopClient()
    {
        Gossiper.instance.unregister(this);
        Gossiper.instance.stop();
        MessagingService.instance().shutdown();
        // give it a second so that task accepted before the MessagingService shutdown gets submitted to the stage (to avoid RejectedExecutionException)
        Uninterruptibles.sleepUninterruptibly(1, TimeUnit.SECONDS);
        StageManager.shutdownNow();
    }

    public boolean isInitialized()
    {
        return initialized;
    }

    public boolean isGossipActive()
    {
        return gossipActive;
    }

    public boolean isDaemonSetupCompleted()
    {
        return daemon == null
               ? false
               : daemon.setupCompleted();
    }

    public void stopDaemon()
    {
        if (daemon == null)
            throw new IllegalStateException("No configured daemon");
        daemon.deactivate();
    }

    private synchronized UUID prepareForReplacement() throws ConfigurationException
    {
        if (SystemKeyspace.bootstrapComplete())
            throw new RuntimeException("Cannot replace address with a node that is already bootstrapped");

        if (!joinRing)
            throw new ConfigurationException("Cannot set both join_ring=false and attempt to replace a node");

        if (!DatabaseDescriptor.isAutoBootstrap() && !Boolean.getBoolean("cassandra.allow_unsafe_replace"))
            throw new RuntimeException("Replacing a node without bootstrapping risks invalidating consistency " +
                                       "guarantees as the expected data may not be present until repair is run. " +
                                       "To perform this operation, please restart with " +
                                       "-Dcassandra.allow_unsafe_replace=true");

        InetAddress replaceAddress = DatabaseDescriptor.getReplaceAddress();
        logger.info("Gathering node replacement information for {}", replaceAddress);
        Map<InetAddress, EndpointState> epStates = Gossiper.instance.doShadowRound();
        // as we've completed the shadow round of gossip, we should be able to find the node we're replacing
        if (epStates.get(replaceAddress) == null)
            throw new RuntimeException(String.format("Cannot replace_address %s because it doesn't exist in gossip", replaceAddress));

        try
        {
            VersionedValue tokensVersionedValue = epStates.get(replaceAddress).getApplicationState(ApplicationState.TOKENS);
            if (tokensVersionedValue == null)
                throw new RuntimeException(String.format("Could not find tokens for %s to replace", replaceAddress));

            bootstrapTokens = TokenSerializer.deserialize(tokenMetadata.partitioner, new DataInputStream(new ByteArrayInputStream(tokensVersionedValue.toBytes())));
        }
        catch (IOException e)
        {
            throw new RuntimeException(e);
        }

        UUID localHostId = SystemKeyspace.getLocalHostId();

        if (isReplacingSameAddress())
        {
            localHostId = Gossiper.instance.getHostId(replaceAddress, epStates);
            SystemKeyspace.setLocalHostId(localHostId); // use the replacee's host Id as our own so we receive hints, etc
        }

        return localHostId;
    }

    private synchronized void checkForEndpointCollision(UUID localHostId, Set<InetAddress> peers) throws ConfigurationException
    {
        if (Boolean.getBoolean("cassandra.allow_unsafe_join"))
        {
            logger.warn("Skipping endpoint collision check as cassandra.allow_unsafe_join=true");
            return;
        }

        logger.debug("Starting shadow gossip round to check for endpoint collision");
        Map<InetAddress, EndpointState> epStates = Gossiper.instance.doShadowRound(peers);

        if (epStates.isEmpty() && DatabaseDescriptor.getSeeds().contains(FBUtilities.getBroadcastAddress()))
            logger.info("Unable to gossip with any peers but continuing anyway since node is in its own seed list");

        // If bootstrapping, check whether any previously known status for the endpoint makes it unsafe to do so.
        // If not bootstrapping, compare the host id for this endpoint learned from gossip (if any) with the local
        // one, which was either read from system.local or generated at startup. If a learned id is present &
        // doesn't match the local, then the node needs replacing
        if (!Gossiper.instance.isSafeForStartup(FBUtilities.getBroadcastAddress(), localHostId, shouldBootstrap(), epStates))
        {
            throw new RuntimeException(String.format("A node with address %s already exists, cancelling join. " +
                                                     "Use cassandra.replace_address if you want to replace this node.",
                                                     FBUtilities.getBroadcastAddress()));
        }

        if (shouldBootstrap() && useStrictConsistency && !allowSimultaneousMoves())
        {
            for (Map.Entry<InetAddress, EndpointState> entry : epStates.entrySet())
            {
                // ignore local node or empty status
                if (entry.getKey().equals(FBUtilities.getBroadcastAddress()) || entry.getValue().getApplicationState(ApplicationState.STATUS) == null)
                    continue;
                String[] pieces = splitValue(entry.getValue().getApplicationState(ApplicationState.STATUS));
                assert (pieces.length > 0);
                String state = pieces[0];
                if (state.equals(VersionedValue.STATUS_BOOTSTRAPPING) || state.equals(VersionedValue.STATUS_LEAVING) || state.equals(VersionedValue.STATUS_MOVING))
                    throw new UnsupportedOperationException("Other bootstrapping/leaving/moving nodes detected, cannot bootstrap while cassandra.consistent.rangemovement is true");
            }
        }
    }

    private boolean allowSimultaneousMoves()
    {
        return allowSimultaneousMoves && DatabaseDescriptor.getNumTokens() == 1;
    }

    // for testing only
    public void unsafeInitialize() throws ConfigurationException
    {
        initialized = true;
        gossipActive = true;
        Gossiper.instance.register(this);
        Gossiper.instance.start((int) (System.currentTimeMillis() / 1000)); // needed for node-ring gathering.
        Gossiper.instance.addLocalApplicationState(ApplicationState.NET_VERSION, valueFactory.networkVersion());
        if (!MessagingService.instance().isListening())
            MessagingService.instance().listen();
    }

    public void populateTokenMetadata()
    {
        if (Boolean.parseBoolean(System.getProperty("cassandra.load_ring_state", "true")))
        {
            logger.info("Populating token metadata from system tables");
            Multimap<InetAddress, Token> loadedTokens = SystemKeyspace.loadTokens();
            if (!shouldBootstrap()) // if we have not completed bootstrapping, we should not add ourselves as a normal token
                loadedTokens.putAll(FBUtilities.getBroadcastAddress(), SystemKeyspace.getSavedTokens());
            for (InetAddress ep : loadedTokens.keySet())
                tokenMetadata.updateNormalTokens(loadedTokens.get(ep), ep);

            logger.info("Token metadata: {}", tokenMetadata);
        }
    }

    public synchronized void initServer() throws ConfigurationException
    {
        initServer(RING_DELAY);
    }

    public synchronized void initServer(int delay) throws ConfigurationException
    {
        logger.info("Cassandra version: {}", FBUtilities.getReleaseVersionString());
        logger.info("Thrift API version: {}", cassandraConstants.VERSION);
        logger.info("CQL supported versions: {} (default: {})",
                StringUtils.join(ClientState.getCQLSupportedVersion(), ", "), ClientState.DEFAULT_CQL_VERSION);
        logger.info("Native protocol supported versions: {} (default: {})",
                    StringUtils.join(ProtocolVersion.supportedVersions(), ", "), ProtocolVersion.CURRENT);

        try
        {
            // Ensure StorageProxy is initialized on start-up; see CASSANDRA-3797.
            Class.forName("org.apache.cassandra.service.StorageProxy");
            // also IndexSummaryManager, which is otherwise unreferenced
            Class.forName("org.apache.cassandra.io.sstable.IndexSummaryManager");
        }
        catch (ClassNotFoundException e)
        {
            throw new AssertionError(e);
        }

        // daemon threads, like our executors', continue to run while shutdown hooks are invoked
        drainOnShutdown = NamedThreadFactory.createThread(new WrappedRunnable()
        {
            @Override
            public void runMayThrow() throws InterruptedException, ExecutionException, IOException
            {
                drain(true);

                if (FBUtilities.isWindows)
                    WindowsTimer.endTimerPeriod(DatabaseDescriptor.getWindowsTimerInterval());

                LoggingSupportFactory.getLoggingSupport().onShutdown();
            }
        }, "StorageServiceShutdownHook");
        Runtime.getRuntime().addShutdownHook(drainOnShutdown);

        replacing = isReplacing();

        if (!Boolean.parseBoolean(System.getProperty("cassandra.start_gossip", "true")))
        {
            logger.info("Not starting gossip as requested.");
            // load ring state in preparation for starting gossip later
            loadRingState();
            initialized = true;
            return;
        }

        prepareToJoin();

        // Has to be called after the host id has potentially changed in prepareToJoin().
        try
        {
            CacheService.instance.counterCache.loadSavedAsync().get();
        }
        catch (Throwable t)
        {
            JVMStabilityInspector.inspectThrowable(t);
            logger.warn("Error loading counter cache", t);
        }

        if (joinRing)
        {
            joinTokenRing(delay);
        }
        else
        {
            Collection<Token> tokens = SystemKeyspace.getSavedTokens();
            if (!tokens.isEmpty())
            {
                tokenMetadata.updateNormalTokens(tokens, FBUtilities.getBroadcastAddress());
                // order is important here, the gossiper can fire in between adding these two states.  It's ok to send TOKENS without STATUS, but *not* vice versa.
                List<Pair<ApplicationState, VersionedValue>> states = new ArrayList<Pair<ApplicationState, VersionedValue>>();
                states.add(Pair.create(ApplicationState.TOKENS, valueFactory.tokens(tokens)));
                states.add(Pair.create(ApplicationState.STATUS, valueFactory.hibernate(true)));
                Gossiper.instance.addLocalApplicationStates(states);
            }
            doAuthSetup(true);
            logger.info("Not joining ring as requested. Use JMX (StorageService->joinRing()) to initiate ring joining");
        }

        initialized = true;
    }

    private void loadRingState()
    {
        if (Boolean.parseBoolean(System.getProperty("cassandra.load_ring_state", "true")))
        {
            logger.info("Loading persisted ring state");
            Multimap<InetAddress, Token> loadedTokens = SystemKeyspace.loadTokens();
            Map<InetAddress, UUID> loadedHostIds = SystemKeyspace.loadHostIds();
            for (InetAddress ep : loadedTokens.keySet())
            {
                if (ep.equals(FBUtilities.getBroadcastAddress()))
                {
                    // entry has been mistakenly added, delete it
                    SystemKeyspace.removeEndpoint(ep);
                }
                else
                {
                    if (loadedHostIds.containsKey(ep))
                        tokenMetadata.updateHostId(loadedHostIds.get(ep), ep);
                    Gossiper.runInGossipStageBlocking(() -> Gossiper.instance.addSavedEndpoint(ep));
                }
            }
        }
    }

    private boolean isReplacing()
    {
        if (System.getProperty("cassandra.replace_address_first_boot", null) != null && SystemKeyspace.bootstrapComplete())
        {
            logger.info("Replace address on first boot requested; this node is already bootstrapped");
            return false;
        }
        return DatabaseDescriptor.getReplaceAddress() != null;
    }

    /**
     * In the event of forceful termination we need to remove the shutdown hook to prevent hanging (OOM for instance)
     */
    public void removeShutdownHook()
    {
        if (drainOnShutdown != null)
            Runtime.getRuntime().removeShutdownHook(drainOnShutdown);

        if (FBUtilities.isWindows)
            WindowsTimer.endTimerPeriod(DatabaseDescriptor.getWindowsTimerInterval());
    }

    private boolean shouldBootstrap()
    {
        return DatabaseDescriptor.isAutoBootstrap() && !SystemKeyspace.bootstrapComplete() && !isSeed();
    }

    public static boolean isSeed()
    {
        return DatabaseDescriptor.getSeeds().contains(FBUtilities.getBroadcastAddress());
    }

    @VisibleForTesting
    public void prepareToJoin() throws ConfigurationException
    {
        if (!joined)
        {
            Map<ApplicationState, VersionedValue> appStates = new EnumMap<>(ApplicationState.class);

            if (SystemKeyspace.wasDecommissioned())
            {
                if (Boolean.getBoolean("cassandra.override_decommission"))
                {
                    logger.warn("This node was decommissioned, but overriding by operator request.");
                    SystemKeyspace.setBootstrapState(SystemKeyspace.BootstrapState.COMPLETED);
                }
                else
                    throw new ConfigurationException("This node was decommissioned and will not rejoin the ring unless cassandra.override_decommission=true has been set, or all existing data is removed and the node is bootstrapped again");
            }

            if (DatabaseDescriptor.getReplaceTokens().size() > 0 || DatabaseDescriptor.getReplaceNode() != null)
                throw new RuntimeException("Replace method removed; use cassandra.replace_address instead");

            if (!MessagingService.instance().isListening())
                MessagingService.instance().listen();

            UUID localHostId = SystemKeyspace.getLocalHostId();

            if (replacing)
            {
                localHostId = prepareForReplacement();
                appStates.put(ApplicationState.TOKENS, valueFactory.tokens(bootstrapTokens));

                if (!DatabaseDescriptor.isAutoBootstrap())
                {
                    // Will not do replace procedure, persist the tokens we're taking over locally
                    // so that they don't get clobbered with auto generated ones in joinTokenRing
                    SystemKeyspace.updateTokens(bootstrapTokens);
                }
                else if (isReplacingSameAddress())
                {
                    //only go into hibernate state if replacing the same address (CASSANDRA-8523)
                    logger.warn("Writes will not be forwarded to this node during replacement because it has the same address as " +
                                "the node to be replaced ({}). If the previous node has been down for longer than max_hint_window_in_ms, " +
                                "repair must be run after the replacement process in order to make this node consistent.",
                                DatabaseDescriptor.getReplaceAddress());
                    appStates.put(ApplicationState.STATUS, valueFactory.hibernate(true));
                }
            }
            else
            {
                checkForEndpointCollision(localHostId, SystemKeyspace.loadHostIds().keySet());
                if (SystemKeyspace.bootstrapComplete())
                {
                    Preconditions.checkState(!Config.isClientMode());
                    // tokens are only ever saved to system.local after bootstrap has completed and we're joining the ring,
                    // or when token update operations (move, decom) are completed
                    Collection<Token> savedTokens = SystemKeyspace.getSavedTokens();
                    if (!savedTokens.isEmpty())
                        appStates.put(ApplicationState.TOKENS, valueFactory.tokens(savedTokens));
                }
            }

            // have to start the gossip service before we can see any info on other nodes.  this is necessary
            // for bootstrap to get the load info it needs.
            // (we won't be part of the storage ring though until we add a counterId to our state, below.)
            // Seed the host ID-to-endpoint map with our own ID.
            getTokenMetadata().updateHostId(localHostId, FBUtilities.getBroadcastAddress());
            appStates.put(ApplicationState.NET_VERSION, valueFactory.networkVersion());
            appStates.put(ApplicationState.HOST_ID, valueFactory.hostId(localHostId));
            appStates.put(ApplicationState.RPC_ADDRESS, valueFactory.rpcaddress(FBUtilities.getBroadcastRpcAddress()));
            appStates.put(ApplicationState.RELEASE_VERSION, valueFactory.releaseVersion());

            // load the persisted ring state. This used to be done earlier in the init process,
            // but now we always perform a shadow round when preparing to join and we have to
            // clear endpoint states after doing that.
            loadRingState();

            logger.info("Starting up server gossip");
            Gossiper.instance.register(this);
            Gossiper.instance.start(SystemKeyspace.incrementAndGetGeneration(), appStates); // needed for node-ring gathering.
            gossipActive = true;
            // gossip snitch infos (local DC and rack)
            gossipSnitchInfo();
            // gossip Schema.emptyVersion forcing immediate check for schema updates (see MigrationManager#maybeScheduleSchemaPull)
            Schema.instance.updateVersionAndAnnounce(); // Ensure we know our own actual Schema UUID in preparation for updates
            LoadBroadcaster.instance.startBroadcasting();
            HintsService.instance.startDispatch();
            BatchlogManager.instance.start();
        }
    }

    public void waitForSchema(int delay)
    {
        // first sleep the delay to make sure we see all our peers
        for (int i = 0; i < delay; i += 1000)
        {
            // if we see schema, we can proceed to the next check directly
            if (!Schema.instance.getVersion().equals(SchemaConstants.emptyVersion))
            {
                logger.debug("got schema: {}", Schema.instance.getVersion());
                break;
            }
            Uninterruptibles.sleepUninterruptibly(1, TimeUnit.SECONDS);
        }
        // if our schema hasn't matched yet, wait until it has
        // we do this by waiting for all in-flight migration requests and responses to complete
        // (post CASSANDRA-1391 we don't expect this to be necessary very often, but it doesn't hurt to be careful)
        if (!MigrationManager.isReadyForBootstrap())
        {
            setMode(Mode.JOINING, "waiting for schema information to complete", true);
            MigrationManager.waitUntilReadyForBootstrap();
        }
    }

    @VisibleForTesting
    public void joinTokenRing(int delay) throws ConfigurationException
{
        joined = true;

        // We bootstrap if we haven't successfully bootstrapped before, as long as we are not a seed.
        // If we are a seed, or if the user manually sets auto_bootstrap to false,
        // we'll skip streaming data from other nodes and jump directly into the ring.
        //
        // The seed check allows us to skip the RING_DELAY sleep for the single-node cluster case,
        // which is useful for both new users and testing.
        //
        // We attempted to replace this with a schema-presence check, but you need a meaningful sleep
        // to get schema info from gossip which defeats the purpose.  See CASSANDRA-4427 for the gory details.
        Set<InetAddress> current = new HashSet<>();
        if (logger.isDebugEnabled())
        {
            logger.debug("Bootstrap variables: {} {} {} {}",
                         DatabaseDescriptor.isAutoBootstrap(),
                         SystemKeyspace.bootstrapInProgress(),
                         SystemKeyspace.bootstrapComplete(),
                         DatabaseDescriptor.getSeeds().contains(FBUtilities.getBroadcastAddress()));
        }
        if (DatabaseDescriptor.isAutoBootstrap() && !SystemKeyspace.bootstrapComplete() && DatabaseDescriptor.getSeeds().contains(FBUtilities.getBroadcastAddress()))
        {
            logger.info("This node will not auto bootstrap because it is configured to be a seed node.");
        }

        boolean dataAvailable = true; // make this to false when bootstrap streaming failed
        boolean bootstrap = shouldBootstrap();
        if (bootstrap)
        {
            if (SystemKeyspace.bootstrapInProgress())
                logger.warn("Detected previous bootstrap failure; retrying");
            else
                SystemKeyspace.setBootstrapState(SystemKeyspace.BootstrapState.IN_PROGRESS);
            setMode(Mode.JOINING, "waiting for ring information", true);
            waitForSchema(delay);
            setMode(Mode.JOINING, "schema complete, ready to bootstrap", true);
            setMode(Mode.JOINING, "waiting for pending range calculation", true);
            PendingRangeCalculatorService.instance.blockUntilFinished();
            setMode(Mode.JOINING, "calculation complete, ready to bootstrap", true);

            logger.debug("... got ring + schema info");

            if (useStrictConsistency && !allowSimultaneousMoves() &&
                    (
                        tokenMetadata.getBootstrapTokens().valueSet().size() > 0 ||
                        tokenMetadata.getLeavingEndpoints().size() > 0 ||
                        tokenMetadata.getMovingEndpoints().size() > 0
                    ))
            {
                String bootstrapTokens = StringUtils.join(tokenMetadata.getBootstrapTokens().valueSet(), ',');
                String leavingTokens = StringUtils.join(tokenMetadata.getLeavingEndpoints(), ',');
                String movingTokens = StringUtils.join(tokenMetadata.getMovingEndpoints().stream().map(e -> e.right).toArray(), ',');
                throw new UnsupportedOperationException(String.format("Other bootstrapping/leaving/moving nodes detected, cannot bootstrap while cassandra.consistent.rangemovement is true. Nodes detected, bootstrapping: %s; leaving: %s; moving: %s;", bootstrapTokens, leavingTokens, movingTokens));
            }

            // get bootstrap tokens
            if (!replacing)
            {
                if (tokenMetadata.isMember(FBUtilities.getBroadcastAddress()))
                {
                    String s = "This node is already a member of the token ring; bootstrap aborted. (If replacing a dead node, remove the old one from the ring first.)";
                    throw new UnsupportedOperationException(s);
                }
                setMode(Mode.JOINING, "getting bootstrap token", true);
                bootstrapTokens = BootStrapper.getBootstrapTokens(tokenMetadata, FBUtilities.getBroadcastAddress(), delay);
            }
            else
            {
                if (!isReplacingSameAddress())
                {
                    try
                    {
                        // Sleep additionally to make sure that the server actually is not alive
                        // and giving it more time to gossip if alive.
                        Thread.sleep(LoadBroadcaster.BROADCAST_INTERVAL);
                    }
                    catch (InterruptedException e)
                    {
                        throw new AssertionError(e);
                    }

                    // check for operator errors...
                    for (Token token : bootstrapTokens)
                    {
                        InetAddress existing = tokenMetadata.getEndpoint(token);
                        if (existing != null)
                        {
                            long nanoDelay = delay * 1000000L;
                            if (Gossiper.instance.getEndpointStateForEndpoint(existing).getUpdateTimestamp() > (System.nanoTime() - nanoDelay))
                                throw new UnsupportedOperationException("Cannot replace a live node... ");
                            current.add(existing);
                        }
                        else
                        {
                            throw new UnsupportedOperationException("Cannot replace token " + token + " which does not exist!");
                        }
                    }
                }
                else
                {
                    try
                    {
                        Thread.sleep(RING_DELAY);
                    }
                    catch (InterruptedException e)
                    {
                        throw new AssertionError(e);
                    }

                }
                setMode(Mode.JOINING, "Replacing a node with token(s): " + bootstrapTokens, true);
            }

            dataAvailable = bootstrap(bootstrapTokens);
        }
        else
        {
            bootstrapTokens = SystemKeyspace.getSavedTokens();
            if (bootstrapTokens.isEmpty())
            {
                bootstrapTokens = BootStrapper.getBootstrapTokens(tokenMetadata, FBUtilities.getBroadcastAddress(), delay);
            }
            else
            {
                if (bootstrapTokens.size() != DatabaseDescriptor.getNumTokens())
                    throw new ConfigurationException("Cannot change the number of tokens from " + bootstrapTokens.size() + " to " + DatabaseDescriptor.getNumTokens());
                else
                    logger.info("Using saved tokens {}", bootstrapTokens);
            }
        }

        setUpDistributedSystemKeyspaces();

        if (!isSurveyMode)
        {
            if (dataAvailable)
            {
                finishJoiningRing(bootstrap, bootstrapTokens);
                // remove the existing info about the replaced node.
                if (!current.isEmpty())
                {
                    Gossiper.runInGossipStageBlocking(() -> {
                        for (InetAddress existing : current)
                            Gossiper.instance.replacedEndpoint(existing);
                    });
                }
            }
            else
            {
                logger.warn("Some data streaming failed. Use nodetool to check bootstrap state and resume. For more, see `nodetool help bootstrap`. {}", SystemKeyspace.getBootstrapState());
            }
        }
        else
        {
            if (dataAvailable)
                logger.info("Startup complete, but write survey mode is active, not becoming an active ring member. Use JMX (StorageService->joinRing()) to finalize ring joining.");
            else
                logger.warn("Some data streaming failed. Use nodetool to check bootstrap state and resume. For more, see `nodetool help bootstrap`. {}", SystemKeyspace.getBootstrapState());
        }
    }

    @VisibleForTesting
    public void ensureTraceKeyspace()
    {
        evolveSystemKeyspace(TraceKeyspace.metadata(), TraceKeyspace.GENERATION).ifPresent(MigrationManager::announceGlobally);
    }

    public static boolean isReplacingSameAddress()
    {
        InetAddress replaceAddress = DatabaseDescriptor.getReplaceAddress();
        return replaceAddress != null && replaceAddress.equals(FBUtilities.getBroadcastAddress());
    }

    public void gossipSnitchInfo()
    {
        IEndpointSnitch snitch = DatabaseDescriptor.getEndpointSnitch();
        String dc = snitch.getDatacenter(FBUtilities.getBroadcastAddress());
        String rack = snitch.getRack(FBUtilities.getBroadcastAddress());
        Gossiper.instance.addLocalApplicationState(ApplicationState.DC, StorageService.instance.valueFactory.datacenter(dc));
        Gossiper.instance.addLocalApplicationState(ApplicationState.RACK, StorageService.instance.valueFactory.rack(rack));
    }

    public void joinRing() throws IOException
    {
        SystemKeyspace.BootstrapState state = SystemKeyspace.getBootstrapState();
        joinRing(state.equals(SystemKeyspace.BootstrapState.IN_PROGRESS));
    }

    private synchronized void joinRing(boolean resumedBootstrap) throws IOException
    {
        if (!joined)
        {
            logger.info("Joining ring by operator request");
            try
            {
                joinTokenRing(0);
            }
            catch (ConfigurationException e)
            {
                throw new IOException(e.getMessage());
            }
        }
        else if (isSurveyMode)
        {
            // if isSurveyMode is on then verify isBootstrapMode
            // node can join the ring even if isBootstrapMode is true which should not happen
            if (!isBootstrapMode())
            {
                isSurveyMode = false;
                logger.info("Leaving write survey mode and joining ring at operator request");
                finishJoiningRing(resumedBootstrap, SystemKeyspace.getSavedTokens());
                daemon.start();
            }
            else
            {
                logger.warn("Can't join the ring because in write_survey mode and bootstrap hasn't completed");
            }
        }
        else if (isBootstrapMode())
        {
            // bootstrap is not complete hence node cannot join the ring
            logger.warn("Can't join the ring because bootstrap hasn't completed.");
        }
    }

    private void executePreJoinTasks(boolean bootstrap)
    {
        StreamSupport.stream(ColumnFamilyStore.all().spliterator(), false)
                .filter(cfs -> Schema.instance.getUserKeyspaces().contains(cfs.keyspace.getName()))
                .forEach(cfs -> cfs.indexManager.executePreJoinTasksBlocking(bootstrap));
    }

    private void finishJoiningRing(boolean didBootstrap, Collection<Token> tokens)
    {
        // start participating in the ring.
        setMode(Mode.JOINING, "Finish joining ring", true);
        SystemKeyspace.setBootstrapState(SystemKeyspace.BootstrapState.COMPLETED);
        executePreJoinTasks(didBootstrap);
        setTokens(tokens);

        assert tokenMetadata.sortedTokens().size() > 0;
        doAuthSetup(false);
    }

    private void doAuthSetup(boolean setUpSchema)
    {
        if (!authSetupCalled.getAndSet(true))
        {
            if (setUpSchema)
                evolveSystemKeyspace(AuthKeyspace.metadata(), AuthKeyspace.GENERATION).ifPresent(MigrationManager::announceGlobally);

            DatabaseDescriptor.getRoleManager().setup();
            DatabaseDescriptor.getAuthenticator().setup();
            DatabaseDescriptor.getAuthorizer().setup();
            MigrationManager.instance.register(new AuthMigrationListener());
            authSetupComplete = true;
        }
    }

    public boolean isAuthSetupComplete()
    {
        return authSetupComplete;
    }

    private void setUpDistributedSystemKeyspaces()
    {
        Collection<Mutation> changes = new ArrayList<>(3);

        evolveSystemKeyspace(            TraceKeyspace.metadata(),             TraceKeyspace.GENERATION).ifPresent(changes::add);
        evolveSystemKeyspace(SystemDistributedKeyspace.metadata(), SystemDistributedKeyspace.GENERATION).ifPresent(changes::add);
        evolveSystemKeyspace(             AuthKeyspace.metadata(),              AuthKeyspace.GENERATION).ifPresent(changes::add);

        if (!changes.isEmpty())
            MigrationManager.announceGlobally(changes);
    }

    public boolean isJoined()
    {
        return tokenMetadata.isMember(FBUtilities.getBroadcastAddress()) && !isSurveyMode;
    }

    public void rebuild(String sourceDc)
    {
        rebuild(sourceDc, null, null, null);
    }

    public void rebuild(String sourceDc, String keyspace, String tokens, String specificSources)
    {
        // check ongoing rebuild
        if (!isRebuilding.compareAndSet(false, true))
        {
            throw new IllegalStateException("Node is still rebuilding. Check nodetool netstats.");
        }

        // check the arguments
        if (keyspace == null && tokens != null)
        {
            throw new IllegalArgumentException("Cannot specify tokens without keyspace.");
        }

        logger.info("rebuild from dc: {}, {}, {}", sourceDc == null ? "(any dc)" : sourceDc,
                    keyspace == null ? "(All keyspaces)" : keyspace,
                    tokens == null ? "(All tokens)" : tokens);

        try
        {
            RangeStreamer streamer = new RangeStreamer(tokenMetadata,
                                                       null,
                                                       FBUtilities.getBroadcastAddress(),
                                                       "Rebuild",
                                                       useStrictConsistency && !replacing,
                                                       DatabaseDescriptor.getEndpointSnitch(),
                                                       streamStateStore,
                                                       false);
            streamer.addSourceFilter(new RangeStreamer.FailureDetectorSourceFilter(FailureDetector.instance));
            if (sourceDc != null)
                streamer.addSourceFilter(new RangeStreamer.SingleDatacenterFilter(DatabaseDescriptor.getEndpointSnitch(), sourceDc));

            if (keyspace == null)
            {
                for (String keyspaceName : Schema.instance.getNonLocalStrategyKeyspaces())
                    streamer.addRanges(keyspaceName, getLocalRanges(keyspaceName));
            }
            else if (tokens == null)
            {
                streamer.addRanges(keyspace, getLocalRanges(keyspace));
            }
            else
            {
                Token.TokenFactory factory = getTokenFactory();
                List<Range<Token>> ranges = new ArrayList<>();
                Pattern rangePattern = Pattern.compile("\\(\\s*(-?\\w+)\\s*,\\s*(-?\\w+)\\s*\\]");
                try (Scanner tokenScanner = new Scanner(tokens))
                {
                    while (tokenScanner.findInLine(rangePattern) != null)
                    {
                        MatchResult range = tokenScanner.match();
                        Token startToken = factory.fromString(range.group(1));
                        Token endToken = factory.fromString(range.group(2));
                        logger.info("adding range: ({},{}]", startToken, endToken);
                        ranges.add(new Range<>(startToken, endToken));
                    }
                    if (tokenScanner.hasNext())
                        throw new IllegalArgumentException("Unexpected string: " + tokenScanner.next());
                }

                // Ensure all specified ranges are actually ranges owned by this host
                Collection<Range<Token>> localRanges = getLocalRanges(keyspace);
                for (Range<Token> specifiedRange : ranges)
                {
                    boolean foundParentRange = false;
                    for (Range<Token> localRange : localRanges)
                    {
                        if (localRange.contains(specifiedRange))
                        {
                            foundParentRange = true;
                            break;
                        }
                    }
                    if (!foundParentRange)
                    {
                        throw new IllegalArgumentException(String.format("The specified range %s is not a range that is owned by this node. Please ensure that all token ranges specified to be rebuilt belong to this node.", specifiedRange.toString()));
                    }
                }

                if (specificSources != null)
                {
                    String[] stringHosts = specificSources.split(",");
                    Set<InetAddress> sources = new HashSet<>(stringHosts.length);
                    for (String stringHost : stringHosts)
                    {
                        try
                        {
                            InetAddress endpoint = InetAddress.getByName(stringHost);
                            if (FBUtilities.getBroadcastAddress().equals(endpoint))
                            {
                                throw new IllegalArgumentException("This host was specified as a source for rebuilding. Sources for a rebuild can only be other nodes in the cluster.");
                            }
                            sources.add(endpoint);
                        }
                        catch (UnknownHostException ex)
                        {
                            throw new IllegalArgumentException("Unknown host specified " + stringHost, ex);
                        }
                    }
                    streamer.addSourceFilter(new RangeStreamer.AllowedSourcesFilter(sources));
                }

                streamer.addRanges(keyspace, ranges);
            }

            StreamResultFuture resultFuture = streamer.fetchAsync();
            // wait for result
            resultFuture.get();
        }
        catch (InterruptedException e)
        {
            throw new RuntimeException("Interrupted while waiting on rebuild streaming");
        }
        catch (ExecutionException e)
        {
            // This is used exclusively through JMX, so log the full trace but only throw a simple RTE
            logger.error("Error while rebuilding node", e.getCause());
            throw new RuntimeException("Error while rebuilding node: " + e.getCause().getMessage());
        }
        finally
        {
            // rebuild is done (successfully or not)
            isRebuilding.set(false);
        }
    }

    public void setRpcTimeout(long value)
    {
        DatabaseDescriptor.setRpcTimeout(value);
        logger.info("set rpc timeout to {} ms", value);
    }

    public long getRpcTimeout()
    {
        return DatabaseDescriptor.getRpcTimeout();
    }

    public void setReadRpcTimeout(long value)
    {
        DatabaseDescriptor.setReadRpcTimeout(value);
        logger.info("set read rpc timeout to {} ms", value);
    }

    public long getReadRpcTimeout()
    {
        return DatabaseDescriptor.getReadRpcTimeout();
    }

    public void setRangeRpcTimeout(long value)
    {
        DatabaseDescriptor.setRangeRpcTimeout(value);
        logger.info("set range rpc timeout to {} ms", value);
    }

    public long getRangeRpcTimeout()
    {
        return DatabaseDescriptor.getRangeRpcTimeout();
    }

    public void setWriteRpcTimeout(long value)
    {
        DatabaseDescriptor.setWriteRpcTimeout(value);
        logger.info("set write rpc timeout to {} ms", value);
    }

    public long getWriteRpcTimeout()
    {
        return DatabaseDescriptor.getWriteRpcTimeout();
    }

    public void setCounterWriteRpcTimeout(long value)
    {
        DatabaseDescriptor.setCounterWriteRpcTimeout(value);
        logger.info("set counter write rpc timeout to {} ms", value);
    }

    public long getCounterWriteRpcTimeout()
    {
        return DatabaseDescriptor.getCounterWriteRpcTimeout();
    }

    public void setCasContentionTimeout(long value)
    {
        DatabaseDescriptor.setCasContentionTimeout(value);
        logger.info("set cas contention rpc timeout to {} ms", value);
    }

    public long getCasContentionTimeout()
    {
        return DatabaseDescriptor.getCasContentionTimeout();
    }

    public void setTruncateRpcTimeout(long value)
    {
        DatabaseDescriptor.setTruncateRpcTimeout(value);
        logger.info("set truncate rpc timeout to {} ms", value);
    }

    public long getTruncateRpcTimeout()
    {
        return DatabaseDescriptor.getTruncateRpcTimeout();
    }

    public void setStreamingSocketTimeout(int value)
    {
        DatabaseDescriptor.setStreamingSocketTimeout(value);
        logger.info("set streaming socket timeout to {} ms", value);
    }

    public int getStreamingSocketTimeout()
    {
        return DatabaseDescriptor.getStreamingSocketTimeout();
    }

    public void setStreamThroughputMbPerSec(int value)
    {
        DatabaseDescriptor.setStreamThroughputOutboundMegabitsPerSec(value);
        logger.info("setstreamthroughput: throttle set to {}", value);
    }

    public int getStreamThroughputMbPerSec()
    {
        return DatabaseDescriptor.getStreamThroughputOutboundMegabitsPerSec();
    }

    public void setInterDCStreamThroughputMbPerSec(int value)
    {
        DatabaseDescriptor.setInterDCStreamThroughputOutboundMegabitsPerSec(value);
        logger.info("setinterdcstreamthroughput: throttle set to {}", value);
    }

    public int getInterDCStreamThroughputMbPerSec()
    {
        return DatabaseDescriptor.getInterDCStreamThroughputOutboundMegabitsPerSec();
    }


    public int getCompactionThroughputMbPerSec()
    {
        return DatabaseDescriptor.getCompactionThroughputMbPerSec();
    }

    public void setCompactionThroughputMbPerSec(int value)
    {
        DatabaseDescriptor.setCompactionThroughputMbPerSec(value);
        CompactionManager.instance.setRate(value);
    }

    public int getConcurrentCompactors()
    {
        return DatabaseDescriptor.getConcurrentCompactors();
    }

    public void setConcurrentCompactors(int value)
    {
        if (value <= 0)
            throw new IllegalArgumentException("Number of concurrent compactors should be greater than 0.");
        DatabaseDescriptor.setConcurrentCompactors(value);
        CompactionManager.instance.setConcurrentCompactors(value);
    }

    public boolean isIncrementalBackupsEnabled()
    {
        return DatabaseDescriptor.isIncrementalBackupsEnabled();
    }

    public void setIncrementalBackupsEnabled(boolean value)
    {
        DatabaseDescriptor.setIncrementalBackupsEnabled(value);
    }

    @VisibleForTesting // only used by test
    public void setMovingModeUnsafe() {
        setMode(Mode.MOVING, true);
    }

    private void setMode(Mode m, boolean log)
    {
        setMode(m, null, log);
    }

    private void setMode(Mode m, String msg, boolean log)
    {
        operationMode = m;
        String logMsg = msg == null ? m.toString() : String.format("%s: %s", m, msg);
        if (log)
            logger.info(logMsg);
        else
            logger.debug(logMsg);
    }

    /**
     * Bootstrap node by fetching data from other nodes.
     * If node is bootstrapping as a new node, then this also announces bootstrapping to the cluster.
     *
     * This blocks until streaming is done.
     *
     * @param tokens bootstrapping tokens
     * @return true if bootstrap succeeds.
     */
    private boolean bootstrap(final Collection<Token> tokens)
    {
        isBootstrapMode = true;
        SystemKeyspace.updateTokens(tokens); // DON'T use setToken, that makes us part of the ring locally which is incorrect until we are done bootstrapping

        if (!replacing || !isReplacingSameAddress())
        {
            // if not an existing token then bootstrap
            List<Pair<ApplicationState, VersionedValue>> states = new ArrayList<>();
            states.add(Pair.create(ApplicationState.TOKENS, valueFactory.tokens(tokens)));
            states.add(Pair.create(ApplicationState.STATUS, replacing?
                                                            valueFactory.bootReplacing(DatabaseDescriptor.getReplaceAddress()) :
                                                            valueFactory.bootstrapping(tokens)));
            Gossiper.instance.addLocalApplicationStates(states);
            setMode(Mode.JOINING, "sleeping " + RING_DELAY + " ms for pending range setup", true);
            Uninterruptibles.sleepUninterruptibly(RING_DELAY, TimeUnit.MILLISECONDS);
        }
        else
        {
            // Dont set any state for the node which is bootstrapping the existing token...
            tokenMetadata.updateNormalTokens(tokens, FBUtilities.getBroadcastAddress());
            SystemKeyspace.removeEndpoint(DatabaseDescriptor.getReplaceAddress());
        }
        if (!Gossiper.instance.seenAnySeed())
            throw new IllegalStateException("Unable to contact any seeds!");

        if (Boolean.getBoolean("cassandra.reset_bootstrap_progress"))
        {
            logger.info("Resetting bootstrap progress to start fresh");
            SystemKeyspace.resetAvailableRanges();
        }

        // Force disk boundary invalidation now that local tokens are set
        invalidateDiskBoundaries();

        setMode(Mode.JOINING, "Starting to bootstrap...", true);
        BootStrapper bootstrapper = new BootStrapper(FBUtilities.getBroadcastAddress(), tokens, tokenMetadata);
        bootstrapper.addProgressListener(progressSupport);
        ListenableFuture<StreamState> bootstrapStream = bootstrapper.bootstrap(streamStateStore, useStrictConsistency && !replacing); // handles token update
        try
        {
            bootstrapStream.get();
            bootstrapFinished();
            logger.info("Bootstrap completed for tokens {}", tokens);
            return true;
        }
        catch (Throwable e)
        {
            logger.error("Error while waiting on bootstrap to complete. Bootstrap will have to be restarted.", e);
            return false;
        }
    }

    private void invalidateDiskBoundaries()
    {
        for (Keyspace keyspace : Keyspace.all())
        {
            for (ColumnFamilyStore cfs : keyspace.getColumnFamilyStores())
            {
                for (final ColumnFamilyStore store : cfs.concatWithIndexes())
                {
                    store.invalidateDiskBoundaries();
                }
            }
        }
    }

    /**
     * All MVs have been created during bootstrap, so mark them as built
     */
    private void markViewsAsBuilt() {
        for (String keyspace : Schema.instance.getUserKeyspaces())
        {
            for (ViewDefinition view: Schema.instance.getKSMetaData(keyspace).views)
                SystemKeyspace.finishViewBuildStatus(view.ksName, view.viewName);
        }
    }

    /**
     * Called when bootstrap did finish successfully
     */
    private void bootstrapFinished() {
        markViewsAsBuilt();
        isBootstrapMode = false;
    }

    public boolean resumeBootstrap()
    {
        if (isBootstrapMode && SystemKeyspace.bootstrapInProgress())
        {
            logger.info("Resuming bootstrap...");

            // get bootstrap tokens saved in system keyspace
            final Collection<Token> tokens = SystemKeyspace.getSavedTokens();
            // already bootstrapped ranges are filtered during bootstrap
            BootStrapper bootstrapper = new BootStrapper(FBUtilities.getBroadcastAddress(), tokens, tokenMetadata);
            bootstrapper.addProgressListener(progressSupport);
            ListenableFuture<StreamState> bootstrapStream = bootstrapper.bootstrap(streamStateStore, useStrictConsistency && !replacing); // handles token update
            Futures.addCallback(bootstrapStream, new FutureCallback<StreamState>()
            {
                @Override
                public void onSuccess(StreamState streamState)
                {
                    try
                    {
                        bootstrapFinished();
                        if (isSurveyMode)
                        {
                            logger.info("Startup complete, but write survey mode is active, not becoming an active ring member. Use JMX (StorageService->joinRing()) to finalize ring joining.");
                        }
                        else
                        {
                            isSurveyMode = false;
                            progressSupport.progress("bootstrap", ProgressEvent.createNotification("Joining ring..."));
                            finishJoiningRing(true, bootstrapTokens);
                        }
                        progressSupport.progress("bootstrap", new ProgressEvent(ProgressEventType.COMPLETE, 1, 1, "Resume bootstrap complete"));
                        if (!isNativeTransportRunning())
                            daemon.initializeClientTransports();
                        daemon.start();
                        logger.info("Resume complete");
                    }
                    catch(Exception e)
                    {
                        onFailure(e);
                        throw e;
                    }
                }

                @Override
                public void onFailure(Throwable e)
                {
                    String message = "Error during bootstrap: ";
                    if (e instanceof ExecutionException && e.getCause() != null)
                    {
                        message += e.getCause().getMessage();
                    }
                    else
                    {
                        message += e.getMessage();
                    }
                    logger.error(message, e);
                    progressSupport.progress("bootstrap", new ProgressEvent(ProgressEventType.ERROR, 1, 1, message));
                    progressSupport.progress("bootstrap", new ProgressEvent(ProgressEventType.COMPLETE, 1, 1, "Resume bootstrap complete"));
                }
            });
            return true;
        }
        else
        {
            logger.info("Resuming bootstrap is requested, but the node is already bootstrapped.");
            return false;
        }
    }

    public boolean isBootstrapMode()
    {
        return isBootstrapMode;
    }

    public TokenMetadata getTokenMetadata()
    {
        return tokenMetadata;
    }

    /**
     * for a keyspace, return the ranges and corresponding listen addresses.
     * @param keyspace
     * @return the endpoint map
     */
    public Map<List<String>, List<String>> getRangeToEndpointMap(String keyspace)
    {
        /* All the ranges for the tokens */
        Map<List<String>, List<String>> map = new HashMap<>();
        for (Map.Entry<Range<Token>,List<InetAddress>> entry : getRangeToAddressMap(keyspace).entrySet())
        {
            map.put(entry.getKey().asList(), stringify(entry.getValue()));
        }
        return map;
    }

    /**
     * Return the rpc address associated with an endpoint as a string.
     * @param endpoint The endpoint to get rpc address for
     * @return the rpc address
     */
    public String getRpcaddress(InetAddress endpoint)
    {
        if (endpoint.equals(FBUtilities.getBroadcastAddress()))
            return FBUtilities.getBroadcastRpcAddress().getHostAddress();
        else if (Gossiper.instance.getEndpointStateForEndpoint(endpoint).getApplicationState(ApplicationState.RPC_ADDRESS) == null)
            return endpoint.getHostAddress();
        else
            return Gossiper.instance.getEndpointStateForEndpoint(endpoint).getApplicationState(ApplicationState.RPC_ADDRESS).value;
    }

    /**
     * for a keyspace, return the ranges and corresponding RPC addresses for a given keyspace.
     * @param keyspace
     * @return the endpoint map
     */
    public Map<List<String>, List<String>> getRangeToRpcaddressMap(String keyspace)
    {
        /* All the ranges for the tokens */
        Map<List<String>, List<String>> map = new HashMap<>();
        for (Map.Entry<Range<Token>, List<InetAddress>> entry : getRangeToAddressMap(keyspace).entrySet())
        {
            List<String> rpcaddrs = new ArrayList<>(entry.getValue().size());
            for (InetAddress endpoint: entry.getValue())
            {
                rpcaddrs.add(getRpcaddress(endpoint));
            }
            map.put(entry.getKey().asList(), rpcaddrs);
        }
        return map;
    }

    public Map<List<String>, List<String>> getPendingRangeToEndpointMap(String keyspace)
    {
        // some people just want to get a visual representation of things. Allow null and set it to the first
        // non-system keyspace.
        if (keyspace == null)
            keyspace = Schema.instance.getNonLocalStrategyKeyspaces().get(0);

        Map<List<String>, List<String>> map = new HashMap<>();
        for (Map.Entry<Range<Token>, Collection<InetAddress>> entry : tokenMetadata.getPendingRangesMM(keyspace).asMap().entrySet())
        {
            List<InetAddress> l = new ArrayList<>(entry.getValue());
            map.put(entry.getKey().asList(), stringify(l));
        }
        return map;
    }

    public Map<Range<Token>, List<InetAddress>> getRangeToAddressMap(String keyspace)
    {
        return getRangeToAddressMap(keyspace, tokenMetadata.sortedTokens());
    }

    public Map<Range<Token>, List<InetAddress>> getRangeToAddressMapInLocalDC(String keyspace)
    {
        Predicate<InetAddress> isLocalDC = new Predicate<InetAddress>()
        {
            public boolean apply(InetAddress address)
            {
                return isLocalDC(address);
            }
        };

        Map<Range<Token>, List<InetAddress>> origMap = getRangeToAddressMap(keyspace, getTokensInLocalDC());
        Map<Range<Token>, List<InetAddress>> filteredMap = Maps.newHashMap();
        for (Map.Entry<Range<Token>, List<InetAddress>> entry : origMap.entrySet())
        {
            List<InetAddress> endpointsInLocalDC = Lists.newArrayList(Collections2.filter(entry.getValue(), isLocalDC));
            filteredMap.put(entry.getKey(), endpointsInLocalDC);
        }

        return filteredMap;
    }

    private List<Token> getTokensInLocalDC()
    {
        List<Token> filteredTokens = Lists.newArrayList();
        for (Token token : tokenMetadata.sortedTokens())
        {
            InetAddress endpoint = tokenMetadata.getEndpoint(token);
            if (isLocalDC(endpoint))
                filteredTokens.add(token);
        }
        return filteredTokens;
    }

    private boolean isLocalDC(InetAddress targetHost)
    {
        String remoteDC = DatabaseDescriptor.getEndpointSnitch().getDatacenter(targetHost);
        String localDC = DatabaseDescriptor.getEndpointSnitch().getDatacenter(FBUtilities.getBroadcastAddress());
        return remoteDC.equals(localDC);
    }

    private Map<Range<Token>, List<InetAddress>> getRangeToAddressMap(String keyspace, List<Token> sortedTokens)
    {
        // some people just want to get a visual representation of things. Allow null and set it to the first
        // non-system keyspace.
        if (keyspace == null)
            keyspace = Schema.instance.getNonLocalStrategyKeyspaces().get(0);

        List<Range<Token>> ranges = getAllRanges(sortedTokens);
        return constructRangeToEndpointMap(keyspace, ranges);
    }


    /**
     * The same as {@code describeRing(String)} but converts TokenRange to the String for JMX compatibility
     *
     * @param keyspace The keyspace to fetch information about
     *
     * @return a List of TokenRange(s) converted to String for the given keyspace
     */
    public List<String> describeRingJMX(String keyspace) throws IOException
    {
        List<TokenRange> tokenRanges;
        try
        {
            tokenRanges = describeRing(keyspace);
        }
        catch (InvalidRequestException e)
        {
            throw new IOException(e.getMessage());
        }
        List<String> result = new ArrayList<>(tokenRanges.size());

        for (TokenRange tokenRange : tokenRanges)
            result.add(tokenRange.toString());

        return result;
    }

    /**
     * The TokenRange for a given keyspace.
     *
     * @param keyspace The keyspace to fetch information about
     *
     * @return a List of TokenRange(s) for the given keyspace
     *
     * @throws InvalidRequestException if there is no ring information available about keyspace
     */
    public List<TokenRange> describeRing(String keyspace) throws InvalidRequestException
    {
        return describeRing(keyspace, false);
    }

    /**
     * The same as {@code describeRing(String)} but considers only the part of the ring formed by nodes in the local DC.
     */
    public List<TokenRange> describeLocalRing(String keyspace) throws InvalidRequestException
    {
        return describeRing(keyspace, true);
    }

    private List<TokenRange> describeRing(String keyspace, boolean includeOnlyLocalDC) throws InvalidRequestException
    {
        if (!Schema.instance.getKeyspaces().contains(keyspace))
            throw new InvalidRequestException("No such keyspace: " + keyspace);

        if (keyspace == null || Keyspace.open(keyspace).getReplicationStrategy() instanceof LocalStrategy)
            throw new InvalidRequestException("There is no ring for the keyspace: " + keyspace);

        List<TokenRange> ranges = new ArrayList<>();
        Token.TokenFactory tf = getTokenFactory();

        Map<Range<Token>, List<InetAddress>> rangeToAddressMap =
                includeOnlyLocalDC
                        ? getRangeToAddressMapInLocalDC(keyspace)
                        : getRangeToAddressMap(keyspace);

        for (Map.Entry<Range<Token>, List<InetAddress>> entry : rangeToAddressMap.entrySet())
        {
            Range<Token> range = entry.getKey();
            List<InetAddress> addresses = entry.getValue();
            List<String> endpoints = new ArrayList<>(addresses.size());
            List<String> rpc_endpoints = new ArrayList<>(addresses.size());
            List<EndpointDetails> epDetails = new ArrayList<>(addresses.size());

            for (InetAddress endpoint : addresses)
            {
                EndpointDetails details = new EndpointDetails();
                details.host = endpoint.getHostAddress();
                details.datacenter = DatabaseDescriptor.getEndpointSnitch().getDatacenter(endpoint);
                details.rack = DatabaseDescriptor.getEndpointSnitch().getRack(endpoint);

                endpoints.add(details.host);
                rpc_endpoints.add(getRpcaddress(endpoint));

                epDetails.add(details);
            }

            TokenRange tr = new TokenRange(tf.toString(range.left.getToken()), tf.toString(range.right.getToken()), endpoints)
                                    .setEndpoint_details(epDetails)
                                    .setRpc_endpoints(rpc_endpoints);

            ranges.add(tr);
        }

        return ranges;
    }

    public Map<String, String> getTokenToEndpointMap()
    {
        Map<Token, InetAddress> mapInetAddress = tokenMetadata.getNormalAndBootstrappingTokenToEndpointMap();
        // in order to preserve tokens in ascending order, we use LinkedHashMap here
        Map<String, String> mapString = new LinkedHashMap<>(mapInetAddress.size());
        List<Token> tokens = new ArrayList<>(mapInetAddress.keySet());
        Collections.sort(tokens);
        for (Token token : tokens)
        {
            mapString.put(token.toString(), mapInetAddress.get(token).getHostAddress());
        }
        return mapString;
    }

    public String getLocalHostId()
    {
        return getTokenMetadata().getHostId(FBUtilities.getBroadcastAddress()).toString();
    }

    public UUID getLocalHostUUID()
    {
        return getTokenMetadata().getHostId(FBUtilities.getBroadcastAddress());
    }

    public Map<String, String> getHostIdMap()
    {
        return getEndpointToHostId();
    }

    public Map<String, String> getEndpointToHostId()
    {
        Map<String, String> mapOut = new HashMap<>();
        for (Map.Entry<InetAddress, UUID> entry : getTokenMetadata().getEndpointToHostIdMapForReading().entrySet())
            mapOut.put(entry.getKey().getHostAddress(), entry.getValue().toString());
        return mapOut;
    }

    public Map<String, String> getHostIdToEndpoint()
    {
        Map<String, String> mapOut = new HashMap<>();
        for (Map.Entry<InetAddress, UUID> entry : getTokenMetadata().getEndpointToHostIdMapForReading().entrySet())
            mapOut.put(entry.getValue().toString(), entry.getKey().getHostAddress());
        return mapOut;
    }

    /**
     * Construct the range to endpoint mapping based on the true view
     * of the world.
     * @param ranges
     * @return mapping of ranges to the replicas responsible for them.
    */
    private Map<Range<Token>, List<InetAddress>> constructRangeToEndpointMap(String keyspace, List<Range<Token>> ranges)
    {
        Map<Range<Token>, List<InetAddress>> rangeToEndpointMap = new HashMap<>(ranges.size());
        for (Range<Token> range : ranges)
        {
            rangeToEndpointMap.put(range, Keyspace.open(keyspace).getReplicationStrategy().getNaturalEndpoints(range.right));
        }
        return rangeToEndpointMap;
    }

    public void beforeChange(InetAddress endpoint, EndpointState currentState, ApplicationState newStateKey, VersionedValue newValue)
    {
        // no-op
    }

    /*
     * Handle the reception of a new particular ApplicationState for a particular endpoint. Note that the value of the
     * ApplicationState has not necessarily "changed" since the last known value, if we already received the same update
     * from somewhere else.
     *
     * onChange only ever sees one ApplicationState piece change at a time (even if many ApplicationState updates were
     * received at the same time), so we perform a kind of state machine here. We are concerned with two events: knowing
     * the token associated with an endpoint, and knowing its operation mode. Nodes can start in either bootstrap or
     * normal mode, and from bootstrap mode can change mode to normal. A node in bootstrap mode needs to have
     * pendingranges set in TokenMetadata; a node in normal mode should instead be part of the token ring.
     *
     * Normal progression of ApplicationState.STATUS values for a node should be like this:
     * STATUS_BOOTSTRAPPING,token
     *   if bootstrapping. stays this way until all files are received.
     * STATUS_NORMAL,token
     *   ready to serve reads and writes.
     * STATUS_LEAVING,token
     *   get ready to leave the cluster as part of a decommission
     * STATUS_LEFT,token
     *   set after decommission is completed.
     *
     * Other STATUS values that may be seen (possibly anywhere in the normal progression):
     * STATUS_MOVING,newtoken
     *   set if node is currently moving to a new token in the ring
     * REMOVING_TOKEN,deadtoken
     *   set if the node is dead and is being removed by its REMOVAL_COORDINATOR
     * REMOVED_TOKEN,deadtoken
     *   set if the node is dead and has been removed by its REMOVAL_COORDINATOR
     *
     * Note: Any time a node state changes from STATUS_NORMAL, it will not be visible to new nodes. So it follows that
     * you should never bootstrap a new node during a removenode, decommission or move.
     */
    public void onChange(InetAddress endpoint, ApplicationState state, VersionedValue value)
    {
        if (state == ApplicationState.STATUS)
        {
            String[] pieces = splitValue(value);
            assert (pieces.length > 0);

            String moveName = pieces[0];

            switch (moveName)
            {
                case VersionedValue.STATUS_BOOTSTRAPPING_REPLACE:
                    handleStateBootreplacing(endpoint, pieces);
                    break;
                case VersionedValue.STATUS_BOOTSTRAPPING:
                    handleStateBootstrap(endpoint);
                    break;
                case VersionedValue.STATUS_NORMAL:
                    handleStateNormal(endpoint, VersionedValue.STATUS_NORMAL);
                    break;
                case VersionedValue.SHUTDOWN:
                    handleStateNormal(endpoint, VersionedValue.SHUTDOWN);
                    break;
                case VersionedValue.REMOVING_TOKEN:
                case VersionedValue.REMOVED_TOKEN:
                    handleStateRemoving(endpoint, pieces);
                    break;
                case VersionedValue.STATUS_LEAVING:
                    handleStateLeaving(endpoint);
                    break;
                case VersionedValue.STATUS_LEFT:
                    handleStateLeft(endpoint, pieces);
                    break;
                case VersionedValue.STATUS_MOVING:
                    handleStateMoving(endpoint, pieces);
                    break;
            }
        }
        else
        {
            EndpointState epState = Gossiper.instance.getEndpointStateForEndpoint(endpoint);
            if (epState == null || Gossiper.instance.isDeadState(epState))
            {
                logger.debug("Ignoring state change for dead or unknown endpoint: {}", endpoint);
                return;
            }

            if (getTokenMetadata().isMember(endpoint))
            {
                final ExecutorService executor = StageManager.getStage(Stage.MUTATION);
                switch (state)
                {
                    case RELEASE_VERSION:
                        SystemKeyspace.updatePeerReleaseVersion(endpoint, value.value, this::refreshMaxNativeProtocolVersion, executor);
                        break;
                    case DC:
                        updateTopology(endpoint);
                        SystemKeyspace.updatePeerInfo(endpoint, "data_center", value.value, executor);
                        break;
                    case RACK:
                        updateTopology(endpoint);
                        SystemKeyspace.updatePeerInfo(endpoint, "rack", value.value, executor);
                        break;
                    case RPC_ADDRESS:
                        try
                        {
                            SystemKeyspace.updatePeerInfo(endpoint, "rpc_address", InetAddress.getByName(value.value), executor);
                        }
                        catch (UnknownHostException e)
                        {
                            throw new RuntimeException(e);
                        }
                        break;
                    case SCHEMA:
                        SystemKeyspace.updatePeerInfo(endpoint, "schema_version", UUID.fromString(value.value), executor);
                        MigrationManager.instance.scheduleSchemaPull(endpoint, epState);
                        break;
                    case HOST_ID:
                        SystemKeyspace.updatePeerInfo(endpoint, "host_id", UUID.fromString(value.value), executor);
                        break;
                    case RPC_READY:
                        notifyRpcChange(endpoint, epState.isRpcReady());
                        break;
                    case NET_VERSION:
                        updateNetVersion(endpoint, value);
                        break;
                }
            }
        }
    }

    private static String[] splitValue(VersionedValue value)
    {
        return value.value.split(VersionedValue.DELIMITER_STR, -1);
    }

    private void updateNetVersion(InetAddress endpoint, VersionedValue value)
    {
        try
        {
            MessagingService.instance().setVersion(endpoint, Integer.parseInt(value.value));
        }
        catch (NumberFormatException e)
        {
            throw new AssertionError("Got invalid value for NET_VERSION application state: " + value.value);
        }
    }

    public void updateTopology(InetAddress endpoint)
    {
        if (getTokenMetadata().isMember(endpoint))
        {
            getTokenMetadata().updateTopology(endpoint);
        }
    }

    public void updateTopology()
    {
        getTokenMetadata().updateTopology();
    }

    private void updatePeerInfo(InetAddress endpoint)
    {
        EndpointState epState = Gossiper.instance.getEndpointStateForEndpoint(endpoint);
        final ExecutorService executor = StageManager.getStage(Stage.MUTATION);
        for (Map.Entry<ApplicationState, VersionedValue> entry : epState.states())
        {
            switch (entry.getKey())
            {
                case RELEASE_VERSION:
                    SystemKeyspace.updatePeerReleaseVersion(endpoint, entry.getValue().value, this::refreshMaxNativeProtocolVersion, executor);
                    break;
                case DC:
                    SystemKeyspace.updatePeerInfo(endpoint, "data_center", entry.getValue().value, executor);
                    break;
                case RACK:
                    SystemKeyspace.updatePeerInfo(endpoint, "rack", entry.getValue().value, executor);
                    break;
                case RPC_ADDRESS:
                    try
                    {
                        SystemKeyspace.updatePeerInfo(endpoint, "rpc_address", InetAddress.getByName(entry.getValue().value), executor);
                    }
                    catch (UnknownHostException e)
                    {
                        throw new RuntimeException(e);
                    }
                    break;
                case SCHEMA:
                    SystemKeyspace.updatePeerInfo(endpoint, "schema_version", UUID.fromString(entry.getValue().value), executor);
                    break;
                case HOST_ID:
                    SystemKeyspace.updatePeerInfo(endpoint, "host_id", UUID.fromString(entry.getValue().value), executor);
                    break;
            }
        }
    }

    private void notifyRpcChange(InetAddress endpoint, boolean ready)
    {
        if (ready)
            notifyUp(endpoint);
        else
            notifyDown(endpoint);
    }

    private void notifyUp(InetAddress endpoint)
    {
        if (!isRpcReady(endpoint) || !Gossiper.instance.isAlive(endpoint))
            return;

        for (IEndpointLifecycleSubscriber subscriber : lifecycleSubscribers)
            subscriber.onUp(endpoint);
    }

    private void notifyDown(InetAddress endpoint)
    {
        for (IEndpointLifecycleSubscriber subscriber : lifecycleSubscribers)
            subscriber.onDown(endpoint);
    }

    private void notifyJoined(InetAddress endpoint)
    {
        if (!isStatus(endpoint, VersionedValue.STATUS_NORMAL))
            return;

        for (IEndpointLifecycleSubscriber subscriber : lifecycleSubscribers)
            subscriber.onJoinCluster(endpoint);
    }

    private void notifyMoved(InetAddress endpoint)
    {
        for (IEndpointLifecycleSubscriber subscriber : lifecycleSubscribers)
            subscriber.onMove(endpoint);
    }

    private void notifyLeft(InetAddress endpoint)
    {
        for (IEndpointLifecycleSubscriber subscriber : lifecycleSubscribers)
            subscriber.onLeaveCluster(endpoint);
    }

    private boolean isStatus(InetAddress endpoint, String status)
    {
        EndpointState state = Gossiper.instance.getEndpointStateForEndpoint(endpoint);
        return state != null && state.getStatus().equals(status);
    }

    public boolean isRpcReady(InetAddress endpoint)
    {
        if (MessagingService.instance().getVersion(endpoint) < MessagingService.VERSION_22)
            return true;
        EndpointState state = Gossiper.instance.getEndpointStateForEndpoint(endpoint);
        return state != null && state.isRpcReady();
    }

    /**
     * Set the RPC status. Because when draining a node we need to set the RPC
     * status to not ready, and drain is called by the shutdown hook, it may be that value is false
     * and there is no local endpoint state. In this case it's OK to just do nothing. Therefore,
     * we assert that the local endpoint state is not null only when value is true.
     *
     * @param value - true indicates that RPC is ready, false indicates the opposite.
     */
    public void setRpcReady(boolean value)
    {
        EndpointState state = Gossiper.instance.getEndpointStateForEndpoint(FBUtilities.getBroadcastAddress());
        // if value is false we're OK with a null state, if it is true we are not.
        assert !value || state != null;

        if (state != null)
            Gossiper.instance.addLocalApplicationState(ApplicationState.RPC_READY, valueFactory.rpcReady(value));
    }

    private Collection<Token> getTokensFor(InetAddress endpoint)
    {
        try
        {
            EndpointState state = Gossiper.instance.getEndpointStateForEndpoint(endpoint);
            if (state == null)
                return Collections.emptyList();

            VersionedValue versionedValue = state.getApplicationState(ApplicationState.TOKENS);
            if (versionedValue == null)
                return Collections.emptyList();

            return TokenSerializer.deserialize(tokenMetadata.partitioner, new DataInputStream(new ByteArrayInputStream(versionedValue.toBytes())));
        }
        catch (IOException e)
        {
            throw new RuntimeException(e);
        }
    }

    /**
     * Handle node bootstrap
     *
     * @param endpoint bootstrapping node
     */
    private void handleStateBootstrap(InetAddress endpoint)
    {
        Collection<Token> tokens;
        // explicitly check for TOKENS, because a bootstrapping node might be bootstrapping in legacy mode; that is, not using vnodes and no token specified
        tokens = getTokensFor(endpoint);

        if (logger.isDebugEnabled())
            logger.debug("Node {} state bootstrapping, token {}", endpoint, tokens);

        // if this node is present in token metadata, either we have missed intermediate states
        // or the node had crashed. Print warning if needed, clear obsolete stuff and
        // continue.
        if (tokenMetadata.isMember(endpoint))
        {
            // If isLeaving is false, we have missed both LEAVING and LEFT. However, if
            // isLeaving is true, we have only missed LEFT. Waiting time between completing
            // leave operation and rebootstrapping is relatively short, so the latter is quite
            // common (not enough time for gossip to spread). Therefore we report only the
            // former in the log.
            if (!tokenMetadata.isLeaving(endpoint))
                logger.info("Node {} state jump to bootstrap", endpoint);
            tokenMetadata.removeEndpoint(endpoint);
        }

        tokenMetadata.addBootstrapTokens(tokens, endpoint);
        PendingRangeCalculatorService.instance.update();

        tokenMetadata.updateHostId(Gossiper.instance.getHostId(endpoint), endpoint);
    }

    private void handleStateBootreplacing(InetAddress newNode, String[] pieces)
    {
        InetAddress oldNode;
        try
        {
            oldNode = InetAddress.getByName(pieces[1]);
        }
        catch (Exception e)
        {
            logger.error("Node {} tried to replace malformed endpoint {}.", newNode, pieces[1], e);
            return;
        }

        if (FailureDetector.instance.isAlive(oldNode))
        {
            throw new RuntimeException(String.format("Node %s is trying to replace alive node %s.", newNode, oldNode));
        }

        Optional<InetAddress> replacingNode = tokenMetadata.getReplacingNode(newNode);
        if (replacingNode.isPresent() && !replacingNode.get().equals(oldNode))
        {
            throw new RuntimeException(String.format("Node %s is already replacing %s but is trying to replace %s.",
                                                     newNode, replacingNode.get(), oldNode));
        }

        Collection<Token> tokens = getTokensFor(newNode);

        if (logger.isDebugEnabled())
            logger.debug("Node {} is replacing {}, tokens {}", newNode, oldNode, tokens);

        tokenMetadata.addReplaceTokens(tokens, newNode, oldNode);
        PendingRangeCalculatorService.instance.update();

        tokenMetadata.updateHostId(Gossiper.instance.getHostId(newNode), newNode);
    }

    private void ensureUpToDateTokenMetadata(String status, InetAddress endpoint)
    {
        Set<Token> tokens = new TreeSet<>(getTokensFor(endpoint));

        if (logger.isDebugEnabled())
            logger.debug("Node {} state {}, tokens {}", endpoint, status, tokens);

        // If the node is previously unknown or tokens do not match, update tokenmetadata to
        // have this node as 'normal' (it must have been using this token before the
        // leave). This way we'll get pending ranges right.
        if (!tokenMetadata.isMember(endpoint))
        {
            logger.info("Node {} state jump to {}", endpoint, status);
            updateTokenMetadata(endpoint, tokens);
        }
        else if (!tokens.equals(new TreeSet<>(tokenMetadata.getTokens(endpoint))))
        {
            logger.warn("Node {} '{}' token mismatch. Long network partition?", endpoint, status);
            updateTokenMetadata(endpoint, tokens);
        }
    }

    private void updateTokenMetadata(InetAddress endpoint, Iterable<Token> tokens)
    {
        updateTokenMetadata(endpoint, tokens, new HashSet<>());
    }

    private void updateTokenMetadata(InetAddress endpoint, Iterable<Token> tokens, Set<InetAddress> endpointsToRemove)
    {
        Set<Token> tokensToUpdateInMetadata = new HashSet<>();
        Set<Token> tokensToUpdateInSystemKeyspace = new HashSet<>();

        for (final Token token : tokens)
        {
            // we don't want to update if this node is responsible for the token and it has a later startup time than endpoint.
            InetAddress currentOwner = tokenMetadata.getEndpoint(token);
            if (currentOwner == null)
            {
                logger.debug("New node {} at token {}", endpoint, token);
                tokensToUpdateInMetadata.add(token);
                tokensToUpdateInSystemKeyspace.add(token);
            }
            else if (endpoint.equals(currentOwner))
            {
                // set state back to normal, since the node may have tried to leave, but failed and is now back up
                tokensToUpdateInMetadata.add(token);
                tokensToUpdateInSystemKeyspace.add(token);
            }
            else if (Gossiper.instance.compareEndpointStartup(endpoint, currentOwner) > 0)
            {
                tokensToUpdateInMetadata.add(token);
                tokensToUpdateInSystemKeyspace.add(token);

                // currentOwner is no longer current, endpoint is.  Keep track of these moves, because when
                // a host no longer has any tokens, we'll want to remove it.
                Multimap<InetAddress, Token> epToTokenCopy = getTokenMetadata().getEndpointToTokenMapForReading();
                epToTokenCopy.get(currentOwner).remove(token);
                if (epToTokenCopy.get(currentOwner).isEmpty())
                    endpointsToRemove.add(currentOwner);

                logger.info("Nodes {} and {} have the same token {}. {} is the new owner", endpoint, currentOwner, token, endpoint);
            }
            else
            {
                logger.info("Nodes () and {} have the same token {}.  Ignoring {}", endpoint, currentOwner, token, endpoint);
            }
        }

        tokenMetadata.updateNormalTokens(tokensToUpdateInMetadata, endpoint);
        for (InetAddress ep : endpointsToRemove)
        {
            removeEndpoint(ep);
            if (replacing && ep.equals(DatabaseDescriptor.getReplaceAddress()))
                Gossiper.instance.replacementQuarantine(ep); // quarantine locally longer than normally; see CASSANDRA-8260
        }
        if (!tokensToUpdateInSystemKeyspace.isEmpty())
            SystemKeyspace.updateTokens(endpoint, tokensToUpdateInSystemKeyspace, StageManager.getStage(Stage.MUTATION));
    }

    /**
     * Handle node move to normal state. That is, node is entering token ring and participating
     * in reads.
     *
     * @param endpoint node
     */
    private void handleStateNormal(final InetAddress endpoint, final String status)
    {
        Collection<Token> tokens = getTokensFor(endpoint);
        Set<InetAddress> endpointsToRemove = new HashSet<>();

        if (logger.isDebugEnabled())
            logger.debug("Node {} state {}, token {}", endpoint, status, tokens);

        if (tokenMetadata.isMember(endpoint))
            logger.info("Node {} state jump to {}", endpoint, status);

        if (tokens.isEmpty() && status.equals(VersionedValue.STATUS_NORMAL))
            logger.error("Node {} is in state normal but it has no tokens, state: {}",
                         endpoint,
                         Gossiper.instance.getEndpointStateForEndpoint(endpoint));

        Optional<InetAddress> replacingNode = tokenMetadata.getReplacingNode(endpoint);
        if (replacingNode.isPresent())
        {
            assert !endpoint.equals(replacingNode.get()) : "Pending replacement endpoint with same address is not supported";
            logger.info("Node {} will complete replacement of {} for tokens {}", endpoint, replacingNode.get(), tokens);
            if (FailureDetector.instance.isAlive(replacingNode.get()))
            {
                logger.error("Node {} cannot complete replacement of alive node {}.", endpoint, replacingNode.get());
                return;
            }
            endpointsToRemove.add(replacingNode.get());
        }

        Optional<InetAddress> replacementNode = tokenMetadata.getReplacementNode(endpoint);
        if (replacementNode.isPresent())
        {
            logger.warn("Node {} is currently being replaced by node {}.", endpoint, replacementNode.get());
        }

        updatePeerInfo(endpoint);
        // Order Matters, TM.updateHostID() should be called before TM.updateNormalToken(), (see CASSANDRA-4300).
        UUID hostId = Gossiper.instance.getHostId(endpoint);
        InetAddress existing = tokenMetadata.getEndpointForHostId(hostId);
        if (replacing && isReplacingSameAddress() && Gossiper.instance.getEndpointStateForEndpoint(DatabaseDescriptor.getReplaceAddress()) != null
            && (hostId.equals(Gossiper.instance.getHostId(DatabaseDescriptor.getReplaceAddress()))))
            logger.warn("Not updating token metadata for {} because I am replacing it", endpoint);
        else
        {
            if (existing != null && !existing.equals(endpoint))
            {
                if (existing.equals(FBUtilities.getBroadcastAddress()))
                {
                    logger.warn("Not updating host ID {} for {} because it's mine", hostId, endpoint);
                    tokenMetadata.removeEndpoint(endpoint);
                    endpointsToRemove.add(endpoint);
                }
                else if (Gossiper.instance.compareEndpointStartup(endpoint, existing) > 0)
                {
                    logger.warn("Host ID collision for {} between {} and {}; {} is the new owner", hostId, existing, endpoint, endpoint);
                    tokenMetadata.removeEndpoint(existing);
                    endpointsToRemove.add(existing);
                    tokenMetadata.updateHostId(hostId, endpoint);
                }
                else
                {
                    logger.warn("Host ID collision for {} between {} and {}; ignored {}", hostId, existing, endpoint, endpoint);
                    tokenMetadata.removeEndpoint(endpoint);
                    endpointsToRemove.add(endpoint);
                }
            }
            else
                tokenMetadata.updateHostId(hostId, endpoint);
        }

        // capture because updateNormalTokens clears moving and member status
        boolean isMember = tokenMetadata.isMember(endpoint);
        boolean isMoving = tokenMetadata.isMoving(endpoint);

        updateTokenMetadata(endpoint, tokens, endpointsToRemove);

        if (isMoving || operationMode == Mode.MOVING)
        {
            tokenMetadata.removeFromMoving(endpoint);
            notifyMoved(endpoint);
        }
        else if (!isMember) // prior to this, the node was not a member
        {
            notifyJoined(endpoint);
        }

        PendingRangeCalculatorService.instance.update();
    }

    /**
     * Handle node preparing to leave the ring
     *
     * @param endpoint node
     */
    private void handleStateLeaving(InetAddress endpoint)
    {
        // If the node is previously unknown or tokens do not match, update tokenmetadata to
        // have this node as 'normal' (it must have been using this token before the
        // leave). This way we'll get pending ranges right.

        ensureUpToDateTokenMetadata(VersionedValue.STATUS_LEAVING, endpoint);

        // at this point the endpoint is certainly a member with this token, so let's proceed
        // normally
        tokenMetadata.addLeavingEndpoint(endpoint);
        PendingRangeCalculatorService.instance.update();
    }

    /**
     * Handle node leaving the ring. This will happen when a node is decommissioned
     *
     * @param endpoint If reason for leaving is decommission, endpoint is the leaving node.
     * @param pieces STATE_LEFT,token
     */
    private void handleStateLeft(InetAddress endpoint, String[] pieces)
    {
        assert pieces.length >= 2;
        Collection<Token> tokens = getTokensFor(endpoint);

        if (logger.isDebugEnabled())
            logger.debug("Node {} state left, tokens {}", endpoint, tokens);

        excise(tokens, endpoint, extractExpireTime(pieces));
    }

    /**
     * Handle node moving inside the ring.
     *
     * @param endpoint moving endpoint address
     * @param pieces STATE_MOVING, token
     */
    private void handleStateMoving(InetAddress endpoint, String[] pieces)
    {
        ensureUpToDateTokenMetadata(VersionedValue.STATUS_MOVING, endpoint);

        assert pieces.length >= 2;
        Token token = getTokenFactory().fromString(pieces[1]);

        if (logger.isDebugEnabled())
            logger.debug("Node {} state moving, new token {}", endpoint, token);

        tokenMetadata.addMovingEndpoint(token, endpoint);

        PendingRangeCalculatorService.instance.update();
    }

    /**
     * Handle notification that a node being actively removed from the ring via 'removenode'
     *
     * @param endpoint node
     * @param pieces either REMOVED_TOKEN (node is gone) or REMOVING_TOKEN (replicas need to be restored)
     */
    private void handleStateRemoving(InetAddress endpoint, String[] pieces)
    {
        assert (pieces.length > 0);

        if (endpoint.equals(FBUtilities.getBroadcastAddress()))
        {
            logger.info("Received removenode gossip about myself. Is this node rejoining after an explicit removenode?");
            try
            {
                drain();
            }
            catch (Exception e)
            {
                throw new RuntimeException(e);
            }
            return;
        }
        if (tokenMetadata.isMember(endpoint))
        {
            String state = pieces[0];
            Collection<Token> removeTokens = tokenMetadata.getTokens(endpoint);

            if (VersionedValue.REMOVED_TOKEN.equals(state))
            {
                excise(removeTokens, endpoint, extractExpireTime(pieces));
            }
            else if (VersionedValue.REMOVING_TOKEN.equals(state))
            {
                ensureUpToDateTokenMetadata(state, endpoint);

                if (logger.isDebugEnabled())
                    logger.debug("Tokens {} removed manually (endpoint was {})", removeTokens, endpoint);

                // Note that the endpoint is being removed
                tokenMetadata.addLeavingEndpoint(endpoint);
                PendingRangeCalculatorService.instance.update();

                // find the endpoint coordinating this removal that we need to notify when we're done
                String[] coordinator = splitValue(Gossiper.instance.getEndpointStateForEndpoint(endpoint).getApplicationState(ApplicationState.REMOVAL_COORDINATOR));
                UUID hostId = UUID.fromString(coordinator[1]);
                // grab any data we are now responsible for and notify responsible node
                restoreReplicaCount(endpoint, tokenMetadata.getEndpointForHostId(hostId));
            }
        }
        else // now that the gossiper has told us about this nonexistent member, notify the gossiper to remove it
        {
            if (VersionedValue.REMOVED_TOKEN.equals(pieces[0]))
                addExpireTimeIfFound(endpoint, extractExpireTime(pieces));
            removeEndpoint(endpoint);
        }
    }

    private void excise(Collection<Token> tokens, InetAddress endpoint)
    {
        logger.info("Removing tokens {} for {}", tokens, endpoint);

        UUID hostId = tokenMetadata.getHostId(endpoint);
        if (hostId != null && tokenMetadata.isMember(endpoint))
        {
            // enough time for writes to expire and MessagingService timeout reporter callback to fire, which is where
            // hints are mostly written from - using getMinRpcTimeout() / 2 for the interval.
            long delay = DatabaseDescriptor.getMinRpcTimeout() + DatabaseDescriptor.getWriteRpcTimeout();
            ScheduledExecutors.optionalTasks.schedule(() -> HintsService.instance.excise(hostId), delay, TimeUnit.MILLISECONDS);
        }

        removeEndpoint(endpoint);
        tokenMetadata.removeEndpoint(endpoint);
        if (!tokens.isEmpty())
            tokenMetadata.removeBootstrapTokens(tokens);
        notifyLeft(endpoint);
        PendingRangeCalculatorService.instance.update();
    }

    private void excise(Collection<Token> tokens, InetAddress endpoint, long expireTime)
    {
        addExpireTimeIfFound(endpoint, expireTime);
        excise(tokens, endpoint);
    }

    /** unlike excise we just need this endpoint gone without going through any notifications **/
    private void removeEndpoint(InetAddress endpoint)
    {
        Gossiper.runInGossipStageBlocking(() -> Gossiper.instance.removeEndpoint(endpoint));
        SystemKeyspace.removeEndpoint(endpoint);
    }

    protected void addExpireTimeIfFound(InetAddress endpoint, long expireTime)
    {
        if (expireTime != 0L)
        {
            Gossiper.instance.addExpireTimeForEndpoint(endpoint, expireTime);
        }
    }

    protected long extractExpireTime(String[] pieces)
    {
        return Long.parseLong(pieces[2]);
    }

    /**
     * Finds living endpoints responsible for the given ranges
     *
     * @param keyspaceName the keyspace ranges belong to
     * @param ranges the ranges to find sources for
     * @return multimap of addresses to ranges the address is responsible for
     */
    private Multimap<InetAddress, Range<Token>> getNewSourceRanges(String keyspaceName, Set<Range<Token>> ranges)
    {
        InetAddress myAddress = FBUtilities.getBroadcastAddress();
        Multimap<Range<Token>, InetAddress> rangeAddresses = Keyspace.open(keyspaceName).getReplicationStrategy().getRangeAddresses(tokenMetadata.cloneOnlyTokenMap());
        Multimap<InetAddress, Range<Token>> sourceRanges = HashMultimap.create();
        IFailureDetector failureDetector = FailureDetector.instance;

        // find alive sources for our new ranges
        for (Range<Token> range : ranges)
        {
            Collection<InetAddress> possibleRanges = rangeAddresses.get(range);
            IEndpointSnitch snitch = DatabaseDescriptor.getEndpointSnitch();
            List<InetAddress> sources = snitch.getSortedListByProximity(myAddress, possibleRanges);

            assert (!sources.contains(myAddress));

            for (InetAddress source : sources)
            {
                if (failureDetector.isAlive(source))
                {
                    sourceRanges.put(source, range);
                    break;
                }
            }
        }
        return sourceRanges;
    }

    /**
     * Sends a notification to a node indicating we have finished replicating data.
     *
     * @param remote node to send notification to
     */
    private void sendReplicationNotification(InetAddress remote)
    {
        // notify the remote token
        MessageOut msg = new MessageOut(MessagingService.Verb.REPLICATION_FINISHED);
        IFailureDetector failureDetector = FailureDetector.instance;
        if (logger.isDebugEnabled())
            logger.debug("Notifying {} of replication completion\n", remote);
        while (failureDetector.isAlive(remote))
        {
            AsyncOneResponse iar = MessagingService.instance().sendRR(msg, remote);
            try
            {
                iar.get(DatabaseDescriptor.getRpcTimeout(), TimeUnit.MILLISECONDS);
                return; // done
            }
            catch(TimeoutException e)
            {
                // try again
            }
        }
    }

    /**
     * Called when an endpoint is removed from the ring. This function checks
     * whether this node becomes responsible for new ranges as a
     * consequence and streams data if needed.
     *
     * This is rather ineffective, but it does not matter so much
     * since this is called very seldom
     *
     * @param endpoint the node that left
     */
    private void restoreReplicaCount(InetAddress endpoint, final InetAddress notifyEndpoint)
    {
        Multimap<String, Map.Entry<InetAddress, Collection<Range<Token>>>> rangesToFetch = HashMultimap.create();

        InetAddress myAddress = FBUtilities.getBroadcastAddress();

        for (String keyspaceName : Schema.instance.getNonLocalStrategyKeyspaces())
        {
            Multimap<Range<Token>, InetAddress> changedRanges = getChangedRangesForLeaving(keyspaceName, endpoint);
            Set<Range<Token>> myNewRanges = new HashSet<>();
            for (Map.Entry<Range<Token>, InetAddress> entry : changedRanges.entries())
            {
                if (entry.getValue().equals(myAddress))
                    myNewRanges.add(entry.getKey());
            }
            Multimap<InetAddress, Range<Token>> sourceRanges = getNewSourceRanges(keyspaceName, myNewRanges);
            for (Map.Entry<InetAddress, Collection<Range<Token>>> entry : sourceRanges.asMap().entrySet())
            {
                rangesToFetch.put(keyspaceName, entry);
            }
        }

        StreamPlan stream = new StreamPlan("Restore replica count");
        for (String keyspaceName : rangesToFetch.keySet())
        {
            for (Map.Entry<InetAddress, Collection<Range<Token>>> entry : rangesToFetch.get(keyspaceName))
            {
                InetAddress source = entry.getKey();
                InetAddress preferred = SystemKeyspace.getPreferredIP(source);
                Collection<Range<Token>> ranges = entry.getValue();
                if (logger.isDebugEnabled())
                    logger.debug("Requesting from {} ranges {}", source, StringUtils.join(ranges, ", "));
                stream.requestRanges(source, preferred, keyspaceName, ranges);
            }
        }
        StreamResultFuture future = stream.execute();
        Futures.addCallback(future, new FutureCallback<StreamState>()
        {
            public void onSuccess(StreamState finalState)
            {
                sendReplicationNotification(notifyEndpoint);
            }

            public void onFailure(Throwable t)
            {
                logger.warn("Streaming to restore replica count failed", t);
                // We still want to send the notification
                sendReplicationNotification(notifyEndpoint);
            }
        });
    }

    // needs to be modified to accept either a keyspace or ARS.
    private Multimap<Range<Token>, InetAddress> getChangedRangesForLeaving(String keyspaceName, InetAddress endpoint)
    {
        // First get all ranges the leaving endpoint is responsible for
        Collection<Range<Token>> ranges = getRangesForEndpoint(keyspaceName, endpoint);

        if (logger.isDebugEnabled())
            logger.debug("Node {} ranges [{}]", endpoint, StringUtils.join(ranges, ", "));

        Map<Range<Token>, List<InetAddress>> currentReplicaEndpoints = new HashMap<>(ranges.size());

        // Find (for each range) all nodes that store replicas for these ranges as well
        TokenMetadata metadata = tokenMetadata.cloneOnlyTokenMap(); // don't do this in the loop! #7758
        for (Range<Token> range : ranges)
            currentReplicaEndpoints.put(range, Keyspace.open(keyspaceName).getReplicationStrategy().calculateNaturalEndpoints(range.right, metadata));

        TokenMetadata temp = tokenMetadata.cloneAfterAllLeft();

        // endpoint might or might not be 'leaving'. If it was not leaving (that is, removenode
        // command was used), it is still present in temp and must be removed.
        if (temp.isMember(endpoint))
            temp.removeEndpoint(endpoint);

        Multimap<Range<Token>, InetAddress> changedRanges = HashMultimap.create();

        // Go through the ranges and for each range check who will be
        // storing replicas for these ranges when the leaving endpoint
        // is gone. Whoever is present in newReplicaEndpoints list, but
        // not in the currentReplicaEndpoints list, will be needing the
        // range.
        for (Range<Token> range : ranges)
        {
            Collection<InetAddress> newReplicaEndpoints = Keyspace.open(keyspaceName).getReplicationStrategy().calculateNaturalEndpoints(range.right, temp);
            newReplicaEndpoints.removeAll(currentReplicaEndpoints.get(range));
            if (logger.isDebugEnabled())
                if (newReplicaEndpoints.isEmpty())
                    logger.debug("Range {} already in all replicas", range);
                else
                    logger.debug("Range {} will be responsibility of {}", range, StringUtils.join(newReplicaEndpoints, ", "));
            changedRanges.putAll(range, newReplicaEndpoints);
        }

        return changedRanges;
    }

    public void onJoin(InetAddress endpoint, EndpointState epState)
    {
        for (Map.Entry<ApplicationState, VersionedValue> entry : epState.states())
        {
            onChange(endpoint, entry.getKey(), entry.getValue());
        }
        MigrationManager.instance.scheduleSchemaPull(endpoint, epState);
    }

    public void onAlive(InetAddress endpoint, EndpointState state)
    {
        MigrationManager.instance.scheduleSchemaPull(endpoint, state);

        if (tokenMetadata.isMember(endpoint))
            notifyUp(endpoint);
    }

    public void onRemove(InetAddress endpoint)
    {
        tokenMetadata.removeEndpoint(endpoint);
        PendingRangeCalculatorService.instance.update();
    }

    public void onDead(InetAddress endpoint, EndpointState state)
    {
        MessagingService.instance().convict(endpoint);
        notifyDown(endpoint);
    }

    public void onRestart(InetAddress endpoint, EndpointState state)
    {
        // If we have restarted before the node was even marked down, we need to reset the connection pool
        if (state.isAlive())
            onDead(endpoint, state);

        // Then, the node may have been upgraded and changed its messaging protocol version. If so, we
        // want to update that before we mark the node live again to avoid problems like CASSANDRA-11128.
        VersionedValue netVersion = state.getApplicationState(ApplicationState.NET_VERSION);
        if (netVersion != null)
            updateNetVersion(endpoint, netVersion);
    }


    public String getLoadString()
    {
        return FileUtils.stringifyFileSize(StorageMetrics.load.getCount());
    }

    public Map<String, String> getLoadMap()
    {
        Map<String, String> map = new HashMap<>();
        for (Map.Entry<InetAddress,Double> entry : LoadBroadcaster.instance.getLoadInfo().entrySet())
        {
            map.put(entry.getKey().getHostAddress(), FileUtils.stringifyFileSize(entry.getValue()));
        }
        // gossiper doesn't see its own updates, so we need to special-case the local node
        map.put(FBUtilities.getBroadcastAddress().getHostAddress(), getLoadString());
        return map;
    }

    // TODO
    public final void deliverHints(String host)
    {
        throw new UnsupportedOperationException();
    }

    public Collection<Token> getLocalTokens()
    {
        Collection<Token> tokens = SystemKeyspace.getSavedTokens();
        assert tokens != null && !tokens.isEmpty(); // should not be called before initServer sets this
        return tokens;
    }

    @Nullable
    public InetAddress getEndpointForHostId(UUID hostId)
    {
        return tokenMetadata.getEndpointForHostId(hostId);
    }

    @Nullable
    public UUID getHostIdForEndpoint(InetAddress address)
    {
        return tokenMetadata.getHostId(address);
    }

    /* These methods belong to the MBean interface */

    public List<String> getTokens()
    {
        return getTokens(FBUtilities.getBroadcastAddress());
    }

    public List<String> getTokens(String endpoint) throws UnknownHostException
    {
        return getTokens(InetAddress.getByName(endpoint));
    }

    private List<String> getTokens(InetAddress endpoint)
    {
        List<String> strTokens = new ArrayList<>();
        for (Token tok : getTokenMetadata().getTokens(endpoint))
            strTokens.add(tok.toString());
        return strTokens;
    }

    public String getReleaseVersion()
    {
        return FBUtilities.getReleaseVersionString();
    }

    public String getSchemaVersion()
    {
        return Schema.instance.getVersion().toString();
    }

    public List<String> getLeavingNodes()
    {
        return stringify(tokenMetadata.getLeavingEndpoints());
    }

    public List<String> getMovingNodes()
    {
        List<String> endpoints = new ArrayList<>();

        for (Pair<Token, InetAddress> node : tokenMetadata.getMovingEndpoints())
        {
            endpoints.add(node.right.getHostAddress());
        }

        return endpoints;
    }

    public List<String> getJoiningNodes()
    {
        return stringify(tokenMetadata.getBootstrapTokens().valueSet());
    }

    public List<String> getLiveNodes()
    {
        return stringify(Gossiper.instance.getLiveMembers());
    }

    public Set<InetAddress> getLiveRingMembers()
    {
        return getLiveRingMembers(false);
    }

    public Set<InetAddress> getLiveRingMembers(boolean excludeDeadStates)
    {
        Set<InetAddress> ret = new HashSet<>();
        for (InetAddress ep : Gossiper.instance.getLiveMembers())
        {
            if (excludeDeadStates)
            {
                EndpointState epState = Gossiper.instance.getEndpointStateForEndpoint(ep);
                if (epState == null || Gossiper.instance.isDeadState(epState))
                    continue;
            }

            if (tokenMetadata.isMember(ep))
                ret.add(ep);
        }
        return ret;
    }


    public List<String> getUnreachableNodes()
    {
        return stringify(Gossiper.instance.getUnreachableMembers());
    }

    public String[] getAllDataFileLocations()
    {
        String[] locations = DatabaseDescriptor.getAllDataFileLocations();
        for (int i = 0; i < locations.length; i++)
            locations[i] = FileUtils.getCanonicalPath(locations[i]);
        return locations;
    }

    public String getCommitLogLocation()
    {
        return FileUtils.getCanonicalPath(DatabaseDescriptor.getCommitLogLocation());
    }

    public String getSavedCachesLocation()
    {
        return FileUtils.getCanonicalPath(DatabaseDescriptor.getSavedCachesLocation());
    }

    private List<String> stringify(Iterable<InetAddress> endpoints)
    {
        List<String> stringEndpoints = new ArrayList<>();
        for (InetAddress ep : endpoints)
        {
            stringEndpoints.add(ep.getHostAddress());
        }
        return stringEndpoints;
    }

    public int getCurrentGenerationNumber()
    {
        return Gossiper.instance.getCurrentGenerationNumber(FBUtilities.getBroadcastAddress());
    }

    public int forceKeyspaceCleanup(String keyspaceName, String... tables) throws IOException, ExecutionException, InterruptedException
    {
        return forceKeyspaceCleanup(0, keyspaceName, tables);
    }

    public int forceKeyspaceCleanup(int jobs, String keyspaceName, String... tables) throws IOException, ExecutionException, InterruptedException
    {
        if (SchemaConstants.isLocalSystemKeyspace(keyspaceName))
            throw new RuntimeException("Cleanup of the system keyspace is neither necessary nor wise");

        CompactionManager.AllSSTableOpStatus status = CompactionManager.AllSSTableOpStatus.SUCCESSFUL;
        for (ColumnFamilyStore cfStore : getValidColumnFamilies(false, false, keyspaceName, tables))
        {
            CompactionManager.AllSSTableOpStatus oneStatus = cfStore.forceCleanup(jobs);
            if (oneStatus != CompactionManager.AllSSTableOpStatus.SUCCESSFUL)
                status = oneStatus;
        }
        return status.statusCode;
    }

    public int scrub(boolean disableSnapshot, boolean skipCorrupted, String keyspaceName, String... tables) throws IOException, ExecutionException, InterruptedException
    {
        return scrub(disableSnapshot, skipCorrupted, true, 0, keyspaceName, tables);
    }

    public int scrub(boolean disableSnapshot, boolean skipCorrupted, boolean checkData, String keyspaceName, String... tables) throws IOException, ExecutionException, InterruptedException
    {
        return scrub(disableSnapshot, skipCorrupted, checkData, 0, keyspaceName, tables);
    }

    public int scrub(boolean disableSnapshot, boolean skipCorrupted, boolean checkData, int jobs, String keyspaceName, String... tables) throws IOException, ExecutionException, InterruptedException
    {
        return scrub(disableSnapshot, skipCorrupted, checkData, false, jobs, keyspaceName, tables);
    }

    public int scrub(boolean disableSnapshot, boolean skipCorrupted, boolean checkData, boolean reinsertOverflowedTTL, int jobs, String keyspaceName, String... tables) throws IOException, ExecutionException, InterruptedException
    {
        CompactionManager.AllSSTableOpStatus status = CompactionManager.AllSSTableOpStatus.SUCCESSFUL;
        for (ColumnFamilyStore cfStore : getValidColumnFamilies(true, false, keyspaceName, tables))
        {
            CompactionManager.AllSSTableOpStatus oneStatus = cfStore.scrub(disableSnapshot, skipCorrupted, reinsertOverflowedTTL, checkData, jobs);
            if (oneStatus != CompactionManager.AllSSTableOpStatus.SUCCESSFUL)
                status = oneStatus;
        }
        return status.statusCode;
    }

    public int verify(boolean extendedVerify, String keyspaceName, String... tableNames) throws IOException, ExecutionException, InterruptedException
    {
        CompactionManager.AllSSTableOpStatus status = CompactionManager.AllSSTableOpStatus.SUCCESSFUL;
        for (ColumnFamilyStore cfStore : getValidColumnFamilies(false, false, keyspaceName, tableNames))
        {
            CompactionManager.AllSSTableOpStatus oneStatus = cfStore.verify(extendedVerify);
            if (oneStatus != CompactionManager.AllSSTableOpStatus.SUCCESSFUL)
                status = oneStatus;
        }
        return status.statusCode;
    }

    public int upgradeSSTables(String keyspaceName, boolean excludeCurrentVersion, String... tableNames) throws IOException, ExecutionException, InterruptedException
    {
        return upgradeSSTables(keyspaceName, excludeCurrentVersion, 0, tableNames);
    }

    public int upgradeSSTables(String keyspaceName, boolean excludeCurrentVersion, int jobs, String... tableNames) throws IOException, ExecutionException, InterruptedException
    {
        CompactionManager.AllSSTableOpStatus status = CompactionManager.AllSSTableOpStatus.SUCCESSFUL;
        for (ColumnFamilyStore cfStore : getValidColumnFamilies(true, true, keyspaceName, tableNames))
        {
            CompactionManager.AllSSTableOpStatus oneStatus = cfStore.sstablesRewrite(excludeCurrentVersion, jobs);
            if (oneStatus != CompactionManager.AllSSTableOpStatus.SUCCESSFUL)
                status = oneStatus;
        }
        return status.statusCode;
    }

    public void forceKeyspaceCompaction(boolean splitOutput, String keyspaceName, String... tableNames) throws IOException, ExecutionException, InterruptedException
    {
        for (ColumnFamilyStore cfStore : getValidColumnFamilies(true, false, keyspaceName, tableNames))
        {
            cfStore.forceMajorCompaction(splitOutput);
        }
    }

    public int relocateSSTables(String keyspaceName, String ... columnFamilies) throws IOException, ExecutionException, InterruptedException
    {
        return relocateSSTables(0, keyspaceName, columnFamilies);
    }

    public int relocateSSTables(int jobs, String keyspaceName, String ... columnFamilies) throws IOException, ExecutionException, InterruptedException
    {
        CompactionManager.AllSSTableOpStatus status = CompactionManager.AllSSTableOpStatus.SUCCESSFUL;
        for (ColumnFamilyStore cfs : getValidColumnFamilies(false, false, keyspaceName, columnFamilies))
        {
            CompactionManager.AllSSTableOpStatus oneStatus = cfs.relocateSSTables(jobs);
            if (oneStatus != CompactionManager.AllSSTableOpStatus.SUCCESSFUL)
                status = oneStatus;
        }
        return status.statusCode;
    }

    public int garbageCollect(String tombstoneOptionString, int jobs, String keyspaceName, String ... columnFamilies) throws IOException, ExecutionException, InterruptedException
    {
        TombstoneOption tombstoneOption = TombstoneOption.valueOf(tombstoneOptionString);
        CompactionManager.AllSSTableOpStatus status = CompactionManager.AllSSTableOpStatus.SUCCESSFUL;
        for (ColumnFamilyStore cfs : getValidColumnFamilies(false, false, keyspaceName, columnFamilies))
        {
            CompactionManager.AllSSTableOpStatus oneStatus = cfs.garbageCollect(tombstoneOption, jobs);
            if (oneStatus != CompactionManager.AllSSTableOpStatus.SUCCESSFUL)
                status = oneStatus;
        }
        return status.statusCode;
    }

    /**
     * Takes the snapshot of a multiple column family from different keyspaces. A snapshot name must be specified.
     *
     * @param tag
     *            the tag given to the snapshot; may not be null or empty
     * @param options
     *            Map of options (skipFlush is the only supported option for now)
     * @param entities
     *            list of keyspaces / tables in the form of empty | ks1 ks2 ... | ks1.cf1,ks2.cf2,...
     */
    @Override
    public void takeSnapshot(String tag, Map<String, String> options, String... entities) throws IOException
    {
        boolean skipFlush = Boolean.parseBoolean(options.getOrDefault("skipFlush", "false"));

        if (entities != null && entities.length > 0 && entities[0].contains("."))
        {
            takeMultipleTableSnapshot(tag, skipFlush, entities);
        }
        else
        {
            takeSnapshot(tag, skipFlush, entities);
        }
    }

    /**
     * Takes the snapshot of a specific table. A snapshot name must be
     * specified.
     *
     * @param keyspaceName
     *            the keyspace which holds the specified table
     * @param tableName
     *            the table to snapshot
     * @param tag
     *            the tag given to the snapshot; may not be null or empty
     */
    public void takeTableSnapshot(String keyspaceName, String tableName, String tag)
            throws IOException
    {
        takeMultipleTableSnapshot(tag, false, keyspaceName + "." + tableName);
    }

    public void forceKeyspaceCompactionForTokenRange(String keyspaceName, String startToken, String endToken, String... tableNames) throws IOException, ExecutionException, InterruptedException
    {
        Collection<Range<Token>> tokenRanges = createRepairRangeFrom(startToken, endToken);

        for (ColumnFamilyStore cfStore : getValidColumnFamilies(true, false, keyspaceName, tableNames))
        {
            cfStore.forceCompactionForTokenRange(tokenRanges);
        }
    }

    /**
     * Takes the snapshot for the given keyspaces. A snapshot name must be specified.
     *
     * @param tag the tag given to the snapshot; may not be null or empty
     * @param keyspaceNames the names of the keyspaces to snapshot; empty means "all."
     */
    public void takeSnapshot(String tag, String... keyspaceNames) throws IOException
    {
        takeSnapshot(tag, false, keyspaceNames);
    }

    /**
     * Takes the snapshot of a multiple column family from different keyspaces. A snapshot name must be specified.
     *
     * @param tag
     *            the tag given to the snapshot; may not be null or empty
     * @param tableList
     *            list of tables from different keyspace in the form of ks1.cf1 ks2.cf2
     */
    public void takeMultipleTableSnapshot(String tag, String... tableList)
            throws IOException
    {
        takeMultipleTableSnapshot(tag, false, tableList);
    }

    /**
     * Takes the snapshot for the given keyspaces. A snapshot name must be specified.
     *
     * @param tag the tag given to the snapshot; may not be null or empty
     * @param skipFlush Skip blocking flush of memtable
     * @param keyspaceNames the names of the keyspaces to snapshot; empty means "all."
     */
    private void takeSnapshot(String tag, boolean skipFlush, String... keyspaceNames) throws IOException
    {
        if (operationMode == Mode.JOINING)
            throw new IOException("Cannot snapshot until bootstrap completes");
        if (tag == null || tag.equals(""))
            throw new IOException("You must supply a snapshot name.");

        Iterable<Keyspace> keyspaces;
        if (keyspaceNames.length == 0)
        {
            keyspaces = Keyspace.all();
        }
        else
        {
            ArrayList<Keyspace> t = new ArrayList<>(keyspaceNames.length);
            for (String keyspaceName : keyspaceNames)
                t.add(getValidKeyspace(keyspaceName));
            keyspaces = t;
        }

        // Do a check to see if this snapshot exists before we actually snapshot
        for (Keyspace keyspace : keyspaces)
            if (keyspace.snapshotExists(tag))
                throw new IOException("Snapshot " + tag + " already exists.");


        for (Keyspace keyspace : keyspaces)
            keyspace.snapshot(tag, null, skipFlush);
    }

    /**
     * Takes the snapshot of a multiple column family from different keyspaces. A snapshot name must be specified.
     *
     *
     * @param tag
     *            the tag given to the snapshot; may not be null or empty
     * @param skipFlush
     *            Skip blocking flush of memtable
     * @param tableList
     *            list of tables from different keyspace in the form of ks1.cf1 ks2.cf2
     */
    private void takeMultipleTableSnapshot(String tag, boolean skipFlush, String... tableList)
            throws IOException
    {
        Map<Keyspace, List<String>> keyspaceColumnfamily = new HashMap<Keyspace, List<String>>();
        for (String table : tableList)
        {
            String splittedString[] = StringUtils.split(table, '.');
            if (splittedString.length == 2)
            {
                String keyspaceName = splittedString[0];
                String tableName = splittedString[1];

                if (keyspaceName == null)
                    throw new IOException("You must supply a keyspace name");
                if (operationMode.equals(Mode.JOINING))
                    throw new IOException("Cannot snapshot until bootstrap completes");

                if (tableName == null)
                    throw new IOException("You must supply a table name");
                if (tag == null || tag.equals(""))
                    throw new IOException("You must supply a snapshot name.");

                Keyspace keyspace = getValidKeyspace(keyspaceName);
                ColumnFamilyStore columnFamilyStore = keyspace.getColumnFamilyStore(tableName);
                // As there can be multiple column family from same keyspace check if snapshot exist for that specific
                // columnfamily and not for whole keyspace

                if (columnFamilyStore.snapshotExists(tag))
                    throw new IOException("Snapshot " + tag + " already exists.");
                if (!keyspaceColumnfamily.containsKey(keyspace))
                {
                    keyspaceColumnfamily.put(keyspace, new ArrayList<String>());
                }

                // Add Keyspace columnfamily to map in order to support atomicity for snapshot process.
                // So no snapshot should happen if any one of the above conditions fail for any keyspace or columnfamily
                keyspaceColumnfamily.get(keyspace).add(tableName);

            }
            else
            {
                throw new IllegalArgumentException(
                        "Cannot take a snapshot on secondary index or invalid column family name. You must supply a column family name in the form of keyspace.columnfamily");
            }
        }

        for (Entry<Keyspace, List<String>> entry : keyspaceColumnfamily.entrySet())
        {
            for (String table : entry.getValue())
                entry.getKey().snapshot(tag, table, skipFlush);
        }

    }

    private Keyspace getValidKeyspace(String keyspaceName) throws IOException
    {
        if (!Schema.instance.getKeyspaces().contains(keyspaceName))
        {
            throw new IOException("Keyspace " + keyspaceName + " does not exist");
        }
        return Keyspace.open(keyspaceName);
    }

    /**
     * Remove the snapshot with the given name from the given keyspaces.
     * If no tag is specified we will remove all snapshots.
     */
    public void clearSnapshot(String tag, String... keyspaceNames) throws IOException
    {
        if(tag == null)
            tag = "";

        Set<String> keyspaces = new HashSet<>();
        for (String dataDir : DatabaseDescriptor.getAllDataFileLocations())
        {
            for(String keyspaceDir : new File(dataDir).list())
            {
                // Only add a ks if it has been specified as a param, assuming params were actually provided.
                if (keyspaceNames.length > 0 && !Arrays.asList(keyspaceNames).contains(keyspaceDir))
                    continue;
                keyspaces.add(keyspaceDir);
            }
        }

        for (String keyspace : keyspaces)
            Keyspace.clearSnapshot(tag, keyspace);

        if (logger.isDebugEnabled())
            logger.debug("Cleared out snapshot directories");
    }

    public Map<String, TabularData> getSnapshotDetails()
    {
        Map<String, TabularData> snapshotMap = new HashMap<>();
        for (Keyspace keyspace : Keyspace.all())
        {
            if (SchemaConstants.isLocalSystemKeyspace(keyspace.getName()))
                continue;

            for (ColumnFamilyStore cfStore : keyspace.getColumnFamilyStores())
            {
                for (Map.Entry<String, Pair<Long,Long>> snapshotDetail : cfStore.getSnapshotDetails().entrySet())
                {
                    TabularDataSupport data = (TabularDataSupport)snapshotMap.get(snapshotDetail.getKey());
                    if (data == null)
                    {
                        data = new TabularDataSupport(SnapshotDetailsTabularData.TABULAR_TYPE);
                        snapshotMap.put(snapshotDetail.getKey(), data);
                    }

                    SnapshotDetailsTabularData.from(snapshotDetail.getKey(), keyspace.getName(), cfStore.getColumnFamilyName(), snapshotDetail, data);
                }
            }
        }
        return snapshotMap;
    }

    public long trueSnapshotsSize()
    {
        long total = 0;
        for (Keyspace keyspace : Keyspace.all())
        {
            if (SchemaConstants.isLocalSystemKeyspace(keyspace.getName()))
                continue;

            for (ColumnFamilyStore cfStore : keyspace.getColumnFamilyStores())
            {
                total += cfStore.trueSnapshotsSize();
            }
        }

        return total;
    }

    public void refreshSizeEstimates() throws ExecutionException
    {
        cleanupSizeEstimates();
        FBUtilities.waitOnFuture(ScheduledExecutors.optionalTasks.submit(SizeEstimatesRecorder.instance));
    }

    public void cleanupSizeEstimates()
    {
        SetMultimap<String, String> sizeEstimates = SystemKeyspace.getTablesWithSizeEstimates();

        for (Entry<String, Collection<String>> tablesByKeyspace : sizeEstimates.asMap().entrySet())
        {
            String keyspace = tablesByKeyspace.getKey();
            if (!Schema.instance.getKeyspaces().contains(keyspace))
            {
                SystemKeyspace.clearSizeEstimates(keyspace);
            }
            else
            {
                for (String table : tablesByKeyspace.getValue())
                {
                    if (!Schema.instance.hasCF(Pair.create(keyspace, table)))
                        SystemKeyspace.clearSizeEstimates(keyspace, table);
                }
            }
        }
    }

    /**
     * @param allowIndexes Allow index CF names to be passed in
     * @param autoAddIndexes Automatically add secondary indexes if a CF has them
     * @param keyspaceName keyspace
     * @param cfNames CFs
     * @throws java.lang.IllegalArgumentException when given CF name does not exist
     */
    public Iterable<ColumnFamilyStore> getValidColumnFamilies(boolean allowIndexes, boolean autoAddIndexes, String keyspaceName, String... cfNames) throws IOException
    {
        Keyspace keyspace = getValidKeyspace(keyspaceName);
        return keyspace.getValidColumnFamilies(allowIndexes, autoAddIndexes, cfNames);
    }

    /**
     * Flush all memtables for a keyspace and column families.
     * @param keyspaceName
     * @param tableNames
     * @throws IOException
     */
    public void forceKeyspaceFlush(String keyspaceName, String... tableNames) throws IOException
    {
        for (ColumnFamilyStore cfStore : getValidColumnFamilies(true, false, keyspaceName, tableNames))
        {
            logger.debug("Forcing flush on keyspace {}, CF {}", keyspaceName, cfStore.name);
            cfStore.forceBlockingFlush();
        }
    }

    public int repairAsync(String keyspace, Map<String, String> repairSpec)
    {
        RepairOption option = RepairOption.parse(repairSpec, tokenMetadata.partitioner);
        // if ranges are not specified
        if (option.getRanges().isEmpty())
        {
            if (option.isPrimaryRange())
            {
                // when repairing only primary range, neither dataCenters nor hosts can be set
                if (option.getDataCenters().isEmpty() && option.getHosts().isEmpty())
                    option.getRanges().addAll(getPrimaryRanges(keyspace));
                    // except dataCenters only contain local DC (i.e. -local)
                else if (option.isInLocalDCOnly())
                    option.getRanges().addAll(getPrimaryRangesWithinDC(keyspace));
                else
                    throw new IllegalArgumentException("You need to run primary range repair on all nodes in the cluster.");
            }
            else
            {
                option.getRanges().addAll(getLocalRanges(keyspace));
            }
        }
        return forceRepairAsync(keyspace, option, false);
    }

    @Deprecated
    public int forceRepairAsync(String keyspace,
                                boolean isSequential,
                                Collection<String> dataCenters,
                                Collection<String> hosts,
                                boolean primaryRange,
                                boolean fullRepair,
                                String... tableNames)
    {
        return forceRepairAsync(keyspace, isSequential ? RepairParallelism.SEQUENTIAL.ordinal() : RepairParallelism.PARALLEL.ordinal(), dataCenters, hosts, primaryRange, fullRepair, tableNames);
    }

    @Deprecated
    public int forceRepairAsync(String keyspace,
                                int parallelismDegree,
                                Collection<String> dataCenters,
                                Collection<String> hosts,
                                boolean primaryRange,
                                boolean fullRepair,
                                String... tableNames)
    {
        if (parallelismDegree < 0 || parallelismDegree > RepairParallelism.values().length - 1)
        {
            throw new IllegalArgumentException("Invalid parallelism degree specified: " + parallelismDegree);
        }
        RepairParallelism parallelism = RepairParallelism.values()[parallelismDegree];
        if (FBUtilities.isWindows && parallelism != RepairParallelism.PARALLEL)
        {
            logger.warn("Snapshot-based repair is not yet supported on Windows.  Reverting to parallel repair.");
            parallelism = RepairParallelism.PARALLEL;
        }

        RepairOption options = new RepairOption(parallelism, primaryRange, !fullRepair, false, 1, Collections.<Range<Token>>emptyList(), false, false, false);
        if (dataCenters != null)
        {
            options.getDataCenters().addAll(dataCenters);
        }
        if (hosts != null)
        {
            options.getHosts().addAll(hosts);
        }
        if (primaryRange)
        {
            // when repairing only primary range, neither dataCenters nor hosts can be set
            if (options.getDataCenters().isEmpty() && options.getHosts().isEmpty())
                options.getRanges().addAll(getPrimaryRanges(keyspace));
                // except dataCenters only contain local DC (i.e. -local)
            else if (options.getDataCenters().size() == 1 && options.getDataCenters().contains(DatabaseDescriptor.getLocalDataCenter()))
                options.getRanges().addAll(getPrimaryRangesWithinDC(keyspace));
            else
                throw new IllegalArgumentException("You need to run primary range repair on all nodes in the cluster.");
        }
        else
        {
            options.getRanges().addAll(getLocalRanges(keyspace));
        }
        if (tableNames != null)
        {
            for (String table : tableNames)
            {
                options.getColumnFamilies().add(table);
            }
        }
        return forceRepairAsync(keyspace, options, true);
    }

    @Deprecated
    public int forceRepairAsync(String keyspace,
                                boolean isSequential,
                                boolean isLocal,
                                boolean primaryRange,
                                boolean fullRepair,
                                String... tableNames)
    {
        Set<String> dataCenters = null;
        if (isLocal)
        {
            dataCenters = Sets.newHashSet(DatabaseDescriptor.getLocalDataCenter());
        }
        return forceRepairAsync(keyspace, isSequential, dataCenters, null, primaryRange, fullRepair, tableNames);
    }

    @Deprecated
    public int forceRepairRangeAsync(String beginToken,
                                     String endToken,
                                     String keyspaceName,
                                     boolean isSequential,
                                     Collection<String> dataCenters,
                                     Collection<String> hosts,
                                     boolean fullRepair,
                                     String... tableNames)
    {
        return forceRepairRangeAsync(beginToken, endToken, keyspaceName,
                                     isSequential ? RepairParallelism.SEQUENTIAL.ordinal() : RepairParallelism.PARALLEL.ordinal(),
                                     dataCenters, hosts, fullRepair, tableNames);
    }

    @Deprecated
    public int forceRepairRangeAsync(String beginToken,
                                     String endToken,
                                     String keyspaceName,
                                     int parallelismDegree,
                                     Collection<String> dataCenters,
                                     Collection<String> hosts,
                                     boolean fullRepair,
                                     String... tableNames)
    {
        if (parallelismDegree < 0 || parallelismDegree > RepairParallelism.values().length - 1)
        {
            throw new IllegalArgumentException("Invalid parallelism degree specified: " + parallelismDegree);
        }
        RepairParallelism parallelism = RepairParallelism.values()[parallelismDegree];
        if (FBUtilities.isWindows && parallelism != RepairParallelism.PARALLEL)
        {
            logger.warn("Snapshot-based repair is not yet supported on Windows.  Reverting to parallel repair.");
            parallelism = RepairParallelism.PARALLEL;
        }

        if (!fullRepair)
            logger.warn("Incremental repair can't be requested with subrange repair " +
                        "because each subrange repair would generate an anti-compacted table. " +
                        "The repair will occur but without anti-compaction.");
        Collection<Range<Token>> repairingRange = createRepairRangeFrom(beginToken, endToken);

        RepairOption options = new RepairOption(parallelism, false, !fullRepair, false, 1, repairingRange, true, false, false);
        if (dataCenters != null)
        {
            options.getDataCenters().addAll(dataCenters);
        }
        if (hosts != null)
        {
            options.getHosts().addAll(hosts);
        }
        if (tableNames != null)
        {
            for (String table : tableNames)
            {
                options.getColumnFamilies().add(table);
            }
        }

        logger.info("starting user-requested repair of range {} for keyspace {} and column families {}",
                    repairingRange, keyspaceName, tableNames);
        return forceRepairAsync(keyspaceName, options, true);
    }

    @Deprecated
    public int forceRepairRangeAsync(String beginToken,
                                     String endToken,
                                     String keyspaceName,
                                     boolean isSequential,
                                     boolean isLocal,
                                     boolean fullRepair,
                                     String... tableNames)
    {
        Set<String> dataCenters = null;
        if (isLocal)
        {
            dataCenters = Sets.newHashSet(DatabaseDescriptor.getLocalDataCenter());
        }
        return forceRepairRangeAsync(beginToken, endToken, keyspaceName, isSequential, dataCenters, null, fullRepair, tableNames);
    }

    /**
     * Create collection of ranges that match ring layout from given tokens.
     *
     * @param beginToken beginning token of the range
     * @param endToken end token of the range
     * @return collection of ranges that match ring layout in TokenMetadata
     */
    @VisibleForTesting
    Collection<Range<Token>> createRepairRangeFrom(String beginToken, String endToken)
    {
        Token parsedBeginToken = getTokenFactory().fromString(beginToken);
        Token parsedEndToken = getTokenFactory().fromString(endToken);

        // Break up given range to match ring layout in TokenMetadata
        ArrayList<Range<Token>> repairingRange = new ArrayList<>();

        ArrayList<Token> tokens = new ArrayList<>(tokenMetadata.sortedTokens());
        if (!tokens.contains(parsedBeginToken))
        {
            tokens.add(parsedBeginToken);
        }
        if (!tokens.contains(parsedEndToken))
        {
            tokens.add(parsedEndToken);
        }
        // tokens now contain all tokens including our endpoints
        Collections.sort(tokens);

        int start = tokens.indexOf(parsedBeginToken), end = tokens.indexOf(parsedEndToken);
        for (int i = start; i != end; i = (i+1) % tokens.size())
        {
            Range<Token> range = new Range<>(tokens.get(i), tokens.get((i+1) % tokens.size()));
            repairingRange.add(range);
        }

        return repairingRange;
    }

    public TokenFactory getTokenFactory()
    {
        return tokenMetadata.partitioner.getTokenFactory();
    }

    public int forceRepairAsync(String keyspace, RepairOption options, boolean legacy)
    {
        if (options.getRanges().isEmpty() || Keyspace.open(keyspace).getReplicationStrategy().getReplicationFactor() < 2)
            return 0;

        int cmd = nextRepairCommand.incrementAndGet();
        NamedThreadFactory.createThread(createRepairTask(cmd, keyspace, options, legacy), "Repair-Task-" + threadCounter.incrementAndGet()).start();
        return cmd;
    }

    private FutureTask<Object> createRepairTask(final int cmd, final String keyspace, final RepairOption options, boolean legacy)
    {
        if (!options.getDataCenters().isEmpty() && !options.getDataCenters().contains(DatabaseDescriptor.getLocalDataCenter()))
        {
            throw new IllegalArgumentException("the local data center must be part of the repair");
        }

        RepairRunnable task = new RepairRunnable(this, cmd, options, keyspace);
        task.addProgressListener(progressSupport);
        if (legacy)
            task.addProgressListener(legacyProgressSupport);
        return new FutureTask<>(task, null);
    }

    public void forceTerminateAllRepairSessions()
    {
        ActiveRepairService.instance.terminateSessions();
    }

    public void setRepairSessionMaxTreeDepth(int depth)
    {
        DatabaseDescriptor.setRepairSessionMaxTreeDepth(depth);
    }

    public int getRepairSessionMaxTreeDepth()
    {
        return DatabaseDescriptor.getRepairSessionMaxTreeDepth();
    }

    /* End of MBean interface methods */

    /**
     * Get the "primary ranges" for the specified keyspace and endpoint.
     * "Primary ranges" are the ranges that the node is responsible for storing replica primarily.
     * The node that stores replica primarily is defined as the first node returned
     * by {@link AbstractReplicationStrategy#calculateNaturalEndpoints}.
     *
     * @param keyspace Keyspace name to check primary ranges
     * @param ep endpoint we are interested in.
     * @return primary ranges for the specified endpoint.
     */
    public Collection<Range<Token>> getPrimaryRangesForEndpoint(String keyspace, InetAddress ep)
    {
        AbstractReplicationStrategy strategy = Keyspace.open(keyspace).getReplicationStrategy();
        Collection<Range<Token>> primaryRanges = new HashSet<>();
        TokenMetadata metadata = tokenMetadata.cloneOnlyTokenMap();
        for (Token token : metadata.sortedTokens())
        {
            List<InetAddress> endpoints = strategy.calculateNaturalEndpoints(token, metadata);
            if (endpoints.size() > 0 && endpoints.get(0).equals(ep))
                primaryRanges.add(new Range<>(metadata.getPredecessor(token), token));
        }
        return primaryRanges;
    }

    /**
     * Get the "primary ranges" within local DC for the specified keyspace and endpoint.
     *
     * @see #getPrimaryRangesForEndpoint(String, java.net.InetAddress)
     * @param keyspace Keyspace name to check primary ranges
     * @param referenceEndpoint endpoint we are interested in.
     * @return primary ranges within local DC for the specified endpoint.
     */
    public Collection<Range<Token>> getPrimaryRangeForEndpointWithinDC(String keyspace, InetAddress referenceEndpoint)
    {
        TokenMetadata metadata = tokenMetadata.cloneOnlyTokenMap();
        String localDC = DatabaseDescriptor.getEndpointSnitch().getDatacenter(referenceEndpoint);
        Collection<InetAddress> localDcNodes = metadata.getTopology().getDatacenterEndpoints().get(localDC);
        AbstractReplicationStrategy strategy = Keyspace.open(keyspace).getReplicationStrategy();

        Collection<Range<Token>> localDCPrimaryRanges = new HashSet<>();
        for (Token token : metadata.sortedTokens())
        {
            List<InetAddress> endpoints = strategy.calculateNaturalEndpoints(token, metadata);
            for (InetAddress endpoint : endpoints)
            {
                if (localDcNodes.contains(endpoint))
                {
                    if (endpoint.equals(referenceEndpoint))
                    {
                        localDCPrimaryRanges.add(new Range<>(metadata.getPredecessor(token), token));
                    }
                    break;
                }
            }
        }

        return localDCPrimaryRanges;
    }

    /**
     * Get all ranges an endpoint is responsible for (by keyspace)
     * @param ep endpoint we are interested in.
     * @return ranges for the specified endpoint.
     */
    Collection<Range<Token>> getRangesForEndpoint(String keyspaceName, InetAddress ep)
    {
        return Keyspace.open(keyspaceName).getReplicationStrategy().getAddressRanges().get(ep);
    }

    /**
     * Get all ranges that span the ring given a set
     * of tokens. All ranges are in sorted order of
     * ranges.
     * @return ranges in sorted order
    */
    public List<Range<Token>> getAllRanges(List<Token> sortedTokens)
    {
        if (logger.isTraceEnabled())
            logger.trace("computing ranges for {}", StringUtils.join(sortedTokens, ", "));

        if (sortedTokens.isEmpty())
            return Collections.emptyList();
        int size = sortedTokens.size();
        List<Range<Token>> ranges = new ArrayList<>(size + 1);
        for (int i = 1; i < size; ++i)
        {
            Range<Token> range = new Range<>(sortedTokens.get(i - 1), sortedTokens.get(i));
            ranges.add(range);
        }
        Range<Token> range = new Range<>(sortedTokens.get(size - 1), sortedTokens.get(0));
        ranges.add(range);

        return ranges;
    }

    /**
     * This method returns the N endpoints that are responsible for storing the
     * specified key i.e for replication.
     *
     * @param keyspaceName keyspace name also known as keyspace
     * @param cf Column family name
     * @param key key for which we need to find the endpoint
     * @return the endpoint responsible for this key
     */
    public List<InetAddress> getNaturalEndpoints(String keyspaceName, String cf, String key)
    {
        KeyspaceMetadata ksMetaData = Schema.instance.getKSMetaData(keyspaceName);
        if (ksMetaData == null)
            throw new IllegalArgumentException("Unknown keyspace '" + keyspaceName + "'");

        CFMetaData cfMetaData = ksMetaData.getTableOrViewNullable(cf);
        if (cfMetaData == null)
            throw new IllegalArgumentException("Unknown table '" + cf + "' in keyspace '" + keyspaceName + "'");

        return getNaturalEndpoints(keyspaceName, tokenMetadata.partitioner.getToken(cfMetaData.getKeyValidator().fromString(key)));
    }

    public List<InetAddress> getNaturalEndpoints(String keyspaceName, ByteBuffer key)
    {
        return getNaturalEndpoints(keyspaceName, tokenMetadata.partitioner.getToken(key));
    }

    /**
     * This method returns the N endpoints that are responsible for storing the
     * specified key i.e for replication.
     *
     * @param keyspaceName keyspace name also known as keyspace
     * @param pos position for which we need to find the endpoint
     * @return the endpoint responsible for this token
     */
    public List<InetAddress> getNaturalEndpoints(String keyspaceName, RingPosition pos)
    {
        return Keyspace.open(keyspaceName).getReplicationStrategy().getNaturalEndpoints(pos);
    }

    /**
     * Returns the endpoints currently responsible for storing the token plus pending ones
     */
    public Iterable<InetAddress> getNaturalAndPendingEndpoints(String keyspaceName, Token token)
    {
        return Iterables.concat(getNaturalEndpoints(keyspaceName, token), tokenMetadata.pendingEndpointsFor(token, keyspaceName));
    }

    /**
     * This method attempts to return N endpoints that are responsible for storing the
     * specified key i.e for replication.
     *
     * @param keyspace keyspace name also known as keyspace
     * @param key key for which we need to find the endpoint
     * @return the endpoint responsible for this key
     */
    public List<InetAddress> getLiveNaturalEndpoints(Keyspace keyspace, ByteBuffer key)
    {
        return getLiveNaturalEndpoints(keyspace, tokenMetadata.decorateKey(key));
    }

    public List<InetAddress> getLiveNaturalEndpoints(Keyspace keyspace, RingPosition pos)
    {
        List<InetAddress> liveEps = new ArrayList<>();
        getLiveNaturalEndpoints(keyspace, pos, liveEps);
        return liveEps;
    }

    /**
     * This method attempts to return N endpoints that are responsible for storing the
     * specified key i.e for replication.
     *
     * @param keyspace keyspace name also known as keyspace
     * @param pos position for which we need to find the endpoint
     * @param liveEps the list of endpoints to mutate
     */
    public void getLiveNaturalEndpoints(Keyspace keyspace, RingPosition pos, List<InetAddress> liveEps)
    {
        List<InetAddress> endpoints = keyspace.getReplicationStrategy().getNaturalEndpoints(pos);

        for (InetAddress endpoint : endpoints)
        {
            if (FailureDetector.instance.isAlive(endpoint))
                liveEps.add(endpoint);
        }
    }

    public void setLoggingLevel(String classQualifier, String rawLevel) throws Exception
    {
        LoggingSupportFactory.getLoggingSupport().setLoggingLevel(classQualifier, rawLevel);
    }

    /**
     * @return the runtime logging levels for all the configured loggers
     */
    @Override
    public Map<String,String> getLoggingLevels()
    {
        return LoggingSupportFactory.getLoggingSupport().getLoggingLevels();
    }

    /**
     * @return list of Token ranges (_not_ keys!) together with estimated key count,
     *      breaking up the data this node is responsible for into pieces of roughly keysPerSplit
     */
    public List<Pair<Range<Token>, Long>> getSplits(String keyspaceName, String cfName, Range<Token> range, int keysPerSplit)
    {
        Keyspace t = Keyspace.open(keyspaceName);
        ColumnFamilyStore cfs = t.getColumnFamilyStore(cfName);
        List<DecoratedKey> keys = keySamples(Collections.singleton(cfs), range);

        long totalRowCountEstimate = cfs.estimatedKeysForRange(range);

        // splitCount should be much smaller than number of key samples, to avoid huge sampling error
        int minSamplesPerSplit = 4;
        int maxSplitCount = keys.size() / minSamplesPerSplit + 1;
        int splitCount = Math.max(1, Math.min(maxSplitCount, (int)(totalRowCountEstimate / keysPerSplit)));

        List<Token> tokens = keysToTokens(range, keys);
        return getSplits(tokens, splitCount, cfs);
    }

    private List<Pair<Range<Token>, Long>> getSplits(List<Token> tokens, int splitCount, ColumnFamilyStore cfs)
    {
        double step = (double) (tokens.size() - 1) / splitCount;
        Token prevToken = tokens.get(0);
        List<Pair<Range<Token>, Long>> splits = Lists.newArrayListWithExpectedSize(splitCount);
        for (int i = 1; i <= splitCount; i++)
        {
            int index = (int) Math.round(i * step);
            Token token = tokens.get(index);
            Range<Token> range = new Range<>(prevToken, token);
            // always return an estimate > 0 (see CASSANDRA-7322)
            splits.add(Pair.create(range, Math.max(cfs.metadata.params.minIndexInterval, cfs.estimatedKeysForRange(range))));
            prevToken = token;
        }
        return splits;
    }

    private List<Token> keysToTokens(Range<Token> range, List<DecoratedKey> keys)
    {
        List<Token> tokens = Lists.newArrayListWithExpectedSize(keys.size() + 2);
        tokens.add(range.left);
        for (DecoratedKey key : keys)
            tokens.add(key.getToken());
        tokens.add(range.right);
        return tokens;
    }

    private List<DecoratedKey> keySamples(Iterable<ColumnFamilyStore> cfses, Range<Token> range)
    {
        List<DecoratedKey> keys = new ArrayList<>();
        for (ColumnFamilyStore cfs : cfses)
            Iterables.addAll(keys, cfs.keySamples(range));
        FBUtilities.sortSampledKeys(keys, range);
        return keys;
    }

    /**
     * Broadcast leaving status and update local tokenMetadata accordingly
     */
    private void startLeaving()
    {
        Gossiper.instance.addLocalApplicationState(ApplicationState.STATUS, valueFactory.leaving(getLocalTokens()));
        tokenMetadata.addLeavingEndpoint(FBUtilities.getBroadcastAddress());
        PendingRangeCalculatorService.instance.update();
    }

    public void decommission() throws InterruptedException
    {
        if (!tokenMetadata.isMember(FBUtilities.getBroadcastAddress()))
            throw new UnsupportedOperationException("local node is not a member of the token ring yet");
        if (tokenMetadata.cloneAfterAllLeft().sortedTokens().size() < 2)
            throw new UnsupportedOperationException("no other normal nodes in the ring; decommission would be pointless");
<<<<<<< HEAD
        if (operationMode != Mode.LEAVING && operationMode != Mode.NORMAL)
=======
        if (!isNormal())
>>>>>>> fee7a108
            throw new UnsupportedOperationException("Node in " + operationMode + " state; wait for status to become normal or restart");
        if (isDecommissioning.compareAndSet(true, true))
            throw new IllegalStateException("Node is still decommissioning. Check nodetool netstats.");

        if (logger.isDebugEnabled())
            logger.debug("DECOMMISSIONING");

        try
        {
            PendingRangeCalculatorService.instance.blockUntilFinished();
            for (String keyspaceName : Schema.instance.getNonLocalStrategyKeyspaces())
            {
                if (tokenMetadata.getPendingRanges(keyspaceName, FBUtilities.getBroadcastAddress()).size() > 0)
                    throw new UnsupportedOperationException("data is currently moving to this node; unable to leave the ring");
            }

            startLeaving();
            long timeout = Math.max(RING_DELAY, BatchlogManager.instance.getBatchlogTimeout());
            setMode(Mode.LEAVING, "sleeping " + timeout + " ms for batch processing and pending range setup", true);
            Thread.sleep(timeout);

            Runnable finishLeaving = new Runnable()
            {
                public void run()
                {
                    shutdownClientServers();
                    Gossiper.instance.stop();
                    try
                    {
                        MessagingService.instance().shutdown();
                    }
                    catch (IOError ioe)
                    {
                        logger.info("failed to shutdown message service: {}", ioe);
                    }
                    StageManager.shutdownNow();
                    SystemKeyspace.setBootstrapState(SystemKeyspace.BootstrapState.DECOMMISSIONED);
                    setMode(Mode.DECOMMISSIONED, true);
                    // let op be responsible for killing the process
                }
            };
            unbootstrap(finishLeaving);
        }
        catch (InterruptedException e)
        {
            throw new RuntimeException("Node interrupted while decommissioning");
        }
        catch (ExecutionException e)
        {
            logger.error("Error while decommissioning node ", e.getCause());
            throw new RuntimeException("Error while decommissioning node: " + e.getCause().getMessage());
        }
        finally
        {
            isDecommissioning.set(false);
        }
    }

    private void leaveRing()
    {
        SystemKeyspace.setBootstrapState(SystemKeyspace.BootstrapState.NEEDS_BOOTSTRAP);
        tokenMetadata.removeEndpoint(FBUtilities.getBroadcastAddress());
        PendingRangeCalculatorService.instance.update();

        Gossiper.instance.addLocalApplicationState(ApplicationState.STATUS, valueFactory.left(getLocalTokens(),Gossiper.computeExpireTime()));
        int delay = Math.max(RING_DELAY, Gossiper.intervalInMillis * 2);
        logger.info("Announcing that I have left the ring for {}ms", delay);
        Uninterruptibles.sleepUninterruptibly(delay, TimeUnit.MILLISECONDS);
    }

    private void unbootstrap(Runnable onFinish) throws ExecutionException, InterruptedException
    {
        Map<String, Multimap<Range<Token>, InetAddress>> rangesToStream = new HashMap<>();

        for (String keyspaceName : Schema.instance.getNonLocalStrategyKeyspaces())
        {
            Multimap<Range<Token>, InetAddress> rangesMM = getChangedRangesForLeaving(keyspaceName, FBUtilities.getBroadcastAddress());

            if (logger.isDebugEnabled())
                logger.debug("Ranges needing transfer are [{}]", StringUtils.join(rangesMM.keySet(), ","));

            rangesToStream.put(keyspaceName, rangesMM);
        }

        setMode(Mode.LEAVING, "replaying batch log and streaming data to other nodes", true);

        // Start with BatchLog replay, which may create hints but no writes since this is no longer a valid endpoint.
        Future<?> batchlogReplay = BatchlogManager.instance.startBatchlogReplay();
        Future<StreamState> streamSuccess = streamRanges(rangesToStream);

        // Wait for batch log to complete before streaming hints.
        logger.debug("waiting for batch log processing.");
        batchlogReplay.get();

        setMode(Mode.LEAVING, "streaming hints to other nodes", true);

        Future hintsSuccess = streamHints();

        // wait for the transfer runnables to signal the latch.
        logger.debug("waiting for stream acks.");
        streamSuccess.get();
        hintsSuccess.get();
        logger.debug("stream acks all received.");
        leaveRing();
        onFinish.run();
    }

    private Future streamHints()
    {
        return HintsService.instance.transferHints(this::getPreferredHintsStreamTarget);
    }

    /**
     * Find the best target to stream hints to. Currently the closest peer according to the snitch
     */
    private UUID getPreferredHintsStreamTarget()
    {
        List<InetAddress> candidates = new ArrayList<>(StorageService.instance.getTokenMetadata().cloneAfterAllLeft().getAllEndpoints());
        candidates.remove(FBUtilities.getBroadcastAddress());
        for (Iterator<InetAddress> iter = candidates.iterator(); iter.hasNext(); )
        {
            InetAddress address = iter.next();
            if (!FailureDetector.instance.isAlive(address))
                iter.remove();
        }

        if (candidates.isEmpty())
        {
            logger.warn("Unable to stream hints since no live endpoints seen");
            throw new RuntimeException("Unable to stream hints since no live endpoints seen");
        }
        else
        {
            // stream to the closest peer as chosen by the snitch
            DatabaseDescriptor.getEndpointSnitch().sortByProximity(FBUtilities.getBroadcastAddress(), candidates);
            InetAddress hintsDestinationHost = candidates.get(0);
            return tokenMetadata.getHostId(hintsDestinationHost);
        }
    }

    public void move(String newToken) throws IOException
    {
        try
        {
            getTokenFactory().validate(newToken);
        }
        catch (ConfigurationException e)
        {
            throw new IOException(e.getMessage());
        }
        move(getTokenFactory().fromString(newToken));
    }

    /**
     * move the node to new token or find a new token to boot to according to load
     *
     * @param newToken new token to boot to, or if null, find balanced token to boot to
     *
     * @throws IOException on any I/O operation error
     */
    private void move(Token newToken) throws IOException
    {
        if (newToken == null)
            throw new IOException("Can't move to the undefined (null) token.");

        if (tokenMetadata.sortedTokens().contains(newToken))
            throw new IOException("target token " + newToken + " is already owned by another node.");

        // address of the current node
        InetAddress localAddress = FBUtilities.getBroadcastAddress();

        // This doesn't make any sense in a vnodes environment.
        if (getTokenMetadata().getTokens(localAddress).size() > 1)
        {
            logger.error("Invalid request to move(Token); This node has more than one token and cannot be moved thusly.");
            throw new UnsupportedOperationException("This node has more than one token and cannot be moved thusly.");
        }

        List<String> keyspacesToProcess = Schema.instance.getNonLocalStrategyKeyspaces();

        PendingRangeCalculatorService.instance.blockUntilFinished();
        // checking if data is moving to this node
        for (String keyspaceName : keyspacesToProcess)
        {
            if (tokenMetadata.getPendingRanges(keyspaceName, localAddress).size() > 0)
                throw new UnsupportedOperationException("data is currently moving to this node; unable to leave the ring");
        }

        Gossiper.instance.addLocalApplicationState(ApplicationState.STATUS, valueFactory.moving(newToken));
        setMode(Mode.MOVING, String.format("Moving %s from %s to %s.", localAddress, getLocalTokens().iterator().next(), newToken), true);

        setMode(Mode.MOVING, String.format("Sleeping %s ms before start streaming/fetching ranges", RING_DELAY), true);
        Uninterruptibles.sleepUninterruptibly(RING_DELAY, TimeUnit.MILLISECONDS);

        RangeRelocator relocator = new RangeRelocator(Collections.singleton(newToken), keyspacesToProcess);

        if (relocator.streamsNeeded())
        {
            setMode(Mode.MOVING, "fetching new ranges and streaming old ranges", true);
            try
            {
                relocator.stream().get();
            }
            catch (ExecutionException | InterruptedException e)
            {
                throw new RuntimeException("Interrupted while waiting for stream/fetch ranges to finish: " + e.getMessage());
            }
        }
        else
        {
            setMode(Mode.MOVING, "No ranges to fetch/stream", true);
        }

        setTokens(Collections.singleton(newToken)); // setting new token as we have everything settled

        if (logger.isDebugEnabled())
            logger.debug("Successfully moved to new token {}", getLocalTokens().iterator().next());
    }

    private class RangeRelocator
    {
        private final StreamPlan streamPlan = new StreamPlan("Relocation");

        private RangeRelocator(Collection<Token> tokens, List<String> keyspaceNames)
        {
            calculateToFromStreams(tokens, keyspaceNames);
        }

        private void calculateToFromStreams(Collection<Token> newTokens, List<String> keyspaceNames)
        {
            InetAddress localAddress = FBUtilities.getBroadcastAddress();
            IEndpointSnitch snitch = DatabaseDescriptor.getEndpointSnitch();
            TokenMetadata tokenMetaCloneAllSettled = tokenMetadata.cloneAfterAllSettled();
            // clone to avoid concurrent modification in calculateNaturalEndpoints
            TokenMetadata tokenMetaClone = tokenMetadata.cloneOnlyTokenMap();

            for (String keyspace : keyspaceNames)
            {
                // replication strategy of the current keyspace
                AbstractReplicationStrategy strategy = Keyspace.open(keyspace).getReplicationStrategy();
                Multimap<InetAddress, Range<Token>> endpointToRanges = strategy.getAddressRanges();

                logger.debug("Calculating ranges to stream and request for keyspace {}", keyspace);
                for (Token newToken : newTokens)
                {
                    // getting collection of the currently used ranges by this keyspace
                    Collection<Range<Token>> currentRanges = endpointToRanges.get(localAddress);
                    // collection of ranges which this node will serve after move to the new token
                    Collection<Range<Token>> updatedRanges = strategy.getPendingAddressRanges(tokenMetaClone, newToken, localAddress);

                    // ring ranges and endpoints associated with them
                    // this used to determine what nodes should we ping about range data
                    Multimap<Range<Token>, InetAddress> rangeAddresses = strategy.getRangeAddresses(tokenMetaClone);

                    // calculated parts of the ranges to request/stream from/to nodes in the ring
                    Pair<Set<Range<Token>>, Set<Range<Token>>> rangesPerKeyspace = calculateStreamAndFetchRanges(currentRanges, updatedRanges);

                    /**
                     * In this loop we are going through all ranges "to fetch" and determining
                     * nodes in the ring responsible for data we are interested in
                     */
                    Multimap<Range<Token>, InetAddress> rangesToFetchWithPreferredEndpoints = ArrayListMultimap.create();
                    for (Range<Token> toFetch : rangesPerKeyspace.right)
                    {
                        for (Range<Token> range : rangeAddresses.keySet())
                        {
                            if (range.contains(toFetch))
                            {
                                List<InetAddress> endpoints = null;

                                if (useStrictConsistency)
                                {
                                    Set<InetAddress> oldEndpoints = Sets.newHashSet(rangeAddresses.get(range));
                                    Set<InetAddress> newEndpoints = Sets.newHashSet(strategy.calculateNaturalEndpoints(toFetch.right, tokenMetaCloneAllSettled));

                                    //Due to CASSANDRA-5953 we can have a higher RF then we have endpoints.
                                    //So we need to be careful to only be strict when endpoints == RF
                                    if (oldEndpoints.size() == strategy.getReplicationFactor())
                                    {
                                        oldEndpoints.removeAll(newEndpoints);

                                        //No relocation required
                                        if (oldEndpoints.isEmpty())
                                            continue;

                                        assert oldEndpoints.size() == 1 : "Expected 1 endpoint but found " + oldEndpoints.size();
                                    }

                                    endpoints = Lists.newArrayList(oldEndpoints.iterator().next());
                                }
                                else
                                {
                                    endpoints = snitch.getSortedListByProximity(localAddress, rangeAddresses.get(range));
                                }

                                // storing range and preferred endpoint set
                                rangesToFetchWithPreferredEndpoints.putAll(toFetch, endpoints);
                            }
                        }

                        Collection<InetAddress> addressList = rangesToFetchWithPreferredEndpoints.get(toFetch);
                        if (addressList == null || addressList.isEmpty())
                            continue;

                        if (useStrictConsistency)
                        {
                            if (addressList.size() > 1)
                                throw new IllegalStateException("Multiple strict sources found for " + toFetch);

                            InetAddress sourceIp = addressList.iterator().next();
                            if (Gossiper.instance.isEnabled() && !Gossiper.instance.getEndpointStateForEndpoint(sourceIp).isAlive())
                                throw new RuntimeException("A node required to move the data consistently is down ("+sourceIp+").  If you wish to move the data from a potentially inconsistent replica, restart the node with -Dcassandra.consistent.rangemovement=false");
                        }
                    }

                    // calculating endpoints to stream current ranges to if needed
                    // in some situations node will handle current ranges as part of the new ranges
                    Multimap<InetAddress, Range<Token>> endpointRanges = HashMultimap.create();
                    for (Range<Token> toStream : rangesPerKeyspace.left)
                    {
                        Set<InetAddress> currentEndpoints = ImmutableSet.copyOf(strategy.calculateNaturalEndpoints(toStream.right, tokenMetaClone));
                        Set<InetAddress> newEndpoints = ImmutableSet.copyOf(strategy.calculateNaturalEndpoints(toStream.right, tokenMetaCloneAllSettled));
                        logger.debug("Range: {} Current endpoints: {} New endpoints: {}", toStream, currentEndpoints, newEndpoints);
                        for (InetAddress address : Sets.difference(newEndpoints, currentEndpoints))
                        {
                            logger.debug("Range {} has new owner {}", toStream, address);
                            endpointRanges.put(address, toStream);
                        }
                    }

                    // stream ranges
                    for (InetAddress address : endpointRanges.keySet())
                    {
                        logger.debug("Will stream range {} of keyspace {} to endpoint {}", endpointRanges.get(address), keyspace, address);
                        InetAddress preferred = SystemKeyspace.getPreferredIP(address);
                        streamPlan.transferRanges(address, preferred, keyspace, endpointRanges.get(address));
                    }

                    // stream requests
                    Multimap<InetAddress, Range<Token>> workMap = RangeStreamer.getWorkMap(rangesToFetchWithPreferredEndpoints, keyspace, FailureDetector.instance, useStrictConsistency);
                    for (InetAddress address : workMap.keySet())
                    {
                        logger.debug("Will request range {} of keyspace {} from endpoint {}", workMap.get(address), keyspace, address);
                        InetAddress preferred = SystemKeyspace.getPreferredIP(address);
                        streamPlan.requestRanges(address, preferred, keyspace, workMap.get(address));
                    }

                    logger.debug("Keyspace {}: work map {}.", keyspace, workMap);
                }
            }
        }

        public Future<StreamState> stream()
        {
            return streamPlan.execute();
        }

        public boolean streamsNeeded()
        {
            return !streamPlan.isEmpty();
        }
    }

    /**
     * Get the status of a token removal.
     */
    public String getRemovalStatus()
    {
        if (removingNode == null)
        {
            return "No token removals in process.";
        }
        return String.format("Removing token (%s). Waiting for replication confirmation from [%s].",
                             tokenMetadata.getToken(removingNode),
                             StringUtils.join(replicatingNodes, ","));
    }

    /**
     * Force a remove operation to complete. This may be necessary if a remove operation
     * blocks forever due to node/stream failure. removeNode() must be called
     * first, this is a last resort measure.  No further attempt will be made to restore replicas.
     */
    public void forceRemoveCompletion()
    {
        if (!replicatingNodes.isEmpty()  || !tokenMetadata.getLeavingEndpoints().isEmpty())
        {
            logger.warn("Removal not confirmed for for {}", StringUtils.join(this.replicatingNodes, ","));
            for (InetAddress endpoint : tokenMetadata.getLeavingEndpoints())
            {
                UUID hostId = tokenMetadata.getHostId(endpoint);
                Gossiper.instance.advertiseTokenRemoved(endpoint, hostId);
                excise(tokenMetadata.getTokens(endpoint), endpoint);
            }
            replicatingNodes.clear();
            removingNode = null;
        }
        else
        {
            logger.warn("No nodes to force removal on, call 'removenode' first");
        }
    }

    /**
     * Remove a node that has died, attempting to restore the replica count.
     * If the node is alive, decommission should be attempted.  If decommission
     * fails, then removeNode should be called.  If we fail while trying to
     * restore the replica count, finally forceRemoveCompleteion should be
     * called to forcibly remove the node without regard to replica count.
     *
     * @param hostIdString Host ID for the node
     */
    public void removeNode(String hostIdString)
    {
        InetAddress myAddress = FBUtilities.getBroadcastAddress();
        UUID localHostId = tokenMetadata.getHostId(myAddress);
        UUID hostId = UUID.fromString(hostIdString);
        InetAddress endpoint = tokenMetadata.getEndpointForHostId(hostId);

        if (endpoint == null)
            throw new UnsupportedOperationException("Host ID not found.");

        if (!tokenMetadata.isMember(endpoint))
            throw new UnsupportedOperationException("Node to be removed is not a member of the token ring");

        if (endpoint.equals(myAddress))
             throw new UnsupportedOperationException("Cannot remove self");

        if (Gossiper.instance.getLiveMembers().contains(endpoint))
            throw new UnsupportedOperationException("Node " + endpoint + " is alive and owns this ID. Use decommission command to remove it from the ring");

        // A leaving endpoint that is dead is already being removed.
        if (tokenMetadata.isLeaving(endpoint))
            logger.warn("Node {} is already being removed, continuing removal anyway", endpoint);

        if (!replicatingNodes.isEmpty())
            throw new UnsupportedOperationException("This node is already processing a removal. Wait for it to complete, or use 'removenode force' if this has failed.");

        Collection<Token> tokens = tokenMetadata.getTokens(endpoint);

        // Find the endpoints that are going to become responsible for data
        for (String keyspaceName : Schema.instance.getNonLocalStrategyKeyspaces())
        {
            // if the replication factor is 1 the data is lost so we shouldn't wait for confirmation
            if (Keyspace.open(keyspaceName).getReplicationStrategy().getReplicationFactor() == 1)
                continue;

            // get all ranges that change ownership (that is, a node needs
            // to take responsibility for new range)
            Multimap<Range<Token>, InetAddress> changedRanges = getChangedRangesForLeaving(keyspaceName, endpoint);
            IFailureDetector failureDetector = FailureDetector.instance;
            for (InetAddress ep : changedRanges.values())
            {
                if (failureDetector.isAlive(ep))
                    replicatingNodes.add(ep);
                else
                    logger.warn("Endpoint {} is down and will not receive data for re-replication of {}", ep, endpoint);
            }
        }
        removingNode = endpoint;

        tokenMetadata.addLeavingEndpoint(endpoint);
        PendingRangeCalculatorService.instance.update();

        // the gossiper will handle spoofing this node's state to REMOVING_TOKEN for us
        // we add our own token so other nodes to let us know when they're done
        Gossiper.instance.advertiseRemoving(endpoint, hostId, localHostId);

        // kick off streaming commands
        restoreReplicaCount(endpoint, myAddress);

        // wait for ReplicationFinishedVerbHandler to signal we're done
        while (!replicatingNodes.isEmpty())
        {
            Uninterruptibles.sleepUninterruptibly(100, TimeUnit.MILLISECONDS);
        }

        excise(tokens, endpoint);

        // gossiper will indicate the token has left
        Gossiper.instance.advertiseTokenRemoved(endpoint, hostId);

        replicatingNodes.clear();
        removingNode = null;
    }

    public void confirmReplication(InetAddress node)
    {
        // replicatingNodes can be empty in the case where this node used to be a removal coordinator,
        // but restarted before all 'replication finished' messages arrived. In that case, we'll
        // still go ahead and acknowledge it.
        if (!replicatingNodes.isEmpty())
        {
            replicatingNodes.remove(node);
        }
        else
        {
            logger.info("Received unexpected REPLICATION_FINISHED message from {}. Was this node recently a removal coordinator?", node);
        }
    }

    public String getOperationMode()
    {
        return operationMode.toString();
    }

    public boolean isStarting()
    {
        return operationMode == Mode.STARTING;
    }

    public boolean isMoving()
    {
        return operationMode == Mode.MOVING;
    }

    public boolean isJoining()
    {
        return operationMode == Mode.JOINING;
    }

    public boolean isDrained()
    {
        return operationMode == Mode.DRAINED;
    }

    public boolean isDraining()
    {
        return operationMode == Mode.DRAINING;
    }

    public boolean isNormal()
    {
        return operationMode == Mode.NORMAL;
    }

    public String getDrainProgress()
    {
        return String.format("Drained %s/%s ColumnFamilies", remainingCFs, totalCFs);
    }

    /**
     * Shuts node off to writes, empties memtables and the commit log.
     */
    public synchronized void drain() throws IOException, InterruptedException, ExecutionException
    {
        drain(false);
    }

    protected synchronized void drain(boolean isFinalShutdown) throws IOException, InterruptedException, ExecutionException
    {
        ExecutorService counterMutationStage = StageManager.getStage(Stage.COUNTER_MUTATION);
        ExecutorService viewMutationStage = StageManager.getStage(Stage.VIEW_MUTATION);
        ExecutorService mutationStage = StageManager.getStage(Stage.MUTATION);

        if (mutationStage.isTerminated()
            && counterMutationStage.isTerminated()
            && viewMutationStage.isTerminated())
        {
            if (!isFinalShutdown)
                logger.warn("Cannot drain node (did it already happen?)");
            return;
        }

        assert !isShutdown;
        isShutdown = true;

        Throwable preShutdownHookThrowable = Throwables.perform(null, preShutdownHooks.stream().map(h -> h::run));
        if (preShutdownHookThrowable != null)
            logger.error("Attempting to continue draining after pre-shutdown hooks returned exception", preShutdownHookThrowable);

        try
        {
            setMode(Mode.DRAINING, "starting drain process", !isFinalShutdown);

            try
            {
                /* not clear this is reasonable time, but propagated from prior embedded behaviour */
                BatchlogManager.instance.shutdownAndWait(1L, MINUTES);
            }
            catch (TimeoutException t)
            {
                logger.error("Batchlog manager timed out shutting down", t);
            }

            HintsService.instance.pauseDispatch();

            if (daemon != null)
                shutdownClientServers();
            ScheduledExecutors.optionalTasks.shutdown();
            Gossiper.instance.stop();

            if (!isFinalShutdown)
                setMode(Mode.DRAINING, "shutting down MessageService", false);

            // In-progress writes originating here could generate hints to be written, so shut down MessagingService
            // before mutation stage, so we can get all the hints saved before shutting down
            MessagingService.instance().shutdown();

            if (!isFinalShutdown)
                setMode(Mode.DRAINING, "clearing mutation stage", false);
            viewMutationStage.shutdown();
            counterMutationStage.shutdown();
            mutationStage.shutdown();
            viewMutationStage.awaitTermination(3600, TimeUnit.SECONDS);
            counterMutationStage.awaitTermination(3600, TimeUnit.SECONDS);
            mutationStage.awaitTermination(3600, TimeUnit.SECONDS);

            StorageProxy.instance.verifyNoHintsInProgress();

            if (!isFinalShutdown)
                setMode(Mode.DRAINING, "flushing column families", false);

            // disable autocompaction - we don't want to start any new compactions while we are draining
            for (Keyspace keyspace : Keyspace.all())
                for (ColumnFamilyStore cfs : keyspace.getColumnFamilyStores())
                    cfs.disableAutoCompaction();

            // count CFs first, since forceFlush could block for the flushWriter to get a queue slot empty
            totalCFs = 0;
            for (Keyspace keyspace : Keyspace.nonSystem())
                totalCFs += keyspace.getColumnFamilyStores().size();
            remainingCFs = totalCFs;
            // flush
            List<Future<?>> flushes = new ArrayList<>();
            for (Keyspace keyspace : Keyspace.nonSystem())
            {
                for (ColumnFamilyStore cfs : keyspace.getColumnFamilyStores())
                    flushes.add(cfs.forceFlush());
            }
            // wait for the flushes.
            // TODO this is a godawful way to track progress, since they flush in parallel.  a long one could
            // thus make several short ones "instant" if we wait for them later.
            for (Future f : flushes)
            {
                try
                {
                    FBUtilities.waitOnFuture(f);
                }
                catch (Throwable t)
                {
                    JVMStabilityInspector.inspectThrowable(t);
                    // don't let this stop us from shutting down the commitlog and other thread pools
                    logger.warn("Caught exception while waiting for memtable flushes during shutdown hook", t);
                }

                remainingCFs--;
            }

            // Interrupt ongoing compactions and shutdown CM to prevent further compactions.
            CompactionManager.instance.forceShutdown();
            // Flush the system tables after all other tables are flushed, just in case flushing modifies any system state
            // like CASSANDRA-5151. Don't bother with progress tracking since system data is tiny.
            // Flush system tables after stopping compactions since they modify
            // system tables (for example compactions can obsolete sstables and the tidiers in SSTableReader update
            // system tables, see SSTableReader.GlobalTidy)
            flushes.clear();
            for (Keyspace keyspace : Keyspace.system())
            {
                for (ColumnFamilyStore cfs : keyspace.getColumnFamilyStores())
                    flushes.add(cfs.forceFlush());
            }
            FBUtilities.waitOnFutures(flushes);

            HintsService.instance.shutdownBlocking();

            // Interrupt ongoing compactions and shutdown CM to prevent further compactions.
            CompactionManager.instance.forceShutdown();

            // whilst we've flushed all the CFs, which will have recycled all completed segments, we want to ensure
            // there are no segments to replay, so we force the recycling of any remaining (should be at most one)
            CommitLog.instance.forceRecycleAllSegments();

            CommitLog.instance.shutdownBlocking();

            // wait for miscellaneous tasks like sstable and commitlog segment deletion
            ScheduledExecutors.nonPeriodicTasks.shutdown();
            if (!ScheduledExecutors.nonPeriodicTasks.awaitTermination(1, MINUTES))
                logger.warn("Failed to wait for non periodic tasks to shutdown");

            ColumnFamilyStore.shutdownPostFlushExecutor();
            setMode(Mode.DRAINED, !isFinalShutdown);
        }
        catch (Throwable t)
        {
            logger.error("Caught an exception while draining ", t);
        }
        finally
        {
            Throwable postShutdownHookThrowable = Throwables.perform(null, postShutdownHooks.stream().map(h -> h::run));
            if (postShutdownHookThrowable != null)
                logger.error("Post-shutdown hooks returned exception", postShutdownHookThrowable);
        }
    }

    /**
     * Add a runnable which will be called before shut down or drain. This is useful for other
     * applications running in the same JVM which may want to shut down first rather than time
     * out attempting to use Cassandra calls which will no longer work.
     * @param hook: the code to run
     * @return true on success, false if Cassandra is already shutting down, in which case the runnable
     * has NOT been added.
     */
    public synchronized boolean addPreShutdownHook(Runnable hook)
    {
        if (!isDraining() && !isDrained())
            return preShutdownHooks.add(hook);

        return false;
    }

    /**
     * Remove a preshutdown hook
     */
    public synchronized boolean removePreShutdownHook(Runnable hook)
    {
        return preShutdownHooks.remove(hook);
    }

    /**
     * Add a runnable which will be called after shutdown or drain. This is useful for other applications
     * running in the same JVM that Cassandra needs to work and should shut down later.
     * @param hook: the code to run
     * @return true on success, false if Cassandra is already shutting down, in which case the runnable has NOT been
     * added.
     */
    public synchronized boolean addPostShutdownHook(Runnable hook)
    {
        if (!isDraining() && !isDrained())
            return postShutdownHooks.add(hook);

        return false;
    }

    /**
     * Remove a postshutdownhook
     */
    public synchronized boolean removePostShutdownHook(Runnable hook)
    {
        return postShutdownHooks.remove(hook);
    }

    /**
     * Some services are shutdown during draining and we should not attempt to start them again.
     *
     * @param service - the name of the service we are trying to start.
     * @throws IllegalStateException - an exception that nodetool is able to convert into a message to display to the user
     */
    synchronized void checkServiceAllowedToStart(String service)
    {
        if (isDraining()) // when draining isShutdown is also true, so we check first to return a more accurate message
            throw new IllegalStateException(String.format("Unable to start %s because the node is draining.", service));

        if (isShutdown()) // do not rely on operationMode in case it gets changed to decomissioned or other
            throw new IllegalStateException(String.format("Unable to start %s because the node was drained.", service));

        if (!isNormal())
            throw new IllegalStateException(String.format("Unable to start %s because the node is not in the normal state.", service));
    }

    // Never ever do this at home. Used by tests.
    @VisibleForTesting
    public IPartitioner setPartitionerUnsafe(IPartitioner newPartitioner)
    {
        IPartitioner oldPartitioner = DatabaseDescriptor.setPartitionerUnsafe(newPartitioner);
        tokenMetadata = tokenMetadata.cloneWithNewPartitioner(newPartitioner);
        valueFactory = new VersionedValue.VersionedValueFactory(newPartitioner);
        return oldPartitioner;
    }

    TokenMetadata setTokenMetadataUnsafe(TokenMetadata tmd)
    {
        TokenMetadata old = tokenMetadata;
        tokenMetadata = tmd;
        return old;
    }

    public void truncate(String keyspace, String table) throws TimeoutException, IOException
    {
        try
        {
            StorageProxy.truncateBlocking(keyspace, table);
        }
        catch (UnavailableException e)
        {
            throw new IOException(e.getMessage());
        }
    }

    public Map<InetAddress, Float> getOwnership()
    {
        List<Token> sortedTokens = tokenMetadata.sortedTokens();
        // describeOwnership returns tokens in an unspecified order, let's re-order them
        Map<Token, Float> tokenMap = new TreeMap<Token, Float>(tokenMetadata.partitioner.describeOwnership(sortedTokens));
        Map<InetAddress, Float> nodeMap = new LinkedHashMap<>();
        for (Map.Entry<Token, Float> entry : tokenMap.entrySet())
        {
            InetAddress endpoint = tokenMetadata.getEndpoint(entry.getKey());
            Float tokenOwnership = entry.getValue();
            if (nodeMap.containsKey(endpoint))
                nodeMap.put(endpoint, nodeMap.get(endpoint) + tokenOwnership);
            else
                nodeMap.put(endpoint, tokenOwnership);
        }
        return nodeMap;
    }

    /**
     * Calculates ownership. If there are multiple DC's and the replication strategy is DC aware then ownership will be
     * calculated per dc, i.e. each DC will have total ring ownership divided amongst its nodes. Without replication
     * total ownership will be a multiple of the number of DC's and this value will then go up within each DC depending
     * on the number of replicas within itself. For DC unaware replication strategies, ownership without replication
     * will be 100%.
     *
     * @throws IllegalStateException when node is not configured properly.
     */
    public LinkedHashMap<InetAddress, Float> effectiveOwnership(String keyspace) throws IllegalStateException
    {
        AbstractReplicationStrategy strategy;
        if (keyspace != null)
        {
            Keyspace keyspaceInstance = Schema.instance.getKeyspaceInstance(keyspace);
            if (keyspaceInstance == null)
                throw new IllegalArgumentException("The keyspace " + keyspace + ", does not exist");

            if (keyspaceInstance.getReplicationStrategy() instanceof LocalStrategy)
                throw new IllegalStateException("Ownership values for keyspaces with LocalStrategy are meaningless");
            strategy = keyspaceInstance.getReplicationStrategy();
        }
        else
        {
            List<String> userKeyspaces = Schema.instance.getUserKeyspaces();

            if (userKeyspaces.size() > 0)
            {
                keyspace = userKeyspaces.get(0);
                AbstractReplicationStrategy replicationStrategy = Schema.instance.getKeyspaceInstance(keyspace).getReplicationStrategy();
                for (String keyspaceName : userKeyspaces)
                {
                    if (!Schema.instance.getKeyspaceInstance(keyspaceName).getReplicationStrategy().hasSameSettings(replicationStrategy))
                        throw new IllegalStateException("Non-system keyspaces don't have the same replication settings, effective ownership information is meaningless");
                }
            }
            else
            {
                keyspace = "system_traces";
            }

            Keyspace keyspaceInstance = Schema.instance.getKeyspaceInstance(keyspace);
            if (keyspaceInstance == null)
                throw new IllegalArgumentException("The node does not have " + keyspace + " yet, probably still bootstrapping");
            strategy = keyspaceInstance.getReplicationStrategy();
        }

        TokenMetadata metadata = tokenMetadata.cloneOnlyTokenMap();

        Collection<Collection<InetAddress>> endpointsGroupedByDc = new ArrayList<>();
        // mapping of dc's to nodes, use sorted map so that we get dcs sorted
        SortedMap<String, Collection<InetAddress>> sortedDcsToEndpoints = new TreeMap<>();
        sortedDcsToEndpoints.putAll(metadata.getTopology().getDatacenterEndpoints().asMap());
        for (Collection<InetAddress> endpoints : sortedDcsToEndpoints.values())
            endpointsGroupedByDc.add(endpoints);

        Map<Token, Float> tokenOwnership = tokenMetadata.partitioner.describeOwnership(tokenMetadata.sortedTokens());
        LinkedHashMap<InetAddress, Float> finalOwnership = Maps.newLinkedHashMap();

        Multimap<InetAddress, Range<Token>> endpointToRanges = strategy.getAddressRanges();
        // calculate ownership per dc
        for (Collection<InetAddress> endpoints : endpointsGroupedByDc)
        {
            // calculate the ownership with replication and add the endpoint to the final ownership map
            for (InetAddress endpoint : endpoints)
            {
                float ownership = 0.0f;
                for (Range<Token> range : endpointToRanges.get(endpoint))
                {
                    if (tokenOwnership.containsKey(range.right))
                        ownership += tokenOwnership.get(range.right);
                }
                finalOwnership.put(endpoint, ownership);
            }
        }
        return finalOwnership;
    }

    public List<String> getKeyspaces()
    {
        List<String> keyspaceNamesList = new ArrayList<>(Schema.instance.getKeyspaces());
        return Collections.unmodifiableList(keyspaceNamesList);
    }

    public List<String> getNonSystemKeyspaces()
    {
        List<String> nonKeyspaceNamesList = new ArrayList<>(Schema.instance.getNonSystemKeyspaces());
        return Collections.unmodifiableList(nonKeyspaceNamesList);
    }

    public List<String> getNonLocalStrategyKeyspaces()
    {
        return Collections.unmodifiableList(Schema.instance.getNonLocalStrategyKeyspaces());
    }

    public Map<String, String> getViewBuildStatuses(String keyspace, String view)
    {
        Map<UUID, String> coreViewStatus = SystemDistributedKeyspace.viewStatus(keyspace, view);
        Map<InetAddress, UUID> hostIdToEndpoint = tokenMetadata.getEndpointToHostIdMapForReading();
        Map<String, String> result = new HashMap<>();

        for (Map.Entry<InetAddress, UUID> entry : hostIdToEndpoint.entrySet())
        {
            UUID hostId = entry.getValue();
            InetAddress endpoint = entry.getKey();
            result.put(endpoint.toString(),
                       coreViewStatus.containsKey(hostId)
                       ? coreViewStatus.get(hostId)
                       : "UNKNOWN");
        }

        return Collections.unmodifiableMap(result);
    }

    public void setDynamicUpdateInterval(int dynamicUpdateInterval)
    {
        if (DatabaseDescriptor.getEndpointSnitch() instanceof DynamicEndpointSnitch)
        {

            try
            {
                updateSnitch(null, true, dynamicUpdateInterval, null, null);
            }
            catch (ClassNotFoundException e)
            {
                throw new RuntimeException(e);
            }
        }
    }

    public int getDynamicUpdateInterval()
    {
        return DatabaseDescriptor.getDynamicUpdateInterval();
    }

    public void updateSnitch(String epSnitchClassName, Boolean dynamic, Integer dynamicUpdateInterval, Integer dynamicResetInterval, Double dynamicBadnessThreshold) throws ClassNotFoundException
    {
        // apply dynamic snitch configuration
        if (dynamicUpdateInterval != null)
            DatabaseDescriptor.setDynamicUpdateInterval(dynamicUpdateInterval);
        if (dynamicResetInterval != null)
            DatabaseDescriptor.setDynamicResetInterval(dynamicResetInterval);
        if (dynamicBadnessThreshold != null)
            DatabaseDescriptor.setDynamicBadnessThreshold(dynamicBadnessThreshold);

        IEndpointSnitch oldSnitch = DatabaseDescriptor.getEndpointSnitch();

        // new snitch registers mbean during construction
        if(epSnitchClassName != null)
        {

            // need to unregister the mbean _before_ the new dynamic snitch is instantiated (and implicitly initialized
            // and its mbean registered)
            if (oldSnitch instanceof DynamicEndpointSnitch)
                ((DynamicEndpointSnitch)oldSnitch).close();

            IEndpointSnitch newSnitch;
            try
            {
                newSnitch = DatabaseDescriptor.createEndpointSnitch(dynamic != null && dynamic, epSnitchClassName);
            }
            catch (ConfigurationException e)
            {
                throw new ClassNotFoundException(e.getMessage());
            }

            if (newSnitch instanceof DynamicEndpointSnitch)
            {
                logger.info("Created new dynamic snitch {} with update-interval={}, reset-interval={}, badness-threshold={}",
                            ((DynamicEndpointSnitch)newSnitch).subsnitch.getClass().getName(), DatabaseDescriptor.getDynamicUpdateInterval(),
                            DatabaseDescriptor.getDynamicResetInterval(), DatabaseDescriptor.getDynamicBadnessThreshold());
            }
            else
            {
                logger.info("Created new non-dynamic snitch {}", newSnitch.getClass().getName());
            }

            // point snitch references to the new instance
            DatabaseDescriptor.setEndpointSnitch(newSnitch);
            for (String ks : Schema.instance.getKeyspaces())
            {
                Keyspace.open(ks).getReplicationStrategy().snitch = newSnitch;
            }
        }
        else
        {
            if (oldSnitch instanceof DynamicEndpointSnitch)
            {
                logger.info("Applying config change to dynamic snitch {} with update-interval={}, reset-interval={}, badness-threshold={}",
                            ((DynamicEndpointSnitch)oldSnitch).subsnitch.getClass().getName(), DatabaseDescriptor.getDynamicUpdateInterval(),
                            DatabaseDescriptor.getDynamicResetInterval(), DatabaseDescriptor.getDynamicBadnessThreshold());

                DynamicEndpointSnitch snitch = (DynamicEndpointSnitch)oldSnitch;
                snitch.applyConfigChanges();
            }
        }

        updateTopology();
    }

    /**
     * Seed data to the endpoints that will be responsible for it at the future
     *
     * @param rangesToStreamByKeyspace keyspaces and data ranges with endpoints included for each
     * @return async Future for whether stream was success
     */
    private Future<StreamState> streamRanges(Map<String, Multimap<Range<Token>, InetAddress>> rangesToStreamByKeyspace)
    {
        // First, we build a list of ranges to stream to each host, per table
        Map<String, Map<InetAddress, List<Range<Token>>>> sessionsToStreamByKeyspace = new HashMap<>();

        for (Map.Entry<String, Multimap<Range<Token>, InetAddress>> entry : rangesToStreamByKeyspace.entrySet())
        {
            String keyspace = entry.getKey();
            Multimap<Range<Token>, InetAddress> rangesWithEndpoints = entry.getValue();

            if (rangesWithEndpoints.isEmpty())
                continue;

            Map<InetAddress, Set<Range<Token>>> transferredRangePerKeyspace = SystemKeyspace.getTransferredRanges("Unbootstrap",
                                                                                                                  keyspace,
                                                                                                                  StorageService.instance.getTokenMetadata().partitioner);
            Map<InetAddress, List<Range<Token>>> rangesPerEndpoint = new HashMap<>();
            for (Map.Entry<Range<Token>, InetAddress> endPointEntry : rangesWithEndpoints.entries())
            {
                Range<Token> range = endPointEntry.getKey();
                InetAddress endpoint = endPointEntry.getValue();

                Set<Range<Token>> transferredRanges = transferredRangePerKeyspace.get(endpoint);
                if (transferredRanges != null && transferredRanges.contains(range))
                {
                    logger.debug("Skipping transferred range {} of keyspace {}, endpoint {}", range, keyspace, endpoint);
                    continue;
                }

                List<Range<Token>> curRanges = rangesPerEndpoint.get(endpoint);
                if (curRanges == null)
                {
                    curRanges = new LinkedList<>();
                    rangesPerEndpoint.put(endpoint, curRanges);
                }
                curRanges.add(range);
            }

            sessionsToStreamByKeyspace.put(keyspace, rangesPerEndpoint);
        }

        StreamPlan streamPlan = new StreamPlan("Unbootstrap");

        // Vinculate StreamStateStore to current StreamPlan to update transferred ranges per StreamSession
        streamPlan.listeners(streamStateStore);

        for (Map.Entry<String, Map<InetAddress, List<Range<Token>>>> entry : sessionsToStreamByKeyspace.entrySet())
        {
            String keyspaceName = entry.getKey();
            Map<InetAddress, List<Range<Token>>> rangesPerEndpoint = entry.getValue();

            for (Map.Entry<InetAddress, List<Range<Token>>> rangesEntry : rangesPerEndpoint.entrySet())
            {
                List<Range<Token>> ranges = rangesEntry.getValue();
                InetAddress newEndpoint = rangesEntry.getKey();
                InetAddress preferred = SystemKeyspace.getPreferredIP(newEndpoint);

                // TODO each call to transferRanges re-flushes, this is potentially a lot of waste
                streamPlan.transferRanges(newEndpoint, preferred, keyspaceName, ranges);
            }
        }
        return streamPlan.execute();
    }

    /**
     * Calculate pair of ranges to stream/fetch for given two range collections
     * (current ranges for keyspace and ranges after move to new token)
     *
     * @param current collection of the ranges by current token
     * @param updated collection of the ranges after token is changed
     * @return pair of ranges to stream/fetch for given current and updated range collections
     */
    public Pair<Set<Range<Token>>, Set<Range<Token>>> calculateStreamAndFetchRanges(Collection<Range<Token>> current, Collection<Range<Token>> updated)
    {
        Set<Range<Token>> toStream = new HashSet<>();
        Set<Range<Token>> toFetch  = new HashSet<>();


        for (Range<Token> r1 : current)
        {
            boolean intersect = false;
            for (Range<Token> r2 : updated)
            {
                if (r1.intersects(r2))
                {
                    // adding difference ranges to fetch from a ring
                    toStream.addAll(r1.subtract(r2));
                    intersect = true;
                }
            }
            if (!intersect)
            {
                toStream.add(r1); // should seed whole old range
            }
        }

        for (Range<Token> r2 : updated)
        {
            boolean intersect = false;
            for (Range<Token> r1 : current)
            {
                if (r2.intersects(r1))
                {
                    // adding difference ranges to fetch from a ring
                    toFetch.addAll(r2.subtract(r1));
                    intersect = true;
                }
            }
            if (!intersect)
            {
                toFetch.add(r2); // should fetch whole old range
            }
        }

        return Pair.create(toStream, toFetch);
    }

    public void bulkLoad(String directory)
    {
        try
        {
            bulkLoadInternal(directory).get();
        }
        catch (Exception e)
        {
            throw new RuntimeException(e);
        }
    }

    public String bulkLoadAsync(String directory)
    {
        return bulkLoadInternal(directory).planId.toString();
    }

    private StreamResultFuture bulkLoadInternal(String directory)
    {
        File dir = new File(directory);

        if (!dir.exists() || !dir.isDirectory())
            throw new IllegalArgumentException("Invalid directory " + directory);

        SSTableLoader.Client client = new SSTableLoader.Client()
        {
            private String keyspace;

            public void init(String keyspace)
            {
                this.keyspace = keyspace;
                try
                {
                    for (Map.Entry<Range<Token>, List<InetAddress>> entry : StorageService.instance.getRangeToAddressMap(keyspace).entrySet())
                    {
                        Range<Token> range = entry.getKey();
                        for (InetAddress endpoint : entry.getValue())
                            addRangeForEndpoint(range, endpoint);
                    }
                }
                catch (Exception e)
                {
                    throw new RuntimeException(e);
                }
            }

            public CFMetaData getTableMetadata(String tableName)
            {
                return Schema.instance.getCFMetaData(keyspace, tableName);
            }
        };

        return new SSTableLoader(dir, client, new OutputHandler.LogOutput()).stream();
    }

    public void rescheduleFailedDeletions()
    {
        LifecycleTransaction.rescheduleFailedDeletions();
    }

    /**
     * #{@inheritDoc}
     */
    public void loadNewSSTables(String ksName, String cfName)
    {
        if (!isInitialized())
            throw new RuntimeException("Not yet initialized, can't load new sstables");
        ColumnFamilyStore.loadNewSSTables(ksName, cfName);
    }

    /**
     * #{@inheritDoc}
     */
    public List<String> sampleKeyRange() // do not rename to getter - see CASSANDRA-4452 for details
    {
        List<DecoratedKey> keys = new ArrayList<>();
        for (Keyspace keyspace : Keyspace.nonLocalStrategy())
        {
            for (Range<Token> range : getPrimaryRangesForEndpoint(keyspace.getName(), FBUtilities.getBroadcastAddress()))
                keys.addAll(keySamples(keyspace.getColumnFamilyStores(), range));
        }

        List<String> sampledKeys = new ArrayList<>(keys.size());
        for (DecoratedKey key : keys)
            sampledKeys.add(key.getToken().toString());
        return sampledKeys;
    }

    public void rebuildSecondaryIndex(String ksName, String cfName, String... idxNames)
    {
        String[] indices = asList(idxNames).stream()
                                           .map(p -> isIndexColumnFamily(p) ? getIndexName(p) : p)
                                           .collect(toList())
                                           .toArray(new String[idxNames.length]);

        ColumnFamilyStore.rebuildSecondaryIndex(ksName, cfName, indices);
    }

    public void resetLocalSchema() throws IOException
    {
        MigrationManager.resetLocalSchema();
    }

    public void reloadLocalSchema()
    {
        SchemaKeyspace.reloadSchemaAndAnnounceVersion();
    }

    public void setTraceProbability(double probability)
    {
        this.traceProbability = probability;
    }

    public double getTraceProbability()
    {
        return traceProbability;
    }

    public void disableAutoCompaction(String ks, String... tables) throws IOException
    {
        for (ColumnFamilyStore cfs : getValidColumnFamilies(true, true, ks, tables))
        {
            cfs.disableAutoCompaction();
        }
    }

    public synchronized void enableAutoCompaction(String ks, String... tables) throws IOException
    {
        checkServiceAllowedToStart("auto compaction");

        for (ColumnFamilyStore cfs : getValidColumnFamilies(true, true, ks, tables))
        {
            cfs.enableAutoCompaction();
        }
    }

    /** Returns the name of the cluster */
    public String getClusterName()
    {
        return DatabaseDescriptor.getClusterName();
    }

    /** Returns the cluster partitioner */
    public String getPartitionerName()
    {
        return DatabaseDescriptor.getPartitionerName();
    }

    public int getTombstoneWarnThreshold()
    {
        return DatabaseDescriptor.getTombstoneWarnThreshold();
    }

    public void setTombstoneWarnThreshold(int threshold)
    {
        DatabaseDescriptor.setTombstoneWarnThreshold(threshold);
        logger.info("updated tombstone_warn_threshold to {}", threshold);
    }

    public int getTombstoneFailureThreshold()
    {
        return DatabaseDescriptor.getTombstoneFailureThreshold();
    }

    public void setTombstoneFailureThreshold(int threshold)
    {
        DatabaseDescriptor.setTombstoneFailureThreshold(threshold);
        logger.info("updated tombstone_failure_threshold to {}", threshold);
    }

    public int getCachedReplicaRowsWarnThreshold()
    {
        return DatabaseDescriptor.getCachedReplicaRowsWarnThreshold();
    }

    public void setCachedReplicaRowsWarnThreshold(int threshold)
    {
        DatabaseDescriptor.setCachedReplicaRowsWarnThreshold(threshold);
        logger.info("updated replica_filtering_protection.cached_rows_warn_threshold to {}", threshold);
    }

    public int getCachedReplicaRowsFailThreshold()
    {
        return DatabaseDescriptor.getCachedReplicaRowsFailThreshold();
    }

    public void setCachedReplicaRowsFailThreshold(int threshold)
    {
        DatabaseDescriptor.setCachedReplicaRowsFailThreshold(threshold);
        logger.info("updated replica_filtering_protection.cached_rows_fail_threshold to {}", threshold);
    }

    public int getBatchSizeFailureThreshold()
    {
        return DatabaseDescriptor.getBatchSizeFailThresholdInKB();
    }

    public void setBatchSizeFailureThreshold(int threshold)
    {
        DatabaseDescriptor.setBatchSizeFailThresholdInKB(threshold);
        logger.info("updated batch_size_fail_threshold_in_kb to {}", threshold);
    }

    public void setHintedHandoffThrottleInKB(int throttleInKB)
    {
        DatabaseDescriptor.setHintedHandoffThrottleInKB(throttleInKB);
        logger.info("updated hinted_handoff_throttle_in_kb to {}", throttleInKB);
    }

    @VisibleForTesting
    public void shutdownServer()
    {
        if (drainOnShutdown != null)
        {
            Runtime.getRuntime().removeShutdownHook(drainOnShutdown);
        }
    }
}<|MERGE_RESOLUTION|>--- conflicted
+++ resolved
@@ -3998,11 +3998,7 @@
             throw new UnsupportedOperationException("local node is not a member of the token ring yet");
         if (tokenMetadata.cloneAfterAllLeft().sortedTokens().size() < 2)
             throw new UnsupportedOperationException("no other normal nodes in the ring; decommission would be pointless");
-<<<<<<< HEAD
         if (operationMode != Mode.LEAVING && operationMode != Mode.NORMAL)
-=======
-        if (!isNormal())
->>>>>>> fee7a108
             throw new UnsupportedOperationException("Node in " + operationMode + " state; wait for status to become normal or restart");
         if (isDecommissioning.compareAndSet(true, true))
             throw new IllegalStateException("Node is still decommissioning. Check nodetool netstats.");

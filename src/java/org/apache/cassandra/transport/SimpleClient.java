--- conflicted
+++ resolved
@@ -625,14 +625,9 @@
         {
             super.initChannel(channel);
             SslContext sslContext = SSLFactory.getOrCreateSslContext(encryptionOptions, encryptionOptions.require_client_auth,
-<<<<<<< HEAD
-                                                                     ISslContextFactory.SocketType.CLIENT);
+                                                                     ISslContextFactory.SocketType.CLIENT, SSL_FACTORY_CONTEXT_DESCRIPTION);
             InetSocketAddress peer = encryptionOptions.require_endpoint_verification ? new InetSocketAddress(host, port) : null;
             channel.pipeline().addFirst("ssl", newSslHandler(channel, sslContext, peer));
-=======
-                                                                     ISslContextFactory.SocketType.CLIENT, SSL_FACTORY_CONTEXT_DESCRIPTION);
-            channel.pipeline().addFirst("ssl", sslContext.newHandler(channel.alloc()));
->>>>>>> b9586501
         }
     }
 

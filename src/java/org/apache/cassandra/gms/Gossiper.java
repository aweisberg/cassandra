--- conflicted
+++ resolved
@@ -55,32 +55,17 @@
 import com.google.common.collect.Iterables;
 import com.google.common.collect.Sets;
 import com.google.common.util.concurrent.Uninterruptibles;
-<<<<<<< HEAD
-=======
-
-import org.apache.cassandra.concurrent.*;
-import org.apache.cassandra.concurrent.FutureTask;
-import org.apache.cassandra.config.CassandraRelevantProperties;
-import org.apache.cassandra.exceptions.RequestFailureReason;
-import org.apache.cassandra.locator.InetAddressAndPort;
-import org.apache.cassandra.net.NoPayload;
-import org.apache.cassandra.net.Verb;
-import org.apache.cassandra.utils.CassandraVersion;
-import org.apache.cassandra.utils.ExecutorUtils;
-import org.apache.cassandra.utils.ExpiringMemoizingSupplier;
-import org.apache.cassandra.utils.MBeanWrapper;
-import org.apache.cassandra.utils.NoSpamLogger;
-import org.apache.cassandra.utils.Pair;
->>>>>>> 2b98d487
 import org.slf4j.Logger;
 import org.slf4j.LoggerFactory;
 
 import org.apache.cassandra.concurrent.FutureTask;
 import org.apache.cassandra.concurrent.ScheduledExecutorPlus;
 import org.apache.cassandra.concurrent.Stage;
+import org.apache.cassandra.config.CassandraRelevantProperties;
 import org.apache.cassandra.config.DatabaseDescriptor;
 import org.apache.cassandra.db.SystemKeyspace;
 import org.apache.cassandra.dht.Token;
+import org.apache.cassandra.exceptions.RequestFailureReason;
 import org.apache.cassandra.locator.InetAddressAndPort;
 import org.apache.cassandra.net.Message;
 import org.apache.cassandra.net.MessagingService;
@@ -1126,7 +1111,7 @@
                             // to make sure that the previous read data was correct
                             logger.info("Race condition marking {} as a FatClient; ignoring", endpoint);
                             return;
-                        }
+                        }                        
                         removeEndpoint(endpoint); // will put it in justRemovedEndpoints to respect quarantine delay
                         evictFromMembership(endpoint); // can get rid of the state immediately
                     });

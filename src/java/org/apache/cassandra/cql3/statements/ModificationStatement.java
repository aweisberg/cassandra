--- conflicted
+++ resolved
@@ -203,11 +203,7 @@
 
     public int getTimeToLive(QueryOptions options) throws InvalidRequestException
     {
-<<<<<<< HEAD
-        return attrs.getTimeToLive(options, cfm.params.defaultTimeToLive);
-=======
         return attrs.getTimeToLive(options, cfm);
->>>>>>> c231ed5b
     }
 
     public void checkAccess(ClientState state) throws InvalidRequestException, UnauthorizedException

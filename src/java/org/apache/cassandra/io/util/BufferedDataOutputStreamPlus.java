/*
 * Licensed to the Apache Software Foundation (ASF) under one
 * or more contributor license agreements.  See the NOTICE file
 * distributed with this work for additional information
 * regarding copyright ownership.  The ASF licenses this file
 * to you under the Apache License, Version 2.0 (the
 * "License"); you may not use this file except in compliance
 * with the License.  You may obtain a copy of the License at
 *
 *     http://www.apache.org/licenses/LICENSE-2.0
 *
 * Unless required by applicable law or agreed to in writing, software
 * distributed under the License is distributed on an "AS IS" BASIS,
 * WITHOUT WARRANTIES OR CONDITIONS OF ANY KIND, either express or implied.
 * See the License for the specific language governing permissions and
 * limitations under the License.
 */
package org.apache.cassandra.io.util;

import java.io.FileOutputStream;
import java.io.IOException;
import java.io.RandomAccessFile;
import java.nio.ByteBuffer;
import java.nio.ByteOrder;
import java.nio.channels.WritableByteChannel;

import com.google.common.base.Function;
import com.google.common.base.Preconditions;

import net.nicoulaj.compilecommand.annotations.DontInline;

import org.apache.cassandra.config.Config;
import org.apache.cassandra.utils.memory.MemoryUtil;
import org.apache.cassandra.utils.vint.VIntCoding;

/**
 * An implementation of the DataOutputStreamPlus interface using a ByteBuffer to stage writes
 * before flushing them to an underlying channel.
 *
 * This class is completely thread unsafe.
 */
public class BufferedDataOutputStreamPlus extends DataOutputStreamPlus
{
    private static final int DEFAULT_BUFFER_SIZE = Integer.getInteger(Config.PROPERTY_PREFIX + "nio_data_output_stream_plus_buffer_size", 1024 * 32);

    protected ByteBuffer buffer;

    //Allow derived classes to specify writing to the channel
    //directly shouldn't happen because they intercept via doFlush for things
    //like compression or checksumming
    //Another hack for this value is that it also indicates that flushing early
    //should not occur, flushes aligned with buffer size are desired
    //Unless... it's the last flush. Compression and checksum formats
    //expect block (same as buffer size) alignment for everything except the last block
    protected boolean strictFlushing = false;

    public BufferedDataOutputStreamPlus(RandomAccessFile ras)
    {
        this(ras.getChannel());
    }

    public BufferedDataOutputStreamPlus(RandomAccessFile ras, int bufferSize)
    {
        this(ras.getChannel(), bufferSize);
    }

    public BufferedDataOutputStreamPlus(FileOutputStream fos)
    {
        this(fos.getChannel());
    }

    public BufferedDataOutputStreamPlus(FileOutputStream fos, int bufferSize)
    {
        this(fos.getChannel(), bufferSize);
    }

    public BufferedDataOutputStreamPlus(WritableByteChannel wbc)
    {
        this(wbc, DEFAULT_BUFFER_SIZE);
    }

    public BufferedDataOutputStreamPlus(WritableByteChannel wbc, int bufferSize)
    {
        this(wbc, ByteBuffer.allocateDirect(bufferSize));
        Preconditions.checkNotNull(wbc);
        Preconditions.checkArgument(bufferSize >= 8, "Buffer size must be large enough to accommodate a long/double");
    }

    protected BufferedDataOutputStreamPlus(WritableByteChannel channel, ByteBuffer buffer)
    {
        super(channel);
        this.buffer = buffer;
    }

    protected BufferedDataOutputStreamPlus(ByteBuffer buffer)
    {
        super();
        this.buffer = buffer;
    }

    @Override
    public void write(byte[] b) throws IOException
    {
        write(b, 0, b.length);
    }

    @Override
    public void write(byte[] b, int off, int len) throws IOException
    {
        if (b == null)
            throw new NullPointerException();

        // avoid int overflow
        if (off < 0 || off > b.length || len < 0
            || len > b.length - off)
            throw new IndexOutOfBoundsException();

        if (len == 0)
            return;

        int copied = 0;
        while (copied < len)
        {
            if (buffer.hasRemaining())
            {
                int toCopy = Math.min(len - copied, buffer.remaining());
                buffer.put(b, off + copied, toCopy);
                copied += toCopy;
            }
            else
            {
                doFlush(len - copied);
            }
        }
    }

    // ByteBuffer to use for defensive copies
    private final ByteBuffer hollowBuffer = MemoryUtil.getHollowDirectByteBuffer();

    /*
     * Makes a defensive copy of the incoming ByteBuffer and don't modify the position or limit
     * even temporarily so it is thread-safe WRT to the incoming buffer
     * (non-Javadoc)
     * @see org.apache.cassandra.io.util.DataOutputPlus#write(java.nio.ByteBuffer)
     */
    @Override
    public void write(ByteBuffer toWrite) throws IOException
    {
        if (toWrite.hasArray())
        {
            write(toWrite.array(), toWrite.arrayOffset() + toWrite.position(), toWrite.remaining());
        }
        else
        {
            assert toWrite.isDirect();
<<<<<<< HEAD
            MemoryUtil.duplicateDirectByteBuffer(toWrite, hollowBuffer);

            if (toWrite.remaining() > buffer.remaining())
            {
                if (strictFlushing)
=======
            int toWriteRemaining = toWrite.remaining();
            if (toWriteRemaining > buffer.remaining())
            {
                doFlush(toWriteRemaining);
                MemoryUtil.duplicateDirectByteBuffer(toWrite, hollowBuffer);
                if (toWriteRemaining > buffer.remaining())
>>>>>>> 1daf675c
                {
                    writeExcessSlow();
                }
                else
                {
                    doFlush();
                    while (hollowBuffer.remaining() > buffer.capacity())
                        channel.write(hollowBuffer);
                }
            }

            buffer.put(hollowBuffer);
        }
    }

    // writes anything we can't fit into the buffer
    @DontInline
    private void writeExcessSlow() throws IOException
    {
        int originalLimit = hollowBuffer.limit();
        while (originalLimit - hollowBuffer.position() > buffer.remaining())
        {
            hollowBuffer.limit(hollowBuffer.position() + buffer.remaining());
            buffer.put(hollowBuffer);
            doFlush();
        }
        hollowBuffer.limit(originalLimit);
    }

    @Override
    public void write(int b) throws IOException
    {
        if (!buffer.hasRemaining())
            doFlush();
        buffer.put((byte) (b & 0xFF));
    }

    @Override
    public void writeBoolean(boolean v) throws IOException
    {
        if (!buffer.hasRemaining())
            doFlush();
        buffer.put(v ? (byte)1 : (byte)0);
    }

    @Override
    public void writeByte(int v) throws IOException
    {
        write(v);
    }

    @Override
    public void writeShort(int v) throws IOException
    {
        writeChar(v);
    }

    @Override
    public void writeChar(int v) throws IOException
    {
        if (buffer.remaining() < 2)
            writeSlow(v, 2);
        else
            buffer.putChar((char) v);
    }

    @Override
    public void writeInt(int v) throws IOException
    {
        if (buffer.remaining() < 4)
            writeSlow(v, 4);
        else
            buffer.putInt(v);
    }

    @Override
    public void writeLong(long v) throws IOException
    {
        if (buffer.remaining() < 8)
            writeSlow(v, 8);
        else
            buffer.putLong(v);
    }

    @Override
    public void writeVInt(long value) throws IOException
    {
        writeUnsignedVInt(VIntCoding.encodeZigZag64(value));
    }

    @Override
    public void writeUnsignedVInt(long value) throws IOException
    {
        int size = VIntCoding.computeUnsignedVIntSize(value);
        if (size == 1)
        {
            write((int) value);
            return;
        }

        write(VIntCoding.encodeVInt(value, size), 0, size);
    }

    @Override
    public void writeFloat(float v) throws IOException
    {
        writeInt(Float.floatToRawIntBits(v));
    }

    @Override
    public void writeDouble(double v) throws IOException
    {
        writeLong(Double.doubleToRawLongBits(v));
    }

    @DontInline
    private void writeSlow(long bytes, int count) throws IOException
    {
        int origCount = count;
        if (ByteOrder.BIG_ENDIAN == buffer.order())
            while (count > 0) writeByte((int) (bytes >>> (8 * --count)));
        else
            while (count > 0) writeByte((int) (bytes >>> (8 * (origCount - count--))));
    }

    @Override
    public void writeBytes(String s) throws IOException
    {
        for (int index = 0; index < s.length(); index++)
            writeByte(s.charAt(index));
    }

    @Override
    public void writeChars(String s) throws IOException
    {
        for (int index = 0; index < s.length(); index++)
            writeChar(s.charAt(index));
    }

    @Override
    public void writeUTF(String s) throws IOException
    {
        UnbufferedDataOutputStreamPlus.writeUTF(s, this);
    }

    @Override
    public void write(Memory memory, long offset, long length) throws IOException
    {
        for (ByteBuffer buffer : memory.asByteBuffers(offset, length))
            write(buffer);
    }

<<<<<<< HEAD
    @DontInline
    protected void doFlush() throws IOException
=======
    /*
     * Count is the number of bytes remaining to write ignoring already remaining capacity
     */
    protected void doFlush(int count) throws IOException
>>>>>>> 1daf675c
    {
        buffer.flip();

        while (buffer.hasRemaining())
            channel.write(buffer);

        buffer.clear();
    }

    @Override
    public void flush() throws IOException
    {
        doFlush(0);
    }

    @Override
    public void close() throws IOException
    {
        doFlush(0);
        channel.close();
        FileUtils.clean(buffer);
        buffer = null;
    }

<<<<<<< HEAD
=======
    protected void ensureRemaining(int minimum) throws IOException
    {
        if (buffer.remaining() < minimum)
            doFlush(minimum);
    }

>>>>>>> 1daf675c
    @Override
    public <R> R applyToChannel(Function<WritableByteChannel, R> f) throws IOException
    {
        if (strictFlushing)
            throw new UnsupportedOperationException();
        //Don't allow writes to the underlying channel while data is buffered
        flush();
        return f.apply(channel);
    }

    public BufferedDataOutputStreamPlus order(ByteOrder order)
    {
        this.buffer.order(order);
        return this;
    }
}<|MERGE_RESOLUTION|>--- conflicted
+++ resolved
@@ -153,26 +153,18 @@
         else
         {
             assert toWrite.isDirect();
-<<<<<<< HEAD
             MemoryUtil.duplicateDirectByteBuffer(toWrite, hollowBuffer);
-
-            if (toWrite.remaining() > buffer.remaining())
+            int toWriteRemaining = toWrite.remaining();
+
+            if (toWriteRemaining > buffer.remaining())
             {
                 if (strictFlushing)
-=======
-            int toWriteRemaining = toWrite.remaining();
-            if (toWriteRemaining > buffer.remaining())
-            {
-                doFlush(toWriteRemaining);
-                MemoryUtil.duplicateDirectByteBuffer(toWrite, hollowBuffer);
-                if (toWriteRemaining > buffer.remaining())
->>>>>>> 1daf675c
                 {
                     writeExcessSlow();
                 }
                 else
                 {
-                    doFlush();
+                    doFlush(toWriteRemaining - buffer.remaining());
                     while (hollowBuffer.remaining() > buffer.capacity())
                         channel.write(hollowBuffer);
                 }
@@ -191,7 +183,7 @@
         {
             hollowBuffer.limit(hollowBuffer.position() + buffer.remaining());
             buffer.put(hollowBuffer);
-            doFlush();
+            doFlush(originalLimit - hollowBuffer.position());
         }
         hollowBuffer.limit(originalLimit);
     }
@@ -200,7 +192,7 @@
     public void write(int b) throws IOException
     {
         if (!buffer.hasRemaining())
-            doFlush();
+            doFlush(1);
         buffer.put((byte) (b & 0xFF));
     }
 
@@ -208,7 +200,7 @@
     public void writeBoolean(boolean v) throws IOException
     {
         if (!buffer.hasRemaining())
-            doFlush();
+            doFlush(1);
         buffer.put(v ? (byte)1 : (byte)0);
     }
 
@@ -319,15 +311,11 @@
             write(buffer);
     }
 
-<<<<<<< HEAD
-    @DontInline
-    protected void doFlush() throws IOException
-=======
     /*
      * Count is the number of bytes remaining to write ignoring already remaining capacity
      */
+    @DontInline
     protected void doFlush(int count) throws IOException
->>>>>>> 1daf675c
     {
         buffer.flip();
 
@@ -352,15 +340,6 @@
         buffer = null;
     }
 
-<<<<<<< HEAD
-=======
-    protected void ensureRemaining(int minimum) throws IOException
-    {
-        if (buffer.remaining() < minimum)
-            doFlush(minimum);
-    }
-
->>>>>>> 1daf675c
     @Override
     public <R> R applyToChannel(Function<WritableByteChannel, R> f) throws IOException
     {

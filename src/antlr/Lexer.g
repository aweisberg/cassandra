--- conflicted
+++ resolved
@@ -57,13 +57,8 @@
 
 // Case-insensitive keywords
 // When adding a new reserved keyword, add entry to o.a.c.cql3.ReservedKeywords and
-<<<<<<< HEAD
-// pylib/cqlshlib/cqlhandling.py::CqlParsingRuleSet.cql_keywords_reserved as well
-// When adding a new unreserved keyword, add entry to unreserved keywords in Parser.g
-=======
 // pylib/cqlshlib/cqlhandling.py::cql_keywords_reserved.
 // When adding a new unreserved keyword, add entry to unreserved keywords in Parser.g.
->>>>>>> 2a8e0185
 K_SELECT:      S E L E C T;
 K_FROM:        F R O M;
 K_AS:          A S;

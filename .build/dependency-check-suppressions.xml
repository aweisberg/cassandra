<!--
  ~ Licensed to the Apache Software Foundation (ASF) under one
  ~ or more contributor license agreements.  See the NOTICE file
  ~ distributed with this work for additional information
  ~ regarding copyright ownership.  The ASF licenses this file
  ~ to you under the Apache License, Version 2.0 (the
  ~ "License"); you may not use this file except in compliance
  ~ with the License.  You may obtain a copy of the License at
  ~
  ~     http://www.apache.org/licenses/LICENSE-2.0
  ~
  ~ Unless required by applicable law or agreed to in writing, software
  ~ distributed under the License is distributed on an "AS IS" BASIS,
  ~ WITHOUT WARRANTIES OR CONDITIONS OF ANY KIND, either express or implied.
  ~ See the License for the specific language governing permissions and
  ~ limitations under the License.
  -->
<!--
  copy suppressions / false positives here if there are any, how to do it is explained in
  https://jeremylong.github.io/DependencyCheck/general/suppression.html
-->
<suppressions xmlns="https://jeremylong.github.io/DependencyCheck/dependency-suppression.1.3.xsd">
    <suppress>
        <!--  https://issues.apache.org/jira/browse/CASSANDRA-18608 -->
        <packageUrl regex="true">^pkg:maven/org\.xerial\.snappy/snappy\-java@.*$</packageUrl>
        <cve>CVE-2023-34453</cve>
        <cve>CVE-2023-34454</cve>
        <cve>CVE-2023-34455</cve>
    </suppress>
    <suppress>
        <!--  https://issues.apache.org/jira/browse/CASSANDRA-16150 -->
        <packageUrl regex="true">^pkg:maven/org\.yaml/snakeyaml@.*$</packageUrl>
        <cve>CVE-2023-2251</cve>
        <cve>CVE-2017-18640</cve>
        <cve>CVE-2022-25857</cve>
        <cve>CVE-2022-38749</cve>
        <cve>CVE-2022-38750</cve>
        <cve>CVE-2022-38751</cve>
        <cve>CVE-2022-38752</cve>
        <cve>CVE-2022-41854</cve>
        <cve>CVE-2022-1471</cve>
        <cve>CVE-2022-3064</cve>
        <cve>CVE-2021-4235</cve>
        <cve>CVE-2017-18640</cve>
    </suppress>

    <!-- https://issues.apache.org/jira/browse/CASSANDRA-15417 -->
    <suppress>
        <packageUrl regex="true">^pkg:maven/io\.netty/netty\-all@.*$</packageUrl>
        <cve>CVE-2019-16869</cve>
        <cve>CVE-2019-20444</cve>
        <cve>CVE-2019-20445</cve>
        <cve>CVE-2020-7238</cve>
        <cve>CVE-2021-21290</cve>
        <cve>CVE-2021-21295</cve>
        <cve>CVE-2021-21409</cve>
        <cve>CVE-2021-37136</cve>
        <cve>CVE-2021-37137</cve>
        <cve>CVE-2021-43797</cve>
        <cve>CVE-2022-24823</cve>
        <cve>CVE-2022-41881</cve>
        <cve>CVE-2022-41915</cve>
    </suppress>

    <!-- https://issues.apache.org/jira/browse/CASSANDRA-14183 -->
    <suppress>
        <packageUrl regex="true">^pkg:maven/ch\.qos\.logback/logback\-core@.*$</packageUrl>
        <cve>CVE-2017-5929</cve>
    </suppress>
    <suppress>
        <packageUrl regex="true">^pkg:maven/ch\.qos\.logback/logback\-classic@.*$</packageUrl>
        <cve>CVE-2017-5929</cve>
    </suppress>

    <!-- this was fixed in 3.0.22 -->
    <suppress>
        <packageUrl regex="true">^pkg:maven/com\.datastax\.cassandra/cassandra\-driver\-core@.*$</packageUrl>
        <cve>CVE-2019-2684</cve>
        <cve>CVE-2020-13946</cve>
        <cve>CVE-2020-17516</cve>
        <cve>CVE-2021-44521</cve>
    </suppress>

    <!-- https://issues.apache.org/jira/browse/CASSANDRA-14760 -->
    <suppress>
        <packageUrl regex="true">^pkg:maven/com\.google\.guava/guava@.*$</packageUrl>
        <cve>CVE-2018-10237</cve>
        <cve>CVE-2020-8908</cve>
        <cve>CVE-2023-2976</cve>
    </suppress>

    <!-- https://issues.apache.org/jira/browse/CASSANDRA-18146 -->
    <suppress>
        <packageUrl regex="true">^pkg:maven/org\.apache\.commons.*$</packageUrl>
        <cve>CVE-2021-37533</cve>
    </suppress>
    <suppress>
        <packageUrl regex="true">^pkg:maven/commons-io/.*$</packageUrl>
        <cve>CVE-2021-37533</cve>
    </suppress>
    <suppress>
        <packageUrl regex="true">^pkg:maven/commons-cli/.*$</packageUrl>
        <cve>CVE-2021-37533</cve>
    </suppress>
    <suppress>
        <packageUrl regex="true">^pkg:maven/commons-codec/.*$</packageUrl>
        <cve>CVE-2021-37533</cve>
    </suppress>

    <!-- https://issues.apache.org/jira/browse/CASSANDRA-16606 -->
    <suppress>
        <packageUrl regex="true">^pkg:maven/org\.apache\.thrift/libthrift@.*$</packageUrl>
        <cve>CVE-2015-3254</cve>
        <cve>CVE-2016-5397</cve>
        <cve>CVE-2018-1320</cve>
        <cve>CVE-2018-11798</cve>
        <cve>CVE-2019-0205</cve>
    </suppress>

    <!-- https://issues.apache.org/jira/browse/CASSANDRA-17966 -->
    <suppress>
        <packageUrl regex="true">^pkg:maven/com\.fasterxml\.jackson\.core/jackson\-databind@.*$</packageUrl>
        <cve>CVE-2022-42003</cve>
        <cve>CVE-2022-42004</cve>
    </suppress>
<<<<<<< HEAD
    <!-- https://issues.apache.org/jira/browse/CASSANDRA-18389 -->
    <suppress>
        <packageUrl regex="true">^pkg:maven/com\.fasterxml\.jackson\.core/jackson\-core.*$</packageUrl>
        <cve>CVE-2022-45688</cve>
=======
    <!-- https://issues.apache.org/jira/browse/CASSANDRA-18630 -->
    <suppress>
        <packageUrl regex="true">^pkg:maven/com\.fasterxml\.jackson\.core/jackson\-databind@.*$</packageUrl>
        <cve>CVE-2023-35116</cve>
>>>>>>> de7b1584
    </suppress>

</suppressions><|MERGE_RESOLUTION|>--- conflicted
+++ resolved
@@ -122,18 +122,11 @@
         <packageUrl regex="true">^pkg:maven/com\.fasterxml\.jackson\.core/jackson\-databind@.*$</packageUrl>
         <cve>CVE-2022-42003</cve>
         <cve>CVE-2022-42004</cve>
+        <cve>CVE-2023-35116</cve>
     </suppress>
-<<<<<<< HEAD
-    <!-- https://issues.apache.org/jira/browse/CASSANDRA-18389 -->
-    <suppress>
-        <packageUrl regex="true">^pkg:maven/com\.fasterxml\.jackson\.core/jackson\-core.*$</packageUrl>
-        <cve>CVE-2022-45688</cve>
-=======
     <!-- https://issues.apache.org/jira/browse/CASSANDRA-18630 -->
     <suppress>
         <packageUrl regex="true">^pkg:maven/com\.fasterxml\.jackson\.core/jackson\-databind@.*$</packageUrl>
-        <cve>CVE-2023-35116</cve>
->>>>>>> de7b1584
     </suppress>
 
 </suppressions>
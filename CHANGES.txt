<<<<<<< HEAD
4.0
 * Upgrade junit from 4.6 to 4.12 (CASSANDRA-13360)
 * Cleanup ParentRepairSession after repairs (CASSANDRA-13359)
 * Incremental repair not streaming correct sstables (CASSANDRA-13328)
 * Upgrade the jna version to 4.3.0 (CASSANDRA-13300)
 * Add the currentTimestamp, currentDate, currentTime and currentTimeUUID functions (CASSANDRA-13132)
 * Remove config option index_interval (CASSANDRA-10671)
 * Reduce lock contention for collection types and serializers (CASSANDRA-13271)
 * Make it possible to override MessagingService.Verb ids (CASSANDRA-13283)
 * Avoid synchronized on prepareForRepair in ActiveRepairService (CASSANDRA-9292)
 * Adds the ability to use uncompressed chunks in compressed files (CASSANDRA-10520)
 * Don't flush sstables when streaming for incremental repair (CASSANDRA-13226)
 * Remove unused method (CASSANDRA-13227)
 * Fix minor bugs related to #9143 (CASSANDRA-13217)
 * Output warning if user increases RF (CASSANDRA-13079)
 * Remove pre-3.0 streaming compatibility code for 4.0 (CASSANDRA-13081)
 * Add support for + and - operations on dates (CASSANDRA-11936)
 * Fix consistency of incrementally repaired data (CASSANDRA-9143)
 * Increase commitlog version (CASSANDRA-13161)
 * Make TableMetadata immutable, optimize Schema (CASSANDRA-9425)
 * Refactor ColumnCondition (CASSANDRA-12981)
 * Parallelize streaming of different keyspaces (CASSANDRA-4663)
 * Improved compactions metrics (CASSANDRA-13015)
 * Speed-up start-up sequence by avoiding un-needed flushes (CASSANDRA-13031)
 * Use Caffeine (W-TinyLFU) for on-heap caches (CASSANDRA-10855)
 * Thrift removal (CASSANDRA-11115)
 * Remove pre-3.0 compatibility code for 4.0 (CASSANDRA-12716)
 * Add column definition kind to dropped columns in schema (CASSANDRA-12705)
 * Add (automate) Nodetool Documentation (CASSANDRA-12672)
 * Update bundled cqlsh python driver to 3.7.0 (CASSANDRA-12736)
 * Reject invalid replication settings when creating or altering a keyspace (CASSANDRA-12681)
 * Clean up the SSTableReader#getScanner API wrt removal of RateLimiter (CASSANDRA-12422)
 * Use new token allocation for non bootstrap case as well (CASSANDRA-13080)
 * Avoid byte-array copy when key cache is disabled (CASSANDRA-13084)
 * Require forceful decommission if number of nodes is less than replication factor (CASSANDRA-12510)
 * Allow IN restrictions on column families with collections (CASSANDRA-12654)
 * Log message size in trace message in OutboundTcpConnection (CASSANDRA-13028)
 * Add timeUnit Days for cassandra-stress (CASSANDRA-13029)
 * Add mutation size and batch metrics (CASSANDRA-12649)
 * Add method to get size of endpoints to TokenMetadata (CASSANDRA-12999)
 * Expose time spent waiting in thread pool queue (CASSANDRA-8398)
 * Conditionally update index built status to avoid unnecessary flushes (CASSANDRA-12969)
 * cqlsh auto completion: refactor definition of compaction strategy options (CASSANDRA-12946)
 * Add support for arithmetic operators (CASSANDRA-11935)
 * Add histogram for delay to deliver hints (CASSANDRA-13234)


=======
3.11.1
 * Default logging we ship will incorrectly print "?:?" for "%F:%L" pattern (CASSANDRA-13317)
>>>>>>> cbb20cd3
3.11.0
 * Possible AssertionError in UnfilteredRowIteratorWithLowerBound (CASSANDRA-13366)
 * Support unaligned memory access for AArch64 (CASSANDRA-13326)
 * Improve SASI range iterator efficiency on intersection with an empty range (CASSANDRA-12915).
 * Fix equality comparisons of columns using the duration type (CASSANDRA-13174)
 * Move to FastThreadLocalThread and FastThreadLocal (CASSANDRA-13034)
 * nodetool stopdaemon errors out (CASSANDRA-13030)
 * Tables in system_distributed should not use gcgs of 0 (CASSANDRA-12954)
 * Fix primary index calculation for SASI (CASSANDRA-12910)
 * More fixes to the TokenAllocator (CASSANDRA-12990)
 * NoReplicationTokenAllocator should work with zero replication factor (CASSANDRA-12983)
 * Address message coalescing regression (CASSANDRA-12676)
Merged from 3.0:
 * Fix CONTAINS filtering for null collections (CASSANDRA-13246)
 * Applying: Use a unique metric reservoir per test run when using Cassandra-wide metrics residing in MBeans (CASSANDRA-13216)
 * Propagate row deletions in 2i tables on upgrade (CASSANDRA-13320)
 * Slice.isEmpty() returns false for some empty slices (CASSANDRA-13305)
 * Add formatted row output to assertEmpty in CQL Tester (CASSANDRA-13238)
 * Prevent data loss on upgrade 2.1 - 3.0 by adding component separator to LogRecord absolute path (CASSANDRA-13294)
 * Improve testing on macOS by eliminating sigar logging (CASSANDRA-13233)
 * Cqlsh copy-from should error out when csv contains invalid data for collections (CASSANDRA-13071)
 * Fix "multiple versions of ant detected..." when running ant test (CASSANDRA-13232)
 * Coalescing strategy sleeps too much (CASSANDRA-13090)
 * Faster StreamingHistogram (CASSANDRA-13038)
 * Legacy deserializer can create unexpected boundary range tombstones (CASSANDRA-13237)
 * Remove unnecessary assertion from AntiCompactionTest (CASSANDRA-13070)
 * Fix cqlsh COPY for dates before 1900 (CASSANDRA-13185)
 * Use keyspace replication settings on system.size_estimates table (CASSANDRA-9639)
 * Add vm.max_map_count StartupCheck (CASSANDRA-13008)
 * Obfuscate password in stress-graphs (CASSANDRA-12233)
 * Hint related logging should include the IP address of the destination in addition to
   host ID (CASSANDRA-13205)
 * Reloading logback.xml does not work (CASSANDRA-13173)
 * Lightweight transactions temporarily fail after upgrade from 2.1 to 3.0 (CASSANDRA-13109)
 * Duplicate rows after upgrading from 2.1.16 to 3.0.10/3.9 (CASSANDRA-13125)
 * Fix UPDATE queries with empty IN restrictions (CASSANDRA-13152)
 * Fix handling of partition with partition-level deletion plus
   live rows in sstabledump (CASSANDRA-13177)
 * Provide user workaround when system_schema.columns does not contain entries
   for a table that's in system_schema.tables (CASSANDRA-13180)
Merged from 2.2:
 * Discard in-flight shadow round responses (CASSANDRA-12653)
 * Don't anti-compact repaired data to avoid inconsistencies (CASSANDRA-13153)
 * Wrong logger name in AnticompactionTask (CASSANDRA-13343)
 * Commitlog replay may fail if last mutation is within 4 bytes of end of segment (CASSANDRA-13282)
 * Fix queries updating multiple time the same list (CASSANDRA-13130)
 * Fix GRANT/REVOKE when keyspace isn't specified (CASSANDRA-13053)
 * Fix flaky LongLeveledCompactionStrategyTest (CASSANDRA-12202)
 * Fix failing COPY TO STDOUT (CASSANDRA-12497)
 * Fix ColumnCounter::countAll behaviour for reverse queries (CASSANDRA-13222)
 * Exceptions encountered calling getSeeds() breaks OTC thread (CASSANDRA-13018)
 * Fix negative mean latency metric (CASSANDRA-12876)
 * Use only one file pointer when creating commitlog segments (CASSANDRA-12539)
Merged from 2.1:
 * Remove unused repositories (CASSANDRA-13278)
 * Log stacktrace of uncaught exceptions (CASSANDRA-13108)
 * Use portable stderr for java error in startup (CASSANDRA-13211)
 * Fix Thread Leak in OutboundTcpConnection (CASSANDRA-13204)
 * Upgrade netty version to fix memory leak with client encryption (CASSANDRA-13114)
 * Coalescing strategy can enter infinite loop (CASSANDRA-13159)


3.10
 * Fix secondary index queries regression (CASSANDRA-13013)
 * Add duration type to the protocol V5 (CASSANDRA-12850)
 * Fix duration type validation (CASSANDRA-13143)
 * Fix flaky GcCompactionTest (CASSANDRA-12664)
 * Fix TestHintedHandoff.hintedhandoff_decom_test (CASSANDRA-13058)
 * Fixed query monitoring for range queries (CASSANDRA-13050)
 * Remove outboundBindAny configuration property (CASSANDRA-12673)
 * Use correct bounds for all-data range when filtering (CASSANDRA-12666)
 * Remove timing window in test case (CASSANDRA-12875)
 * Resolve unit testing without JCE security libraries installed (CASSANDRA-12945)
 * Fix inconsistencies in cassandra-stress load balancing policy (CASSANDRA-12919)
 * Fix validation of non-frozen UDT cells (CASSANDRA-12916)
 * Don't shut down socket input/output on StreamSession (CASSANDRA-12903)
 * Fix Murmur3PartitionerTest (CASSANDRA-12858)
 * Move cqlsh syntax rules into separate module and allow easier customization (CASSANDRA-12897)
 * Fix CommitLogSegmentManagerTest (CASSANDRA-12283)
 * Fix cassandra-stress truncate option (CASSANDRA-12695)
 * Fix crossNode value when receiving messages (CASSANDRA-12791)
 * Don't load MX4J beans twice (CASSANDRA-12869)
 * Extend native protocol request flags, add versions to SUPPORTED, and introduce ProtocolVersion enum (CASSANDRA-12838)
 * Set JOINING mode when running pre-join tasks (CASSANDRA-12836)
 * remove net.mintern.primitive library due to license issue (CASSANDRA-12845)
 * Properly format IPv6 addresses when logging JMX service URL (CASSANDRA-12454)
 * Optimize the vnode allocation for single replica per DC (CASSANDRA-12777)
 * Use non-token restrictions for bounds when token restrictions are overridden (CASSANDRA-12419)
 * Fix CQLSH auto completion for PER PARTITION LIMIT (CASSANDRA-12803)
 * Use different build directories for Eclipse and Ant (CASSANDRA-12466)
 * Avoid potential AttributeError in cqlsh due to no table metadata (CASSANDRA-12815)
 * Fix RandomReplicationAwareTokenAllocatorTest.testExistingCluster (CASSANDRA-12812)
 * Upgrade commons-codec to 1.9 (CASSANDRA-12790)
 * Add duration data type (CASSANDRA-11873)
 * Make the fanout size for LeveledCompactionStrategy to be configurable (CASSANDRA-11550)
 * Fix timeout in ReplicationAwareTokenAllocatorTest (CASSANDRA-12784)
 * Improve sum aggregate functions (CASSANDRA-12417)
 * Make cassandra.yaml docs for batch_size_*_threshold_in_kb reflect changes in CASSANDRA-10876 (CASSANDRA-12761)
 * cqlsh fails to format collections when using aliases (CASSANDRA-11534)
 * Check for hash conflicts in prepared statements (CASSANDRA-12733)
 * Exit query parsing upon first error (CASSANDRA-12598)
 * Fix cassandra-stress to use single seed in UUID generation (CASSANDRA-12729)
 * CQLSSTableWriter does not allow Update statement (CASSANDRA-12450)
 * Config class uses boxed types but DD exposes primitive types (CASSANDRA-12199)
 * Add pre- and post-shutdown hooks to Storage Service (CASSANDRA-12461)
 * Add hint delivery metrics (CASSANDRA-12693)
 * Remove IndexInfo cache from FileIndexInfoRetriever (CASSANDRA-12731)
 * ColumnIndex does not reuse buffer (CASSANDRA-12502)
 * cdc column addition still breaks schema migration tasks (CASSANDRA-12697)
 * Upgrade metrics-reporter dependencies (CASSANDRA-12089)
 * Tune compaction thread count via nodetool (CASSANDRA-12248)
 * Add +=/-= shortcut syntax for update queries (CASSANDRA-12232)
 * Include repair session IDs in repair start message (CASSANDRA-12532)
 * Add a blocking task to Index, run before joining the ring (CASSANDRA-12039)
 * Fix NPE when using CQLSSTableWriter (CASSANDRA-12667)
 * Support optional backpressure strategies at the coordinator (CASSANDRA-9318)
 * Make randompartitioner work with new vnode allocation (CASSANDRA-12647)
 * Fix cassandra-stress graphing (CASSANDRA-12237)
 * Allow filtering on partition key columns for queries without secondary indexes (CASSANDRA-11031)
 * Fix Cassandra Stress reporting thread model and precision (CASSANDRA-12585)
 * Add JMH benchmarks.jar (CASSANDRA-12586)
 * Cleanup uses of AlterTableStatementColumn (CASSANDRA-12567)
 * Add keep-alive to streaming (CASSANDRA-11841)
 * Tracing payload is passed through newSession(..) (CASSANDRA-11706)
 * avoid deleting non existing sstable files and improve related log messages (CASSANDRA-12261)
 * json/yaml output format for nodetool compactionhistory (CASSANDRA-12486)
 * Retry all internode messages once after a connection is
   closed and reopened (CASSANDRA-12192)
 * Add support to rebuild from targeted replica (CASSANDRA-9875)
 * Add sequence distribution type to cassandra stress (CASSANDRA-12490)
 * "SELECT * FROM foo LIMIT ;" does not error out (CASSANDRA-12154)
 * Define executeLocally() at the ReadQuery Level (CASSANDRA-12474)
 * Extend read/write failure messages with a map of replica addresses
   to error codes in the v5 native protocol (CASSANDRA-12311)
 * Fix rebuild of SASI indexes with existing index files (CASSANDRA-12374)
 * Let DatabaseDescriptor not implicitly startup services (CASSANDRA-9054, 12550)
 * Fix clustering indexes in presence of static columns in SASI (CASSANDRA-12378)
 * Fix queries on columns with reversed type on SASI indexes (CASSANDRA-12223)
 * Added slow query log (CASSANDRA-12403)
 * Count full coordinated request against timeout (CASSANDRA-12256)
 * Allow TTL with null value on insert and update (CASSANDRA-12216)
 * Make decommission operation resumable (CASSANDRA-12008)
 * Add support to one-way targeted repair (CASSANDRA-9876)
 * Remove clientutil jar (CASSANDRA-11635)
 * Fix compaction throughput throttle (CASSANDRA-12366, CASSANDRA-12717)
 * Delay releasing Memtable memory on flush until PostFlush has finished running (CASSANDRA-12358)
 * Cassandra stress should dump all setting on startup (CASSANDRA-11914)
 * Make it possible to compact a given token range (CASSANDRA-10643)
 * Allow updating DynamicEndpointSnitch properties via JMX (CASSANDRA-12179)
 * Collect metrics on queries by consistency level (CASSANDRA-7384)
 * Add support for GROUP BY to SELECT statement (CASSANDRA-10707)
 * Deprecate memtable_cleanup_threshold and update default for memtable_flush_writers (CASSANDRA-12228)
 * Upgrade to OHC 0.4.4 (CASSANDRA-12133)
 * Add version command to cassandra-stress (CASSANDRA-12258)
 * Create compaction-stress tool (CASSANDRA-11844)
 * Garbage-collecting compaction operation and schema option (CASSANDRA-7019)
 * Add beta protocol flag for v5 native protocol (CASSANDRA-12142)
 * Support filtering on non-PRIMARY KEY columns in the CREATE
   MATERIALIZED VIEW statement's WHERE clause (CASSANDRA-10368)
 * Unify STDOUT and SYSTEMLOG logback format (CASSANDRA-12004)
 * COPY FROM should raise error for non-existing input files (CASSANDRA-12174)
 * Faster write path (CASSANDRA-12269)
 * Option to leave omitted columns in INSERT JSON unset (CASSANDRA-11424)
 * Support json/yaml output in nodetool tpstats (CASSANDRA-12035)
 * Expose metrics for successful/failed authentication attempts (CASSANDRA-10635)
 * Prepend snapshot name with "truncated" or "dropped" when a snapshot
   is taken before truncating or dropping a table (CASSANDRA-12178)
 * Optimize RestrictionSet (CASSANDRA-12153)
 * cqlsh does not automatically downgrade CQL version (CASSANDRA-12150)
 * Omit (de)serialization of state variable in UDAs (CASSANDRA-9613)
 * Create a system table to expose prepared statements (CASSANDRA-8831)
 * Reuse DataOutputBuffer from ColumnIndex (CASSANDRA-11970)
 * Remove DatabaseDescriptor dependency from SegmentedFile (CASSANDRA-11580)
 * Add supplied username to authentication error messages (CASSANDRA-12076)
 * Remove pre-startup check for open JMX port (CASSANDRA-12074)
 * Remove compaction Severity from DynamicEndpointSnitch (CASSANDRA-11738)
 * Restore resumable hints delivery (CASSANDRA-11960)
 * Properly record CAS contention (CASSANDRA-12626)
Merged from 3.0:
 * Dump threads when unit tests time out (CASSANDRA-13117)
 * Better error when modifying function permissions without explicit keyspace (CASSANDRA-12925)
 * Indexer is not correctly invoked when building indexes over sstables (CASSANDRA-13075)
 * Stress daemon help is incorrect (CASSANDRA-12563)
 * Read repair is not blocking repair to finish in foreground repair (CASSANDRA-13115)
 * Replace empty strings with null values if they cannot be converted (CASSANDRA-12794)
 * Remove support for non-JavaScript UDFs (CASSANDRA-12883)
 * Fix deserialization of 2.x DeletedCells (CASSANDRA-12620)
 * Add parent repair session id to anticompaction log message (CASSANDRA-12186)
 * Improve contention handling on failure to acquire MV lock for streaming and hints (CASSANDRA-12905)
 * Fix DELETE and UPDATE queries with empty IN restrictions (CASSANDRA-12829)
 * Mark MVs as built after successful bootstrap (CASSANDRA-12984)
 * Estimated TS drop-time histogram updated with Cell.NO_DELETION_TIME (CASSANDRA-13040)
 * Nodetool compactionstats fails with NullPointerException (CASSANDRA-13021)
 * Thread local pools never cleaned up (CASSANDRA-13033)
 * Set RPC_READY to false when draining or if a node is marked as shutdown (CASSANDRA-12781)
 * CQL often queries static columns unnecessarily (CASSANDRA-12768)
 * Make sure sstables only get committed when it's safe to discard commit log records (CASSANDRA-12956)
 * Reject default_time_to_live option when creating or altering MVs (CASSANDRA-12868)
 * Nodetool should use a more sane max heap size (CASSANDRA-12739)
 * LocalToken ensures token values are cloned on heap (CASSANDRA-12651)
 * AnticompactionRequestSerializer serializedSize is incorrect (CASSANDRA-12934)
 * Prevent reloading of logback.xml from UDF sandbox (CASSANDRA-12535)
 * Reenable HeapPool (CASSANDRA-12900)
 * Disallow offheap_buffers memtable allocation (CASSANDRA-11039)
 * Fix CommitLogSegmentManagerTest (CASSANDRA-12283)
 * Pass root cause to CorruptBlockException when uncompression failed (CASSANDRA-12889)
 * Batch with multiple conditional updates for the same partition causes AssertionError (CASSANDRA-12867)
 * Make AbstractReplicationStrategy extendable from outside its package (CASSANDRA-12788)
 * Don't tell users to turn off consistent rangemovements during rebuild. (CASSANDRA-12296)
 * Fix CommitLogTest.testDeleteIfNotDirty (CASSANDRA-12854)
 * Avoid deadlock due to MV lock contention (CASSANDRA-12689)
 * Fix for KeyCacheCqlTest flakiness (CASSANDRA-12801)
 * Include SSTable filename in compacting large row message (CASSANDRA-12384)
 * Fix potential socket leak (CASSANDRA-12329, CASSANDRA-12330)
 * Fix ViewTest.testCompaction (CASSANDRA-12789)
 * Improve avg aggregate functions (CASSANDRA-12417)
 * Preserve quoted reserved keyword column names in MV creation (CASSANDRA-11803)
 * nodetool stopdaemon errors out (CASSANDRA-12646)
 * Split materialized view mutations on build to prevent OOM (CASSANDRA-12268)
 * mx4j does not work in 3.0.8 (CASSANDRA-12274)
 * Abort cqlsh copy-from in case of no answer after prolonged period of time (CASSANDRA-12740)
 * Avoid sstable corrupt exception due to dropped static column (CASSANDRA-12582)
 * Make stress use client mode to avoid checking commit log size on startup (CASSANDRA-12478)
 * Fix exceptions with new vnode allocation (CASSANDRA-12715)
 * Unify drain and shutdown processes (CASSANDRA-12509)
 * Fix NPE in ComponentOfSlice.isEQ() (CASSANDRA-12706)
 * Fix failure in LogTransactionTest (CASSANDRA-12632)
 * Fix potentially incomplete non-frozen UDT values when querying with the
   full primary key specified (CASSANDRA-12605)
 * Make sure repaired tombstones are dropped when only_purge_repaired_tombstones is enabled (CASSANDRA-12703)
 * Skip writing MV mutations to commitlog on mutation.applyUnsafe() (CASSANDRA-11670)
 * Establish consistent distinction between non-existing partition and NULL value for LWTs on static columns (CASSANDRA-12060)
 * Extend ColumnIdentifier.internedInstances key to include the type that generated the byte buffer (CASSANDRA-12516)
 * Handle composite prefixes with final EOC=0 as in 2.x and refactor LegacyLayout.decodeBound (CASSANDRA-12423)
 * select_distinct_with_deletions_test failing on non-vnode environments (CASSANDRA-11126)
 * Stack Overflow returned to queries while upgrading (CASSANDRA-12527)
 * Fix legacy regex for temporary files from 2.2 (CASSANDRA-12565)
 * Add option to state current gc_grace_seconds to tools/bin/sstablemetadata (CASSANDRA-12208)
 * Fix file system race condition that may cause LogAwareFileLister to fail to classify files (CASSANDRA-11889)
 * Fix file handle leaks due to simultaneous compaction/repair and
   listing snapshots, calculating snapshot sizes, or making schema
   changes (CASSANDRA-11594)
 * Fix nodetool repair exits with 0 for some errors (CASSANDRA-12508)
 * Do not shut down BatchlogManager twice during drain (CASSANDRA-12504)
 * Disk failure policy should not be invoked on out of space (CASSANDRA-12385)
 * Calculate last compacted key on startup (CASSANDRA-6216)
 * Add schema to snapshot manifest, add USING TIMESTAMP clause to ALTER TABLE statements (CASSANDRA-7190)
 * If CF has no clustering columns, any row cache is full partition cache (CASSANDRA-12499)
 * Correct log message for statistics of offheap memtable flush (CASSANDRA-12776)
 * Explicitly set locale for string validation (CASSANDRA-12541,CASSANDRA-12542,CASSANDRA-12543,CASSANDRA-12545)
Merged from 2.2:
 * Fix speculative retry bugs (CASSANDRA-13009)
 * Fix handling of nulls and unsets in IN conditions (CASSANDRA-12981)
 * Fix race causing infinite loop if Thrift server is stopped before it starts listening (CASSANDRA-12856)
 * CompactionTasks now correctly drops sstables out of compaction when not enough disk space is available (CASSANDRA-12979)
 * Fix DynamicEndpointSnitch noop in multi-datacenter situations (CASSANDRA-13074)
 * cqlsh copy-from: encode column names to avoid primary key parsing errors (CASSANDRA-12909)
 * Temporarily fix bug that creates commit log when running offline tools (CASSANDRA-8616)
 * Reduce granuality of OpOrder.Group during index build (CASSANDRA-12796)
 * Test bind parameters and unset parameters in InsertUpdateIfConditionTest (CASSANDRA-12980)
 * Use saved tokens when setting local tokens on StorageService.joinRing (CASSANDRA-12935)
 * cqlsh: fix DESC TYPES errors (CASSANDRA-12914)
 * Fix leak on skipped SSTables in sstableupgrade (CASSANDRA-12899)
 * Avoid blocking gossip during pending range calculation (CASSANDRA-12281)
 * Fix purgeability of tombstones with max timestamp (CASSANDRA-12792)
 * Fail repair if participant dies during sync or anticompaction (CASSANDRA-12901)
 * cqlsh COPY: unprotected pk values before converting them if not using prepared statements (CASSANDRA-12863)
 * Fix Util.spinAssertEquals (CASSANDRA-12283)
 * Fix potential NPE for compactionstats (CASSANDRA-12462)
 * Prepare legacy authenticate statement if credentials table initialised after node startup (CASSANDRA-12813)
 * Change cassandra.wait_for_tracing_events_timeout_secs default to 0 (CASSANDRA-12754)
 * Clean up permissions when a UDA is dropped (CASSANDRA-12720)
 * Limit colUpdateTimeDelta histogram updates to reasonable deltas (CASSANDRA-11117)
 * Fix leak errors and execution rejected exceptions when draining (CASSANDRA-12457)
 * Fix merkle tree depth calculation (CASSANDRA-12580)
 * Make Collections deserialization more robust (CASSANDRA-12618)
 * Fix exceptions when enabling gossip on nodes that haven't joined the ring (CASSANDRA-12253)
 * Fix authentication problem when invoking cqlsh copy from a SOURCE command (CASSANDRA-12642)
 * Decrement pending range calculator jobs counter in finally block
 * cqlshlib tests: increase default execute timeout (CASSANDRA-12481)
 * Forward writes to replacement node when replace_address != broadcast_address (CASSANDRA-8523)
 * Fail repair on non-existing table (CASSANDRA-12279)
 * Enable repair -pr and -local together (fix regression of CASSANDRA-7450) (CASSANDRA-12522)
 * Better handle invalid system roles table (CASSANDRA-12700)
 * Split consistent range movement flag correction (CASSANDRA-12786)
Merged from 2.1:
 * cqlsh copy-from: sort user type fields in csv (CASSANDRA-12959)
 * Don't skip sstables based on maxLocalDeletionTime (CASSANDRA-12765)


3.8, 3.9
 * Fix value skipping with counter columns (CASSANDRA-11726)
 * Fix nodetool tablestats miss SSTable count (CASSANDRA-12205)
 * Fixed flacky SSTablesIteratedTest (CASSANDRA-12282)
 * Fixed flacky SSTableRewriterTest: check file counts before calling validateCFS (CASSANDRA-12348)
 * cqlsh: Fix handling of $$-escaped strings (CASSANDRA-12189)
 * Fix SSL JMX requiring truststore containing server cert (CASSANDRA-12109)
 * RTE from new CDC column breaks in flight queries (CASSANDRA-12236)
 * Fix hdr logging for single operation workloads (CASSANDRA-12145)
 * Fix SASI PREFIX search in CONTAINS mode with partial terms (CASSANDRA-12073)
 * Increase size of flushExecutor thread pool (CASSANDRA-12071)
 * Partial revert of CASSANDRA-11971, cannot recycle buffer in SP.sendMessagesToNonlocalDC (CASSANDRA-11950)
 * Upgrade netty to 4.0.39 (CASSANDRA-12032, CASSANDRA-12034)
 * Improve details in compaction log message (CASSANDRA-12080)
 * Allow unset values in CQLSSTableWriter (CASSANDRA-11911)
 * Chunk cache to request compressor-compatible buffers if pool space is exhausted (CASSANDRA-11993)
 * Remove DatabaseDescriptor dependencies from SequentialWriter (CASSANDRA-11579)
 * Move skip_stop_words filter before stemming (CASSANDRA-12078)
 * Support seek() in EncryptedFileSegmentInputStream (CASSANDRA-11957)
 * SSTable tools mishandling LocalPartitioner (CASSANDRA-12002)
 * When SEPWorker assigned work, set thread name to match pool (CASSANDRA-11966)
 * Add cross-DC latency metrics (CASSANDRA-11596)
 * Allow terms in selection clause (CASSANDRA-10783)
 * Add bind variables to trace (CASSANDRA-11719)
 * Switch counter shards' clock to timestamps (CASSANDRA-9811)
 * Introduce HdrHistogram and response/service/wait separation to stress tool (CASSANDRA-11853)
 * entry-weighers in QueryProcessor should respect partitionKeyBindIndexes field (CASSANDRA-11718)
 * Support older ant versions (CASSANDRA-11807)
 * Estimate compressed on disk size when deciding if sstable size limit reached (CASSANDRA-11623)
 * cassandra-stress profiles should support case sensitive schemas (CASSANDRA-11546)
 * Remove DatabaseDescriptor dependency from FileUtils (CASSANDRA-11578)
 * Faster streaming (CASSANDRA-9766)
 * Add prepared query parameter to trace for "Execute CQL3 prepared query" session (CASSANDRA-11425)
 * Add repaired percentage metric (CASSANDRA-11503)
 * Add Change-Data-Capture (CASSANDRA-8844)
Merged from 3.0:
 * Fix paging for 2.x to 3.x upgrades (CASSANDRA-11195)
 * Fix clean interval not sent to commit log for empty memtable flush (CASSANDRA-12436)
 * Fix potential resource leak in RMIServerSocketFactoryImpl (CASSANDRA-12331)
 * Make sure compaction stats are updated when compaction is interrupted (CASSANDRA-12100)
 * Change commitlog and sstables to track dirty and clean intervals (CASSANDRA-11828)
 * NullPointerException during compaction on table with static columns (CASSANDRA-12336)
 * Fixed ConcurrentModificationException when reading metrics in GraphiteReporter (CASSANDRA-11823)
 * Fix upgrade of super columns on thrift (CASSANDRA-12335)
 * Fixed flacky BlacklistingCompactionsTest, switched to fixed size types and increased corruption size (CASSANDRA-12359)
 * Rerun ReplicationAwareTokenAllocatorTest on failure to avoid flakiness (CASSANDRA-12277)
 * Exception when computing read-repair for range tombstones (CASSANDRA-12263)
 * Lost counter writes in compact table and static columns (CASSANDRA-12219)
 * AssertionError with MVs on updating a row that isn't indexed due to a null value (CASSANDRA-12247)
 * Disable RR and speculative retry with EACH_QUORUM reads (CASSANDRA-11980)
 * Add option to override compaction space check (CASSANDRA-12180)
 * Faster startup by only scanning each directory for temporary files once (CASSANDRA-12114)
 * Respond with v1/v2 protocol header when responding to driver that attempts
   to connect with too low of a protocol version (CASSANDRA-11464)
 * NullPointerExpception when reading/compacting table (CASSANDRA-11988)
 * Fix problem with undeleteable rows on upgrade to new sstable format (CASSANDRA-12144)
 * Fix potential bad messaging service message for paged range reads
   within mixed-version 3.x clusters (CASSANDRA-12249)
 * Fix paging logic for deleted partitions with static columns (CASSANDRA-12107)
 * Wait until the message is being send to decide which serializer must be used (CASSANDRA-11393)
 * Fix migration of static thrift column names with non-text comparators (CASSANDRA-12147)
 * Fix upgrading sparse tables that are incorrectly marked as dense (CASSANDRA-11315)
 * Fix reverse queries ignoring range tombstones (CASSANDRA-11733)
 * Avoid potential race when rebuilding CFMetaData (CASSANDRA-12098)
 * Avoid missing sstables when getting the canonical sstables (CASSANDRA-11996)
 * Always select the live sstables when getting sstables in bounds (CASSANDRA-11944)
 * Fix column ordering of results with static columns for Thrift requests in
   a mixed 2.x/3.x cluster, also fix potential non-resolved duplication of
   those static columns in query results (CASSANDRA-12123)
 * Avoid digest mismatch with empty but static rows (CASSANDRA-12090)
 * Fix EOF exception when altering column type (CASSANDRA-11820)
 * Fix potential race in schema during new table creation (CASSANDRA-12083)
 * cqlsh: fix error handling in rare COPY FROM failure scenario (CASSANDRA-12070)
 * Disable autocompaction during drain (CASSANDRA-11878)
 * Add a metrics timer to MemtablePool and use it to track time spent blocked on memory in MemtableAllocator (CASSANDRA-11327)
 * Fix upgrading schema with super columns with non-text subcomparators (CASSANDRA-12023)
 * Add TimeWindowCompactionStrategy (CASSANDRA-9666)
 * Fix JsonTransformer output of partition with deletion info (CASSANDRA-12418)
 * Fix NPE in SSTableLoader when specifying partial directory path (CASSANDRA-12609)
Merged from 2.2:
 * Add local address entry in PropertyFileSnitch (CASSANDRA-11332)
 * cqlsh copy: fix missing counter values (CASSANDRA-12476)
 * Move migration tasks to non-periodic queue, assure flush executor shutdown after non-periodic executor (CASSANDRA-12251)
 * cqlsh copy: fixed possible race in initializing feeding thread (CASSANDRA-11701)
 * Only set broadcast_rpc_address on Ec2MultiRegionSnitch if it's not set (CASSANDRA-11357)
 * Update StorageProxy range metrics for timeouts, failures and unavailables (CASSANDRA-9507)
 * Add Sigar to classes included in clientutil.jar (CASSANDRA-11635)
 * Add decay to histograms and timers used for metrics (CASSANDRA-11752)
 * Fix hanging stream session (CASSANDRA-10992)
 * Fix INSERT JSON, fromJson() support of smallint, tinyint types (CASSANDRA-12371)
 * Restore JVM metric export for metric reporters (CASSANDRA-12312)
 * Release sstables of failed stream sessions only when outgoing transfers are finished (CASSANDRA-11345)
 * Wait for tracing events before returning response and query at same consistency level client side (CASSANDRA-11465)
 * cqlsh copyutil should get host metadata by connected address (CASSANDRA-11979)
 * Fixed cqlshlib.test.remove_test_db (CASSANDRA-12214)
 * Synchronize ThriftServer::stop() (CASSANDRA-12105)
 * Use dedicated thread for JMX notifications (CASSANDRA-12146)
 * Improve streaming synchronization and fault tolerance (CASSANDRA-11414)
 * MemoryUtil.getShort() should return an unsigned short also for architectures not supporting unaligned memory accesses (CASSANDRA-11973)
Merged from 2.1:
 * Fix queries with empty ByteBuffer values in clustering column restrictions (CASSANDRA-12127)
 * Disable passing control to post-flush after flush failure to prevent data loss (CASSANDRA-11828)
 * Allow STCS-in-L0 compactions to reduce scope with LCS (CASSANDRA-12040)
 * cannot use cql since upgrading python to 2.7.11+ (CASSANDRA-11850)
 * Fix filtering on clustering columns when 2i is used (CASSANDRA-11907)


3.0.8
 * Fix potential race in schema during new table creation (CASSANDRA-12083)
 * cqlsh: fix error handling in rare COPY FROM failure scenario (CASSANDRA-12070)
 * Disable autocompaction during drain (CASSANDRA-11878)
 * Add a metrics timer to MemtablePool and use it to track time spent blocked on memory in MemtableAllocator (CASSANDRA-11327)
 * Fix upgrading schema with super columns with non-text subcomparators (CASSANDRA-12023)
 * Add TimeWindowCompactionStrategy (CASSANDRA-9666)
Merged from 2.2:
 * Allow nodetool info to run with readonly JMX access (CASSANDRA-11755)
 * Validate bloom_filter_fp_chance against lowest supported
   value when the table is created (CASSANDRA-11920)
 * Don't send erroneous NEW_NODE notifications on restart (CASSANDRA-11038)
 * StorageService shutdown hook should use a volatile variable (CASSANDRA-11984)
Merged from 2.1:
 * Add system property to set the max number of native transport requests in queue (CASSANDRA-11363)
 * Fix queries with empty ByteBuffer values in clustering column restrictions (CASSANDRA-12127)
 * Disable passing control to post-flush after flush failure to prevent data loss (CASSANDRA-11828)
 * Allow STCS-in-L0 compactions to reduce scope with LCS (CASSANDRA-12040)
 * cannot use cql since upgrading python to 2.7.11+ (CASSANDRA-11850)
 * Fix filtering on clustering columns when 2i is used (CASSANDRA-11907)
 * Avoid stalling paxos when the paxos state expires (CASSANDRA-12043)
 * Remove finished incoming streaming connections from MessagingService (CASSANDRA-11854)
 * Don't try to get sstables for non-repairing column families (CASSANDRA-12077)
 * Avoid marking too many sstables as repaired (CASSANDRA-11696)
 * Prevent select statements with clustering key > 64k (CASSANDRA-11882)
 * Fix clock skew corrupting other nodes with paxos (CASSANDRA-11991)
 * Remove distinction between non-existing static columns and existing but null in LWTs (CASSANDRA-9842)
 * Cache local ranges when calculating repair neighbors (CASSANDRA-11934)
 * Allow LWT operation on static column with only partition keys (CASSANDRA-10532)
 * Create interval tree over canonical sstables to avoid missing sstables during streaming (CASSANDRA-11886)
 * cqlsh COPY FROM: shutdown parent cluster after forking, to avoid corrupting SSL connections (CASSANDRA-11749)


3.7
 * Support multiple folders for user defined compaction tasks (CASSANDRA-11765)
 * Fix race in CompactionStrategyManager's pause/resume (CASSANDRA-11922)
Merged from 3.0:
 * Fix legacy serialization of Thrift-generated non-compound range tombstones
   when communicating with 2.x nodes (CASSANDRA-11930)
 * Fix Directories instantiations where CFS.initialDirectories should be used (CASSANDRA-11849)
 * Avoid referencing DatabaseDescriptor in AbstractType (CASSANDRA-11912)
 * Don't use static dataDirectories field in Directories instances (CASSANDRA-11647)
 * Fix sstables not being protected from removal during index build (CASSANDRA-11905)
 * cqlsh: Suppress stack trace from Read/WriteFailures (CASSANDRA-11032)
 * Remove unneeded code to repair index summaries that have
   been improperly down-sampled (CASSANDRA-11127)
 * Avoid WriteTimeoutExceptions during commit log replay due to materialized
   view lock contention (CASSANDRA-11891)
 * Prevent OOM failures on SSTable corruption, improve tests for corruption detection (CASSANDRA-9530)
 * Use CFS.initialDirectories when clearing snapshots (CASSANDRA-11705)
 * Allow compaction strategies to disable early open (CASSANDRA-11754)
 * Refactor Materialized View code (CASSANDRA-11475)
 * Update Java Driver (CASSANDRA-11615)
Merged from 2.2:
 * Persist local metadata earlier in startup sequence (CASSANDRA-11742)
 * cqlsh: fix tab completion for case-sensitive identifiers (CASSANDRA-11664)
 * Avoid showing estimated key as -1 in tablestats (CASSANDRA-11587)
 * Fix possible race condition in CommitLog.recover (CASSANDRA-11743)
 * Enable client encryption in sstableloader with cli options (CASSANDRA-11708)
 * Possible memory leak in NIODataInputStream (CASSANDRA-11867)
 * Add seconds to cqlsh tracing session duration (CASSANDRA-11753)
 * Fix commit log replay after out-of-order flush completion (CASSANDRA-9669)
 * Prohibit Reversed Counter type as part of the PK (CASSANDRA-9395)
 * cqlsh: correctly handle non-ascii chars in error messages (CASSANDRA-11626)
Merged from 2.1:
 * Run CommitLog tests with different compression settings (CASSANDRA-9039)
 * cqlsh: apply current keyspace to source command (CASSANDRA-11152)
 * Clear out parent repair session if repair coordinator dies (CASSANDRA-11824)
 * Set default streaming_socket_timeout_in_ms to 24 hours (CASSANDRA-11840)
 * Do not consider local node a valid source during replace (CASSANDRA-11848)
 * Add message dropped tasks to nodetool netstats (CASSANDRA-11855)
 * Avoid holding SSTableReaders for duration of incremental repair (CASSANDRA-11739)


3.6
 * Correctly migrate schema for frozen UDTs during 2.x -> 3.x upgrades
   (does not affect any released versions) (CASSANDRA-11613)
 * Allow server startup if JMX is configured directly (CASSANDRA-11725)
 * Prevent direct memory OOM on buffer pool allocations (CASSANDRA-11710)
 * Enhanced Compaction Logging (CASSANDRA-10805)
 * Make prepared statement cache size configurable (CASSANDRA-11555)
 * Integrated JMX authentication and authorization (CASSANDRA-10091)
 * Add units to stress ouput (CASSANDRA-11352)
 * Fix PER PARTITION LIMIT for single and multi partitions queries (CASSANDRA-11603)
 * Add uncompressed chunk cache for RandomAccessReader (CASSANDRA-5863)
 * Clarify ClusteringPrefix hierarchy (CASSANDRA-11213)
 * Always perform collision check before joining ring (CASSANDRA-10134)
 * SSTableWriter output discrepancy (CASSANDRA-11646)
 * Fix potential timeout in NativeTransportService.testConcurrentDestroys (CASSANDRA-10756)
 * Support large partitions on the 3.0 sstable format (CASSANDRA-11206,11763)
 * Add support to rebuild from specific range (CASSANDRA-10406)
 * Optimize the overlapping lookup by calculating all the
   bounds in advance (CASSANDRA-11571)
 * Support json/yaml output in nodetool tablestats (CASSANDRA-5977)
 * (stress) Add datacenter option to -node options (CASSANDRA-11591)
 * Fix handling of empty slices (CASSANDRA-11513)
 * Make number of cores used by cqlsh COPY visible to testing code (CASSANDRA-11437)
 * Allow filtering on clustering columns for queries without secondary indexes (CASSANDRA-11310)
 * Refactor Restriction hierarchy (CASSANDRA-11354)
 * Eliminate allocations in R/W path (CASSANDRA-11421)
 * Update Netty to 4.0.36 (CASSANDRA-11567)
 * Fix PER PARTITION LIMIT for queries requiring post-query ordering (CASSANDRA-11556)
 * Allow instantiation of UDTs and tuples in UDFs (CASSANDRA-10818)
 * Support UDT in CQLSSTableWriter (CASSANDRA-10624)
 * Support for non-frozen user-defined types, updating
   individual fields of user-defined types (CASSANDRA-7423)
 * Make LZ4 compression level configurable (CASSANDRA-11051)
 * Allow per-partition LIMIT clause in CQL (CASSANDRA-7017)
 * Make custom filtering more extensible with UserExpression (CASSANDRA-11295)
 * Improve field-checking and error reporting in cassandra.yaml (CASSANDRA-10649)
 * Print CAS stats in nodetool proxyhistograms (CASSANDRA-11507)
 * More user friendly error when providing an invalid token to nodetool (CASSANDRA-9348)
 * Add static column support to SASI index (CASSANDRA-11183)
 * Support EQ/PREFIX queries in SASI CONTAINS mode without tokenization (CASSANDRA-11434)
 * Support LIKE operator in prepared statements (CASSANDRA-11456)
 * Add a command to see if a Materialized View has finished building (CASSANDRA-9967)
 * Log endpoint and port associated with streaming operation (CASSANDRA-8777)
 * Print sensible units for all log messages (CASSANDRA-9692)
 * Upgrade Netty to version 4.0.34 (CASSANDRA-11096)
 * Break the CQL grammar into separate Parser and Lexer (CASSANDRA-11372)
 * Compress only inter-dc traffic by default (CASSANDRA-8888)
 * Add metrics to track write amplification (CASSANDRA-11420)
 * cassandra-stress: cannot handle "value-less" tables (CASSANDRA-7739)
 * Add/drop multiple columns in one ALTER TABLE statement (CASSANDRA-10411)
 * Add require_endpoint_verification opt for internode encryption (CASSANDRA-9220)
 * Add auto import java.util for UDF code block (CASSANDRA-11392)
 * Add --hex-format option to nodetool getsstables (CASSANDRA-11337)
 * sstablemetadata should print sstable min/max token (CASSANDRA-7159)
 * Do not wrap CassandraException in TriggerExecutor (CASSANDRA-9421)
 * COPY TO should have higher double precision (CASSANDRA-11255)
 * Stress should exit with non-zero status after failure (CASSANDRA-10340)
 * Add client to cqlsh SHOW_SESSION (CASSANDRA-8958)
 * Fix nodetool tablestats keyspace level metrics (CASSANDRA-11226)
 * Store repair options in parent_repair_history (CASSANDRA-11244)
 * Print current leveling in sstableofflinerelevel (CASSANDRA-9588)
 * Change repair message for keyspaces with RF 1 (CASSANDRA-11203)
 * Remove hard-coded SSL cipher suites and protocols (CASSANDRA-10508)
 * Improve concurrency in CompactionStrategyManager (CASSANDRA-10099)
 * (cqlsh) interpret CQL type for formatting blobs (CASSANDRA-11274)
 * Refuse to start and print txn log information in case of disk
   corruption (CASSANDRA-10112)
 * Resolve some eclipse-warnings (CASSANDRA-11086)
 * (cqlsh) Show static columns in a different color (CASSANDRA-11059)
 * Allow to remove TTLs on table with default_time_to_live (CASSANDRA-11207)
Merged from 3.0:
 * Disallow creating view with a static column (CASSANDRA-11602)
 * Reduce the amount of object allocations caused by the getFunctions methods (CASSANDRA-11593)
 * Potential error replaying commitlog with smallint/tinyint/date/time types (CASSANDRA-11618)
 * Fix queries with filtering on counter columns (CASSANDRA-11629)
 * Improve tombstone printing in sstabledump (CASSANDRA-11655)
 * Fix paging for range queries where all clustering columns are specified (CASSANDRA-11669)
 * Don't require HEAP_NEW_SIZE to be set when using G1 (CASSANDRA-11600)
 * Fix sstabledump not showing cells after tombstone marker (CASSANDRA-11654)
 * Ignore all LocalStrategy keyspaces for streaming and other related
   operations (CASSANDRA-11627)
 * Ensure columnfilter covers indexed columns for thrift 2i queries (CASSANDRA-11523)
 * Only open one sstable scanner per sstable (CASSANDRA-11412)
 * Option to specify ProtocolVersion in cassandra-stress (CASSANDRA-11410)
 * ArithmeticException in avgFunctionForDecimal (CASSANDRA-11485)
 * LogAwareFileLister should only use OLD sstable files in current folder to determine disk consistency (CASSANDRA-11470)
 * Notify indexers of expired rows during compaction (CASSANDRA-11329)
 * Properly respond with ProtocolError when a v1/v2 native protocol
   header is received (CASSANDRA-11464)
 * Validate that num_tokens and initial_token are consistent with one another (CASSANDRA-10120)
Merged from 2.2:
 * Exit JVM if JMX server fails to startup (CASSANDRA-11540)
 * Produce a heap dump when exiting on OOM (CASSANDRA-9861)
 * Restore ability to filter on clustering columns when using a 2i (CASSANDRA-11510)
 * JSON datetime formatting needs timezone (CASSANDRA-11137)
 * Fix is_dense recalculation for Thrift-updated tables (CASSANDRA-11502)
 * Remove unnescessary file existence check during anticompaction (CASSANDRA-11660)
 * Add missing files to debian packages (CASSANDRA-11642)
 * Avoid calling Iterables::concat in loops during ModificationStatement::getFunctions (CASSANDRA-11621)
 * cqlsh: COPY FROM should use regular inserts for single statement batches and
   report errors correctly if workers processes crash on initialization (CASSANDRA-11474)
 * Always close cluster with connection in CqlRecordWriter (CASSANDRA-11553)
 * Allow only DISTINCT queries with partition keys restrictions (CASSANDRA-11339)
 * CqlConfigHelper no longer requires both a keystore and truststore to work (CASSANDRA-11532)
 * Make deprecated repair methods backward-compatible with previous notification service (CASSANDRA-11430)
 * IncomingStreamingConnection version check message wrong (CASSANDRA-11462)
Merged from 2.1:
 * Support mlockall on IBM POWER arch (CASSANDRA-11576)
 * Add option to disable use of severity in DynamicEndpointSnitch (CASSANDRA-11737)
 * cqlsh COPY FROM fails for null values with non-prepared statements (CASSANDRA-11631)
 * Make cython optional in pylib/setup.py (CASSANDRA-11630)
 * Change order of directory searching for cassandra.in.sh to favor local one (CASSANDRA-11628)
 * cqlsh COPY FROM fails with []{} chars in UDT/tuple fields/values (CASSANDRA-11633)
 * clqsh: COPY FROM throws TypeError with Cython extensions enabled (CASSANDRA-11574)
 * cqlsh: COPY FROM ignores NULL values in conversion (CASSANDRA-11549)
 * Validate levels when building LeveledScanner to avoid overlaps with orphaned sstables (CASSANDRA-9935)


3.5
 * StaticTokenTreeBuilder should respect posibility of duplicate tokens (CASSANDRA-11525)
 * Correctly fix potential assertion error during compaction (CASSANDRA-11353)
 * Avoid index segment stitching in RAM which lead to OOM on big SSTable files (CASSANDRA-11383)
 * Fix clustering and row filters for LIKE queries on clustering columns (CASSANDRA-11397)
Merged from 3.0:
 * Fix rare NPE on schema upgrade from 2.x to 3.x (CASSANDRA-10943)
 * Improve backoff policy for cqlsh COPY FROM (CASSANDRA-11320)
 * Improve IF NOT EXISTS check in CREATE INDEX (CASSANDRA-11131)
 * Upgrade ohc to 0.4.3
 * Enable SO_REUSEADDR for JMX RMI server sockets (CASSANDRA-11093)
 * Allocate merkletrees with the correct size (CASSANDRA-11390)
 * Support streaming pre-3.0 sstables (CASSANDRA-10990)
 * Add backpressure to compressed or encrypted commit log (CASSANDRA-10971)
 * SSTableExport supports secondary index tables (CASSANDRA-11330)
 * Fix sstabledump to include missing info in debug output (CASSANDRA-11321)
 * Establish and implement canonical bulk reading workload(s) (CASSANDRA-10331)
 * Fix paging for IN queries on tables without clustering columns (CASSANDRA-11208)
 * Remove recursive call from CompositesSearcher (CASSANDRA-11304)
 * Fix filtering on non-primary key columns for queries without index (CASSANDRA-6377)
 * Fix sstableloader fail when using materialized view (CASSANDRA-11275)
Merged from 2.2:
 * DatabaseDescriptor should log stacktrace in case of Eception during seed provider creation (CASSANDRA-11312)
 * Use canonical path for directory in SSTable descriptor (CASSANDRA-10587)
 * Add cassandra-stress keystore option (CASSANDRA-9325)
 * Dont mark sstables as repairing with sub range repairs (CASSANDRA-11451)
 * Notify when sstables change after cancelling compaction (CASSANDRA-11373)
 * cqlsh: COPY FROM should check that explicit column names are valid (CASSANDRA-11333)
 * Add -Dcassandra.start_gossip startup option (CASSANDRA-10809)
 * Fix UTF8Validator.validate() for modified UTF-8 (CASSANDRA-10748)
 * Clarify that now() function is calculated on the coordinator node in CQL documentation (CASSANDRA-10900)
 * Fix bloom filter sizing with LCS (CASSANDRA-11344)
 * (cqlsh) Fix error when result is 0 rows with EXPAND ON (CASSANDRA-11092)
 * Add missing newline at end of bin/cqlsh (CASSANDRA-11325)
 * Unresolved hostname leads to replace being ignored (CASSANDRA-11210)
 * Only log yaml config once, at startup (CASSANDRA-11217)
 * Reference leak with parallel repairs on the same table (CASSANDRA-11215)
Merged from 2.1:
 * Add a -j parameter to scrub/cleanup/upgradesstables to state how
   many threads to use (CASSANDRA-11179)
 * COPY FROM on large datasets: fix progress report and debug performance (CASSANDRA-11053)
 * InvalidateKeys should have a weak ref to key cache (CASSANDRA-11176)


3.4
 * (cqlsh) add cqlshrc option to always connect using ssl (CASSANDRA-10458)
 * Cleanup a few resource warnings (CASSANDRA-11085)
 * Allow custom tracing implementations (CASSANDRA-10392)
 * Extract LoaderOptions to be able to be used from outside (CASSANDRA-10637)
 * fix OnDiskIndexTest to properly treat empty ranges (CASSANDRA-11205)
 * fix TrackerTest to handle new notifications (CASSANDRA-11178)
 * add SASI validation for partitioner and complex columns (CASSANDRA-11169)
 * Add caching of encrypted credentials in PasswordAuthenticator (CASSANDRA-7715)
 * fix SASI memtable switching on flush (CASSANDRA-11159)
 * Remove duplicate offline compaction tracking (CASSANDRA-11148)
 * fix EQ semantics of analyzed SASI indexes (CASSANDRA-11130)
 * Support long name output for nodetool commands (CASSANDRA-7950)
 * Encrypted hints (CASSANDRA-11040)
 * SASI index options validation (CASSANDRA-11136)
 * Optimize disk seek using min/max column name meta data when the LIMIT clause is used
   (CASSANDRA-8180)
 * Add LIKE support to CQL3 (CASSANDRA-11067)
 * Generic Java UDF types (CASSANDRA-10819)
 * cqlsh: Include sub-second precision in timestamps by default (CASSANDRA-10428)
 * Set javac encoding to utf-8 (CASSANDRA-11077)
 * Integrate SASI index into Cassandra (CASSANDRA-10661)
 * Add --skip-flush option to nodetool snapshot
 * Skip values for non-queried columns (CASSANDRA-10657)
 * Add support for secondary indexes on static columns (CASSANDRA-8103)
 * CommitLogUpgradeTestMaker creates broken commit logs (CASSANDRA-11051)
 * Add metric for number of dropped mutations (CASSANDRA-10866)
 * Simplify row cache invalidation code (CASSANDRA-10396)
 * Support user-defined compaction through nodetool (CASSANDRA-10660)
 * Stripe view locks by key and table ID to reduce contention (CASSANDRA-10981)
 * Add nodetool gettimeout and settimeout commands (CASSANDRA-10953)
 * Add 3.0 metadata to sstablemetadata output (CASSANDRA-10838)
Merged from 3.0:
 * MV should only query complex columns included in the view (CASSANDRA-11069)
 * Failed aggregate creation breaks server permanently (CASSANDRA-11064)
 * Add sstabledump tool (CASSANDRA-7464)
 * Introduce backpressure for hints (CASSANDRA-10972)
 * Fix ClusteringPrefix not being able to read tombstone range boundaries (CASSANDRA-11158)
 * Prevent logging in sandboxed state (CASSANDRA-11033)
 * Disallow drop/alter operations of UDTs used by UDAs (CASSANDRA-10721)
 * Add query time validation method on Index (CASSANDRA-11043)
 * Avoid potential AssertionError in mixed version cluster (CASSANDRA-11128)
 * Properly handle hinted handoff after topology changes (CASSANDRA-5902)
 * AssertionError when listing sstable files on inconsistent disk state (CASSANDRA-11156)
 * Fix wrong rack counting and invalid conditions check for TokenAllocation
   (CASSANDRA-11139)
 * Avoid creating empty hint files (CASSANDRA-11090)
 * Fix leak detection strong reference loop using weak reference (CASSANDRA-11120)
 * Configurie BatchlogManager to stop delayed tasks on shutdown (CASSANDRA-11062)
 * Hadoop integration is incompatible with Cassandra Driver 3.0.0 (CASSANDRA-11001)
 * Add dropped_columns to the list of schema table so it gets handled
   properly (CASSANDRA-11050)
 * Fix NPE when using forceRepairRangeAsync without DC (CASSANDRA-11239)
Merged from 2.2:
 * Preserve order for preferred SSL cipher suites (CASSANDRA-11164)
 * Range.compareTo() violates the contract of Comparable (CASSANDRA-11216)
 * Avoid NPE when serializing ErrorMessage with null message (CASSANDRA-11167)
 * Replacing an aggregate with a new version doesn't reset INITCOND (CASSANDRA-10840)
 * (cqlsh) cqlsh cannot be called through symlink (CASSANDRA-11037)
 * fix ohc and java-driver pom dependencies in build.xml (CASSANDRA-10793)
 * Protect from keyspace dropped during repair (CASSANDRA-11065)
 * Handle adding fields to a UDT in SELECT JSON and toJson() (CASSANDRA-11146)
 * Better error message for cleanup (CASSANDRA-10991)
 * cqlsh pg-style-strings broken if line ends with ';' (CASSANDRA-11123)
 * Always persist upsampled index summaries (CASSANDRA-10512)
 * (cqlsh) Fix inconsistent auto-complete (CASSANDRA-10733)
 * Make SELECT JSON and toJson() threadsafe (CASSANDRA-11048)
 * Fix SELECT on tuple relations for mixed ASC/DESC clustering order (CASSANDRA-7281)
 * Use cloned TokenMetadata in size estimates to avoid race against membership check
   (CASSANDRA-10736)
 * (cqlsh) Support utf-8/cp65001 encoding on Windows (CASSANDRA-11030)
 * Fix paging on DISTINCT queries repeats result when first row in partition changes
   (CASSANDRA-10010)
 * (cqlsh) Support timezone conversion using pytz (CASSANDRA-10397)
 * cqlsh: change default encoding to UTF-8 (CASSANDRA-11124)
Merged from 2.1:
 * Checking if an unlogged batch is local is inefficient (CASSANDRA-11529)
 * Fix out-of-space error treatment in memtable flushing (CASSANDRA-11448).
 * Don't do defragmentation if reading from repaired sstables (CASSANDRA-10342)
 * Fix streaming_socket_timeout_in_ms not enforced (CASSANDRA-11286)
 * Avoid dropping message too quickly due to missing unit conversion (CASSANDRA-11302)
 * Don't remove FailureDetector history on removeEndpoint (CASSANDRA-10371)
 * Only notify if repair status changed (CASSANDRA-11172)
 * Use logback setting for 'cassandra -v' command (CASSANDRA-10767)
 * Fix sstableloader to unthrottle streaming by default (CASSANDRA-9714)
 * Fix incorrect warning in 'nodetool status' (CASSANDRA-10176)
 * Properly release sstable ref when doing offline scrub (CASSANDRA-10697)
 * Improve nodetool status performance for large cluster (CASSANDRA-7238)
 * Gossiper#isEnabled is not thread safe (CASSANDRA-11116)
 * Avoid major compaction mixing repaired and unrepaired sstables in DTCS (CASSANDRA-11113)
 * Make it clear what DTCS timestamp_resolution is used for (CASSANDRA-11041)
 * (cqlsh) Display milliseconds when datetime overflows (CASSANDRA-10625)


3.3
 * Avoid infinite loop if owned range is smaller than number of
   data dirs (CASSANDRA-11034)
 * Avoid bootstrap hanging when existing nodes have no data to stream (CASSANDRA-11010)
Merged from 3.0:
 * Remove double initialization of newly added tables (CASSANDRA-11027)
 * Filter keys searcher results by target range (CASSANDRA-11104)
 * Fix deserialization of legacy read commands (CASSANDRA-11087)
 * Fix incorrect computation of deletion time in sstable metadata (CASSANDRA-11102)
 * Avoid memory leak when collecting sstable metadata (CASSANDRA-11026)
 * Mutations do not block for completion under view lock contention (CASSANDRA-10779)
 * Invalidate legacy schema tables when unloading them (CASSANDRA-11071)
 * (cqlsh) handle INSERT and UPDATE statements with LWT conditions correctly
   (CASSANDRA-11003)
 * Fix DISTINCT queries in mixed version clusters (CASSANDRA-10762)
 * Migrate build status for indexes along with legacy schema (CASSANDRA-11046)
 * Ensure SSTables for legacy KEYS indexes can be read (CASSANDRA-11045)
 * Added support for IBM zSystems architecture (CASSANDRA-11054)
 * Update CQL documentation (CASSANDRA-10899)
 * Check the column name, not cell name, for dropped columns when reading
   legacy sstables (CASSANDRA-11018)
 * Don't attempt to index clustering values of static rows (CASSANDRA-11021)
 * Remove checksum files after replaying hints (CASSANDRA-10947)
 * Support passing base table metadata to custom 2i validation (CASSANDRA-10924)
 * Ensure stale index entries are purged during reads (CASSANDRA-11013)
 * (cqlsh) Also apply --connect-timeout to control connection
   timeout (CASSANDRA-10959)
 * Fix AssertionError when removing from list using UPDATE (CASSANDRA-10954)
 * Fix UnsupportedOperationException when reading old sstable with range
   tombstone (CASSANDRA-10743)
 * MV should use the maximum timestamp of the primary key (CASSANDRA-10910)
 * Fix potential assertion error during compaction (CASSANDRA-10944)
Merged from 2.2:
 * maxPurgeableTimestamp needs to check memtables too (CASSANDRA-9949)
 * Apply change to compaction throughput in real time (CASSANDRA-10025)
 * (cqlsh) encode input correctly when saving history
 * Fix potential NPE on ORDER BY queries with IN (CASSANDRA-10955)
 * Start L0 STCS-compactions even if there is a L0 -> L1 compaction
   going (CASSANDRA-10979)
 * Make UUID LSB unique per process (CASSANDRA-7925)
 * Avoid NPE when performing sstable tasks (scrub etc.) (CASSANDRA-10980)
 * Make sure client gets tombstone overwhelmed warning (CASSANDRA-9465)
 * Fix error streaming section more than 2GB (CASSANDRA-10961)
 * Histogram buckets exposed in jmx are sorted incorrectly (CASSANDRA-10975)
 * Enable GC logging by default (CASSANDRA-10140)
 * Optimize pending range computation (CASSANDRA-9258)
 * Skip commit log and saved cache directories in SSTable version startup check (CASSANDRA-10902)
 * drop/alter user should be case sensitive (CASSANDRA-10817)
Merged from 2.1:
 * test_bulk_round_trip_blogposts is failing occasionally (CASSANDRA-10938)
 * Fix isJoined return true only after becoming cluster member (CASANDRA-11007)
 * Fix bad gossip generation seen in long-running clusters (CASSANDRA-10969)
 * Avoid NPE when incremental repair fails (CASSANDRA-10909)
 * Unmark sstables compacting once they are done in cleanup/scrub/upgradesstables (CASSANDRA-10829)
 * Allow simultaneous bootstrapping with strict consistency when no vnodes are used (CASSANDRA-11005)
 * Log a message when major compaction does not result in a single file (CASSANDRA-10847)
 * (cqlsh) fix cqlsh_copy_tests when vnodes are disabled (CASSANDRA-10997)
 * (cqlsh) Add request timeout option to cqlsh (CASSANDRA-10686)
 * Avoid AssertionError while submitting hint with LWT (CASSANDRA-10477)
 * If CompactionMetadata is not in stats file, use index summary instead (CASSANDRA-10676)
 * Retry sending gossip syn multiple times during shadow round (CASSANDRA-8072)
 * Fix pending range calculation during moves (CASSANDRA-10887)
 * Sane default (200Mbps) for inter-DC streaming througput (CASSANDRA-8708)



3.2
 * Make sure tokens don't exist in several data directories (CASSANDRA-6696)
 * Add requireAuthorization method to IAuthorizer (CASSANDRA-10852)
 * Move static JVM options to conf/jvm.options file (CASSANDRA-10494)
 * Fix CassandraVersion to accept x.y version string (CASSANDRA-10931)
 * Add forceUserDefinedCleanup to allow more flexible cleanup (CASSANDRA-10708)
 * (cqlsh) allow setting TTL with COPY (CASSANDRA-9494)
 * Fix counting of received sstables in streaming (CASSANDRA-10949)
 * Implement hints compression (CASSANDRA-9428)
 * Fix potential assertion error when reading static columns (CASSANDRA-10903)
 * Fix EstimatedHistogram creation in nodetool tablehistograms (CASSANDRA-10859)
 * Establish bootstrap stream sessions sequentially (CASSANDRA-6992)
 * Sort compactionhistory output by timestamp (CASSANDRA-10464)
 * More efficient BTree removal (CASSANDRA-9991)
 * Make tablehistograms accept the same syntax as tablestats (CASSANDRA-10149)
 * Group pending compactions based on table (CASSANDRA-10718)
 * Add compressor name in sstablemetadata output (CASSANDRA-9879)
 * Fix type casting for counter columns (CASSANDRA-10824)
 * Prevent running Cassandra as root (CASSANDRA-8142)
 * bound maximum in-flight commit log replay mutation bytes to 64 megabytes (CASSANDRA-8639)
 * Normalize all scripts (CASSANDRA-10679)
 * Make compression ratio much more accurate (CASSANDRA-10225)
 * Optimize building of Clustering object when only one is created (CASSANDRA-10409)
 * Make index building pluggable (CASSANDRA-10681)
 * Add sstable flush observer (CASSANDRA-10678)
 * Improve NTS endpoints calculation (CASSANDRA-10200)
 * Improve performance of the folderSize function (CASSANDRA-10677)
 * Add support for type casting in selection clause (CASSANDRA-10310)
 * Added graphing option to cassandra-stress (CASSANDRA-7918)
 * Abort in-progress queries that time out (CASSANDRA-7392)
 * Add transparent data encryption core classes (CASSANDRA-9945)
Merged from 3.0:
 * Better handling of SSL connection errors inter-node (CASSANDRA-10816)
 * Avoid NoSuchElementException when executing empty batch (CASSANDRA-10711)
 * Avoid building PartitionUpdate in toString (CASSANDRA-10897)
 * Reduce heap spent when receiving many SSTables (CASSANDRA-10797)
 * Add back support for 3rd party auth providers to bulk loader (CASSANDRA-10873)
 * Eliminate the dependency on jgrapht for UDT resolution (CASSANDRA-10653)
 * (Hadoop) Close Clusters and Sessions in Hadoop Input/Output classes (CASSANDRA-10837)
 * Fix sstableloader not working with upper case keyspace name (CASSANDRA-10806)
Merged from 2.2:
 * jemalloc detection fails due to quoting issues in regexv (CASSANDRA-10946)
 * (cqlsh) show correct column names for empty result sets (CASSANDRA-9813)
 * Add new types to Stress (CASSANDRA-9556)
 * Add property to allow listening on broadcast interface (CASSANDRA-9748)
Merged from 2.1:
 * Match cassandra-loader options in COPY FROM (CASSANDRA-9303)
 * Fix binding to any address in CqlBulkRecordWriter (CASSANDRA-9309)
 * cqlsh fails to decode utf-8 characters for text typed columns (CASSANDRA-10875)
 * Log error when stream session fails (CASSANDRA-9294)
 * Fix bugs in commit log archiving startup behavior (CASSANDRA-10593)
 * (cqlsh) further optimise COPY FROM (CASSANDRA-9302)
 * Allow CREATE TABLE WITH ID (CASSANDRA-9179)
 * Make Stress compiles within eclipse (CASSANDRA-10807)
 * Cassandra Daemon should print JVM arguments (CASSANDRA-10764)
 * Allow cancellation of index summary redistribution (CASSANDRA-8805)


3.1.1
Merged from 3.0:
  * Fix upgrade data loss due to range tombstone deleting more data than then should
    (CASSANDRA-10822)


3.1
Merged from 3.0:
 * Avoid MV race during node decommission (CASSANDRA-10674)
 * Disable reloading of GossipingPropertyFileSnitch (CASSANDRA-9474)
 * Handle single-column deletions correction in materialized views
   when the column is part of the view primary key (CASSANDRA-10796)
 * Fix issue with datadir migration on upgrade (CASSANDRA-10788)
 * Fix bug with range tombstones on reverse queries and test coverage for
   AbstractBTreePartition (CASSANDRA-10059)
 * Remove 64k limit on collection elements (CASSANDRA-10374)
 * Remove unclear Indexer.indexes() method (CASSANDRA-10690)
 * Fix NPE on stream read error (CASSANDRA-10771)
 * Normalize cqlsh DESC output (CASSANDRA-10431)
 * Rejects partition range deletions when columns are specified (CASSANDRA-10739)
 * Fix error when saving cached key for old format sstable (CASSANDRA-10778)
 * Invalidate prepared statements on DROP INDEX (CASSANDRA-10758)
 * Fix SELECT statement with IN restrictions on partition key,
   ORDER BY and LIMIT (CASSANDRA-10729)
 * Improve stress performance over 1k threads (CASSANDRA-7217)
 * Wait for migration responses to complete before bootstrapping (CASSANDRA-10731)
 * Unable to create a function with argument of type Inet (CASSANDRA-10741)
 * Fix backward incompatibiliy in CqlInputFormat (CASSANDRA-10717)
 * Correctly preserve deletion info on updated rows when notifying indexers
   of single-row deletions (CASSANDRA-10694)
 * Notify indexers of partition delete during cleanup (CASSANDRA-10685)
 * Keep the file open in trySkipCache (CASSANDRA-10669)
 * Updated trigger example (CASSANDRA-10257)
Merged from 2.2:
 * Verify tables in pseudo-system keyspaces at startup (CASSANDRA-10761)
 * Fix IllegalArgumentException in DataOutputBuffer.reallocate for large buffers (CASSANDRA-10592)
 * Show CQL help in cqlsh in web browser (CASSANDRA-7225)
 * Serialize on disk the proper SSTable compression ratio (CASSANDRA-10775)
 * Reject index queries while the index is building (CASSANDRA-8505)
 * CQL.textile syntax incorrectly includes optional keyspace for aggregate SFUNC and FINALFUNC (CASSANDRA-10747)
 * Fix JSON update with prepared statements (CASSANDRA-10631)
 * Don't do anticompaction after subrange repair (CASSANDRA-10422)
 * Fix SimpleDateType type compatibility (CASSANDRA-10027)
 * (Hadoop) fix splits calculation (CASSANDRA-10640)
 * (Hadoop) ensure that Cluster instances are always closed (CASSANDRA-10058)
Merged from 2.1:
 * Fix Stress profile parsing on Windows (CASSANDRA-10808)
 * Fix incremental repair hang when replica is down (CASSANDRA-10288)
 * Optimize the way we check if a token is repaired in anticompaction (CASSANDRA-10768)
 * Add proper error handling to stream receiver (CASSANDRA-10774)
 * Warn or fail when changing cluster topology live (CASSANDRA-10243)
 * Status command in debian/ubuntu init script doesn't work (CASSANDRA-10213)
 * Some DROP ... IF EXISTS incorrectly result in exceptions on non-existing KS (CASSANDRA-10658)
 * DeletionTime.compareTo wrong in rare cases (CASSANDRA-10749)
 * Force encoding when computing statement ids (CASSANDRA-10755)
 * Properly reject counters as map keys (CASSANDRA-10760)
 * Fix the sstable-needs-cleanup check (CASSANDRA-10740)
 * (cqlsh) Print column names before COPY operation (CASSANDRA-8935)
 * Fix CompressedInputStream for proper cleanup (CASSANDRA-10012)
 * (cqlsh) Support counters in COPY commands (CASSANDRA-9043)
 * Try next replica if not possible to connect to primary replica on
   ColumnFamilyRecordReader (CASSANDRA-2388)
 * Limit window size in DTCS (CASSANDRA-10280)
 * sstableloader does not use MAX_HEAP_SIZE env parameter (CASSANDRA-10188)
 * (cqlsh) Improve COPY TO performance and error handling (CASSANDRA-9304)
 * Create compression chunk for sending file only (CASSANDRA-10680)
 * Forbid compact clustering column type changes in ALTER TABLE (CASSANDRA-8879)
 * Reject incremental repair with subrange repair (CASSANDRA-10422)
 * Add a nodetool command to refresh size_estimates (CASSANDRA-9579)
 * Invalidate cache after stream receive task is completed (CASSANDRA-10341)
 * Reject counter writes in CQLSSTableWriter (CASSANDRA-10258)
 * Remove superfluous COUNTER_MUTATION stage mapping (CASSANDRA-10605)


3.0
 * Fix AssertionError while flushing memtable due to materialized views
   incorrectly inserting empty rows (CASSANDRA-10614)
 * Store UDA initcond as CQL literal in the schema table, instead of a blob (CASSANDRA-10650)
 * Don't use -1 for the position of partition key in schema (CASSANDRA-10491)
 * Fix distinct queries in mixed version cluster (CASSANDRA-10573)
 * Skip sstable on clustering in names query (CASSANDRA-10571)
 * Remove value skipping as it breaks read-repair (CASSANDRA-10655)
 * Fix bootstrapping with MVs (CASSANDRA-10621)
 * Make sure EACH_QUORUM reads are using NTS (CASSANDRA-10584)
 * Fix MV replica filtering for non-NetworkTopologyStrategy (CASSANDRA-10634)
 * (Hadoop) fix CIF describeSplits() not handling 0 size estimates (CASSANDRA-10600)
 * Fix reading of legacy sstables (CASSANDRA-10590)
 * Use CQL type names in schema metadata tables (CASSANDRA-10365)
 * Guard batchlog replay against integer division by zero (CASSANDRA-9223)
 * Fix bug when adding a column to thrift with the same name than a primary key (CASSANDRA-10608)
 * Add client address argument to IAuthenticator::newSaslNegotiator (CASSANDRA-8068)
 * Fix implementation of LegacyLayout.LegacyBoundComparator (CASSANDRA-10602)
 * Don't use 'names query' read path for counters (CASSANDRA-10572)
 * Fix backward compatibility for counters (CASSANDRA-10470)
 * Remove memory_allocator paramter from cassandra.yaml (CASSANDRA-10581,10628)
 * Execute the metadata reload task of all registered indexes on CFS::reload (CASSANDRA-10604)
 * Fix thrift cas operations with defined columns (CASSANDRA-10576)
 * Fix PartitionUpdate.operationCount()for updates with static column operations (CASSANDRA-10606)
 * Fix thrift get() queries with defined columns (CASSANDRA-10586)
 * Fix marking of indexes as built and removed (CASSANDRA-10601)
 * Skip initialization of non-registered 2i instances, remove Index::getIndexName (CASSANDRA-10595)
 * Fix batches on multiple tables (CASSANDRA-10554)
 * Ensure compaction options are validated when updating KeyspaceMetadata (CASSANDRA-10569)
 * Flatten Iterator Transformation Hierarchy (CASSANDRA-9975)
 * Remove token generator (CASSANDRA-5261)
 * RolesCache should not be created for any authenticator that does not requireAuthentication (CASSANDRA-10562)
 * Fix LogTransaction checking only a single directory for files (CASSANDRA-10421)
 * Fix handling of range tombstones when reading old format sstables (CASSANDRA-10360)
 * Aggregate with Initial Condition fails with C* 3.0 (CASSANDRA-10367)
Merged from 2.2:
 * (cqlsh) show partial trace if incomplete after max_trace_wait (CASSANDRA-7645)
 * Use most up-to-date version of schema for system tables (CASSANDRA-10652)
 * Deprecate memory_allocator in cassandra.yaml (CASSANDRA-10581,10628)
 * Expose phi values from failure detector via JMX and tweak debug
   and trace logging (CASSANDRA-9526)
 * Fix IllegalArgumentException in DataOutputBuffer.reallocate for large buffers (CASSANDRA-10592)
Merged from 2.1:
 * Shutdown compaction in drain to prevent leak (CASSANDRA-10079)
 * (cqlsh) fix COPY using wrong variable name for time_format (CASSANDRA-10633)
 * Do not run SizeEstimatesRecorder if a node is not a member of the ring (CASSANDRA-9912)
 * Improve handling of dead nodes in gossip (CASSANDRA-10298)
 * Fix logback-tools.xml incorrectly configured for outputing to System.err
   (CASSANDRA-9937)
 * Fix streaming to catch exception so retry not fail (CASSANDRA-10557)
 * Add validation method to PerRowSecondaryIndex (CASSANDRA-10092)
 * Support encrypted and plain traffic on the same port (CASSANDRA-10559)
 * Do STCS in DTCS windows (CASSANDRA-10276)
 * Avoid repetition of JVM_OPTS in debian package (CASSANDRA-10251)
 * Fix potential NPE from handling result of SIM.highestSelectivityIndex (CASSANDRA-10550)
 * Fix paging issues with partitions containing only static columns data (CASSANDRA-10381)
 * Fix conditions on static columns (CASSANDRA-10264)
 * AssertionError: attempted to delete non-existing file CommitLog (CASSANDRA-10377)
 * Fix sorting for queries with an IN condition on partition key columns (CASSANDRA-10363)


3.0-rc2
 * Fix SELECT DISTINCT queries between 2.2.2 nodes and 3.0 nodes (CASSANDRA-10473)
 * Remove circular references in SegmentedFile (CASSANDRA-10543)
 * Ensure validation of indexed values only occurs once per-partition (CASSANDRA-10536)
 * Fix handling of static columns for range tombstones in thrift (CASSANDRA-10174)
 * Support empty ColumnFilter for backward compatility on empty IN (CASSANDRA-10471)
 * Remove Pig support (CASSANDRA-10542)
 * Fix LogFile throws Exception when assertion is disabled (CASSANDRA-10522)
 * Revert CASSANDRA-7486, make CMS default GC, move GC config to
   conf/jvm.options (CASSANDRA-10403)
 * Fix TeeingAppender causing some logs to be truncated/empty (CASSANDRA-10447)
 * Allow EACH_QUORUM for reads (CASSANDRA-9602)
 * Fix potential ClassCastException while upgrading (CASSANDRA-10468)
 * Fix NPE in MVs on update (CASSANDRA-10503)
 * Only include modified cell data in indexing deltas (CASSANDRA-10438)
 * Do not load keyspace when creating sstable writer (CASSANDRA-10443)
 * If node is not yet gossiping write all MV updates to batchlog only (CASSANDRA-10413)
 * Re-populate token metadata after commit log recovery (CASSANDRA-10293)
 * Provide additional metrics for materialized views (CASSANDRA-10323)
 * Flush system schema tables after local schema changes (CASSANDRA-10429)
Merged from 2.2:
 * Reduce contention getting instances of CompositeType (CASSANDRA-10433)
 * Fix the regression when using LIMIT with aggregates (CASSANDRA-10487)
 * Avoid NoClassDefFoundError during DataDescriptor initialization on windows (CASSANDRA-10412)
 * Preserve case of quoted Role & User names (CASSANDRA-10394)
 * cqlsh pg-style-strings broken (CASSANDRA-10484)
 * cqlsh prompt includes name of keyspace after failed `use` statement (CASSANDRA-10369)
Merged from 2.1:
 * (cqlsh) Distinguish negative and positive infinity in output (CASSANDRA-10523)
 * (cqlsh) allow custom time_format for COPY TO (CASSANDRA-8970)
 * Don't allow startup if the node's rack has changed (CASSANDRA-10242)
 * (cqlsh) show partial trace if incomplete after max_trace_wait (CASSANDRA-7645)
 * Allow LOCAL_JMX to be easily overridden (CASSANDRA-10275)
 * Mark nodes as dead even if they've already left (CASSANDRA-10205)


3.0.0-rc1
 * Fix mixed version read request compatibility for compact static tables
   (CASSANDRA-10373)
 * Fix paging of DISTINCT with static and IN (CASSANDRA-10354)
 * Allow MATERIALIZED VIEW's SELECT statement to restrict primary key
   columns (CASSANDRA-9664)
 * Move crc_check_chance out of compression options (CASSANDRA-9839)
 * Fix descending iteration past end of BTreeSearchIterator (CASSANDRA-10301)
 * Transfer hints to a different node on decommission (CASSANDRA-10198)
 * Check partition keys for CAS operations during stmt validation (CASSANDRA-10338)
 * Add custom query expressions to SELECT (CASSANDRA-10217)
 * Fix minor bugs in MV handling (CASSANDRA-10362)
 * Allow custom indexes with 0,1 or multiple target columns (CASSANDRA-10124)
 * Improve MV schema representation (CASSANDRA-9921)
 * Add flag to enable/disable coordinator batchlog for MV writes (CASSANDRA-10230)
 * Update cqlsh COPY for new internal driver serialization interface (CASSANDRA-10318)
 * Give index implementations more control over rebuild operations (CASSANDRA-10312)
 * Update index file format (CASSANDRA-10314)
 * Add "shadowable" row tombstones to deal with mv timestamp issues (CASSANDRA-10261)
 * CFS.loadNewSSTables() broken for pre-3.0 sstables
 * Cache selected index in read command to reduce lookups (CASSANDRA-10215)
 * Small optimizations of sstable index serialization (CASSANDRA-10232)
 * Support for both encrypted and unencrypted native transport connections (CASSANDRA-9590)
Merged from 2.2:
 * Configurable page size in cqlsh (CASSANDRA-9855)
 * Defer default role manager setup until all nodes are on 2.2+ (CASSANDRA-9761)
 * Handle missing RoleManager in config after upgrade to 2.2 (CASSANDRA-10209)
Merged from 2.1:
 * Bulk Loader API could not tolerate even node failure (CASSANDRA-10347)
 * Avoid misleading pushed notifications when multiple nodes
   share an rpc_address (CASSANDRA-10052)
 * Fix dropping undroppable when message queue is full (CASSANDRA-10113)
 * Fix potential ClassCastException during paging (CASSANDRA-10352)
 * Prevent ALTER TYPE from creating circular references (CASSANDRA-10339)
 * Fix cache handling of 2i and base tables (CASSANDRA-10155, 10359)
 * Fix NPE in nodetool compactionhistory (CASSANDRA-9758)
 * (Pig) support BulkOutputFormat as a URL parameter (CASSANDRA-7410)
 * BATCH statement is broken in cqlsh (CASSANDRA-10272)
 * (cqlsh) Make cqlsh PEP8 Compliant (CASSANDRA-10066)
 * (cqlsh) Fix error when starting cqlsh with --debug (CASSANDRA-10282)
 * Scrub, Cleanup and Upgrade do not unmark compacting until all operations
   have completed, regardless of the occurence of exceptions (CASSANDRA-10274)


3.0.0-beta2
 * Fix columns returned by AbstractBtreePartitions (CASSANDRA-10220)
 * Fix backward compatibility issue due to AbstractBounds serialization bug (CASSANDRA-9857)
 * Fix startup error when upgrading nodes (CASSANDRA-10136)
 * Base table PRIMARY KEY can be assumed to be NOT NULL in MV creation (CASSANDRA-10147)
 * Improve batchlog write patch (CASSANDRA-9673)
 * Re-apply MaterializedView updates on commitlog replay (CASSANDRA-10164)
 * Require AbstractType.isByteOrderComparable declaration in constructor (CASSANDRA-9901)
 * Avoid digest mismatch on upgrade to 3.0 (CASSANDRA-9554)
 * Fix Materialized View builder when adding multiple MVs (CASSANDRA-10156)
 * Choose better poolingOptions for protocol v4 in cassandra-stress (CASSANDRA-10182)
 * Fix LWW bug affecting Materialized Views (CASSANDRA-10197)
 * Ensures frozen sets and maps are always sorted (CASSANDRA-10162)
 * Don't deadlock when flushing CFS backed custom indexes (CASSANDRA-10181)
 * Fix double flushing of secondary index tables (CASSANDRA-10180)
 * Fix incorrect handling of range tombstones in thrift (CASSANDRA-10046)
 * Only use batchlog when paired materialized view replica is remote (CASSANDRA-10061)
 * Reuse TemporalRow when updating multiple MaterializedViews (CASSANDRA-10060)
 * Validate gc_grace_seconds for batchlog writes and MVs (CASSANDRA-9917)
 * Fix sstablerepairedset (CASSANDRA-10132)
Merged from 2.2:
 * Cancel transaction for sstables we wont redistribute index summary
   for (CASSANDRA-10270)
 * Retry snapshot deletion after compaction and gc on Windows (CASSANDRA-10222)
 * Fix failure to start with space in directory path on Windows (CASSANDRA-10239)
 * Fix repair hang when snapshot failed (CASSANDRA-10057)
 * Fall back to 1/4 commitlog volume for commitlog_total_space on small disks
   (CASSANDRA-10199)
Merged from 2.1:
 * Added configurable warning threshold for GC duration (CASSANDRA-8907)
 * Fix handling of streaming EOF (CASSANDRA-10206)
 * Only check KeyCache when it is enabled
 * Change streaming_socket_timeout_in_ms default to 1 hour (CASSANDRA-8611)
 * (cqlsh) update list of CQL keywords (CASSANDRA-9232)
 * Add nodetool gettraceprobability command (CASSANDRA-10234)
Merged from 2.0:
 * Fix rare race where older gossip states can be shadowed (CASSANDRA-10366)
 * Fix consolidating racks violating the RF contract (CASSANDRA-10238)
 * Disallow decommission when node is in drained state (CASSANDRA-8741)


2.2.1
 * Fix race during construction of commit log (CASSANDRA-10049)
 * Fix LeveledCompactionStrategyTest (CASSANDRA-9757)
 * Fix broken UnbufferedDataOutputStreamPlus.writeUTF (CASSANDRA-10203)
 * (cqlsh) default load-from-file encoding to utf-8 (CASSANDRA-9898)
 * Avoid returning Permission.NONE when failing to query users table (CASSANDRA-10168)
 * (cqlsh) add CLEAR command (CASSANDRA-10086)
 * Support string literals as Role names for compatibility (CASSANDRA-10135)
Merged from 2.1:
 * Only check KeyCache when it is enabled
 * Change streaming_socket_timeout_in_ms default to 1 hour (CASSANDRA-8611)
 * (cqlsh) update list of CQL keywords (CASSANDRA-9232)


3.0.0-beta1
 * Redesign secondary index API (CASSANDRA-9459, 7771, 9041)
 * Fix throwing ReadFailure instead of ReadTimeout on range queries (CASSANDRA-10125)
 * Rewrite hinted handoff (CASSANDRA-6230)
 * Fix query on static compact tables (CASSANDRA-10093)
 * Fix race during construction of commit log (CASSANDRA-10049)
 * Add option to only purge repaired tombstones (CASSANDRA-6434)
 * Change authorization handling for MVs (CASSANDRA-9927)
 * Add custom JMX enabled executor for UDF sandbox (CASSANDRA-10026)
 * Fix row deletion bug for Materialized Views (CASSANDRA-10014)
 * Support mixed-version clusters with Cassandra 2.1 and 2.2 (CASSANDRA-9704)
 * Fix multiple slices on RowSearchers (CASSANDRA-10002)
 * Fix bug in merging of collections (CASSANDRA-10001)
 * Optimize batchlog replay to avoid full scans (CASSANDRA-7237)
 * Repair improvements when using vnodes (CASSANDRA-5220)
 * Disable scripted UDFs by default (CASSANDRA-9889)
 * Bytecode inspection for Java-UDFs (CASSANDRA-9890)
 * Use byte to serialize MT hash length (CASSANDRA-9792)
 * Replace usage of Adler32 with CRC32 (CASSANDRA-8684)
 * Fix migration to new format from 2.1 SSTable (CASSANDRA-10006)
 * SequentialWriter should extend BufferedDataOutputStreamPlus (CASSANDRA-9500)
 * Use the same repairedAt timestamp within incremental repair session (CASSANDRA-9111)
Merged from 2.2:
 * Allow count(*) and count(1) to be use as normal aggregation (CASSANDRA-10114)
 * An NPE is thrown if the column name is unknown for an IN relation (CASSANDRA-10043)
 * Apply commit_failure_policy to more errors on startup (CASSANDRA-9749)
 * Fix histogram overflow exception (CASSANDRA-9973)
 * Route gossip messages over dedicated socket (CASSANDRA-9237)
 * Add checksum to saved cache files (CASSANDRA-9265)
 * Log warning when using an aggregate without partition key (CASSANDRA-9737)
Merged from 2.1:
 * (cqlsh) Allow encoding to be set through command line (CASSANDRA-10004)
 * Add new JMX methods to change local compaction strategy (CASSANDRA-9965)
 * Write hints for paxos commits (CASSANDRA-7342)
 * (cqlsh) Fix timestamps before 1970 on Windows, always
   use UTC for timestamp display (CASSANDRA-10000)
 * (cqlsh) Avoid overwriting new config file with old config
   when both exist (CASSANDRA-9777)
 * Release snapshot selfRef when doing snapshot repair (CASSANDRA-9998)
 * Cannot replace token does not exist - DN node removed as Fat Client (CASSANDRA-9871)
Merged from 2.0:
 * Don't cast expected bf size to an int (CASSANDRA-9959)
 * Make getFullyExpiredSSTables less expensive (CASSANDRA-9882)


3.0.0-alpha1
 * Implement proper sandboxing for UDFs (CASSANDRA-9402)
 * Simplify (and unify) cleanup of compaction leftovers (CASSANDRA-7066)
 * Allow extra schema definitions in cassandra-stress yaml (CASSANDRA-9850)
 * Metrics should use up to date nomenclature (CASSANDRA-9448)
 * Change CREATE/ALTER TABLE syntax for compression (CASSANDRA-8384)
 * Cleanup crc and adler code for java 8 (CASSANDRA-9650)
 * Storage engine refactor (CASSANDRA-8099, 9743, 9746, 9759, 9781, 9808, 9825,
   9848, 9705, 9859, 9867, 9874, 9828, 9801)
 * Update Guava to 18.0 (CASSANDRA-9653)
 * Bloom filter false positive ratio is not honoured (CASSANDRA-8413)
 * New option for cassandra-stress to leave a ratio of columns null (CASSANDRA-9522)
 * Change hinted_handoff_enabled yaml setting, JMX (CASSANDRA-9035)
 * Add algorithmic token allocation (CASSANDRA-7032)
 * Add nodetool command to replay batchlog (CASSANDRA-9547)
 * Make file buffer cache independent of paths being read (CASSANDRA-8897)
 * Remove deprecated legacy Hadoop code (CASSANDRA-9353)
 * Decommissioned nodes will not rejoin the cluster (CASSANDRA-8801)
 * Change gossip stabilization to use endpoit size (CASSANDRA-9401)
 * Change default garbage collector to G1 (CASSANDRA-7486)
 * Populate TokenMetadata early during startup (CASSANDRA-9317)
 * Undeprecate cache recentHitRate (CASSANDRA-6591)
 * Add support for selectively varint encoding fields (CASSANDRA-9499, 9865)
 * Materialized Views (CASSANDRA-6477)
Merged from 2.2:
 * Avoid grouping sstables for anticompaction with DTCS (CASSANDRA-9900)
 * UDF / UDA execution time in trace (CASSANDRA-9723)
 * Fix broken internode SSL (CASSANDRA-9884)
Merged from 2.1:
 * Add new JMX methods to change local compaction strategy (CASSANDRA-9965)
 * Fix handling of enable/disable autocompaction (CASSANDRA-9899)
 * Add consistency level to tracing ouput (CASSANDRA-9827)
 * Remove repair snapshot leftover on startup (CASSANDRA-7357)
 * Use random nodes for batch log when only 2 racks (CASSANDRA-8735)
 * Ensure atomicity inside thrift and stream session (CASSANDRA-7757)
 * Fix nodetool info error when the node is not joined (CASSANDRA-9031)
Merged from 2.0:
 * Log when messages are dropped due to cross_node_timeout (CASSANDRA-9793)
 * Don't track hotness when opening from snapshot for validation (CASSANDRA-9382)


2.2.0
 * Allow the selection of columns together with aggregates (CASSANDRA-9767)
 * Fix cqlsh copy methods and other windows specific issues (CASSANDRA-9795)
 * Don't wrap byte arrays in SequentialWriter (CASSANDRA-9797)
 * sum() and avg() functions missing for smallint and tinyint types (CASSANDRA-9671)
 * Revert CASSANDRA-9542 (allow native functions in UDA) (CASSANDRA-9771)
Merged from 2.1:
 * Fix MarshalException when upgrading superColumn family (CASSANDRA-9582)
 * Fix broken logging for "empty" flushes in Memtable (CASSANDRA-9837)
 * Handle corrupt files on startup (CASSANDRA-9686)
 * Fix clientutil jar and tests (CASSANDRA-9760)
 * (cqlsh) Allow the SSL protocol version to be specified through the
    config file or environment variables (CASSANDRA-9544)
Merged from 2.0:
 * Add tool to find why expired sstables are not getting dropped (CASSANDRA-10015)
 * Remove erroneous pending HH tasks from tpstats/jmx (CASSANDRA-9129)
 * Don't cast expected bf size to an int (CASSANDRA-9959)
 * checkForEndpointCollision fails for legitimate collisions (CASSANDRA-9765)
 * Complete CASSANDRA-8448 fix (CASSANDRA-9519)
 * Don't include auth credentials in debug log (CASSANDRA-9682)
 * Can't transition from write survey to normal mode (CASSANDRA-9740)
 * Scrub (recover) sstables even when -Index.db is missing (CASSANDRA-9591)
 * Fix growing pending background compaction (CASSANDRA-9662)


2.2.0-rc2
 * Re-enable memory-mapped I/O on Windows (CASSANDRA-9658)
 * Warn when an extra-large partition is compacted (CASSANDRA-9643)
 * (cqlsh) Allow setting the initial connection timeout (CASSANDRA-9601)
 * BulkLoader has --transport-factory option but does not use it (CASSANDRA-9675)
 * Allow JMX over SSL directly from nodetool (CASSANDRA-9090)
 * Update cqlsh for UDFs (CASSANDRA-7556)
 * Change Windows kernel default timer resolution (CASSANDRA-9634)
 * Deprected sstable2json and json2sstable (CASSANDRA-9618)
 * Allow native functions in user-defined aggregates (CASSANDRA-9542)
 * Don't repair system_distributed by default (CASSANDRA-9621)
 * Fix mixing min, max, and count aggregates for blob type (CASSANRA-9622)
 * Rename class for DATE type in Java driver (CASSANDRA-9563)
 * Duplicate compilation of UDFs on coordinator (CASSANDRA-9475)
 * Fix connection leak in CqlRecordWriter (CASSANDRA-9576)
 * Mlockall before opening system sstables & remove boot_without_jna option (CASSANDRA-9573)
 * Add functions to convert timeuuid to date or time, deprecate dateOf and unixTimestampOf (CASSANDRA-9229)
 * Make sure we cancel non-compacting sstables from LifecycleTransaction (CASSANDRA-9566)
 * Fix deprecated repair JMX API (CASSANDRA-9570)
 * Add logback metrics (CASSANDRA-9378)
 * Update and refactor ant test/test-compression to run the tests in parallel (CASSANDRA-9583)
 * Fix upgrading to new directory for secondary index (CASSANDRA-9687)
Merged from 2.1:
 * (cqlsh) Fix bad check for CQL compatibility when DESCRIBE'ing
   COMPACT STORAGE tables with no clustering columns
 * Eliminate strong self-reference chains in sstable ref tidiers (CASSANDRA-9656)
 * Ensure StreamSession uses canonical sstable reader instances (CASSANDRA-9700)
 * Ensure memtable book keeping is not corrupted in the event we shrink usage (CASSANDRA-9681)
 * Update internal python driver for cqlsh (CASSANDRA-9064)
 * Fix IndexOutOfBoundsException when inserting tuple with too many
   elements using the string literal notation (CASSANDRA-9559)
 * Enable describe on indices (CASSANDRA-7814)
 * Fix incorrect result for IN queries where column not found (CASSANDRA-9540)
 * ColumnFamilyStore.selectAndReference may block during compaction (CASSANDRA-9637)
 * Fix bug in cardinality check when compacting (CASSANDRA-9580)
 * Fix memory leak in Ref due to ConcurrentLinkedQueue.remove() behaviour (CASSANDRA-9549)
 * Make rebuild only run one at a time (CASSANDRA-9119)
Merged from 2.0:
 * Avoid NPE in AuthSuccess#decode (CASSANDRA-9727)
 * Add listen_address to system.local (CASSANDRA-9603)
 * Bug fixes to resultset metadata construction (CASSANDRA-9636)
 * Fix setting 'durable_writes' in ALTER KEYSPACE (CASSANDRA-9560)
 * Avoids ballot clash in Paxos (CASSANDRA-9649)
 * Improve trace messages for RR (CASSANDRA-9479)
 * Fix suboptimal secondary index selection when restricted
   clustering column is also indexed (CASSANDRA-9631)
 * (cqlsh) Add min_threshold to DTCS option autocomplete (CASSANDRA-9385)
 * Fix error message when attempting to create an index on a column
   in a COMPACT STORAGE table with clustering columns (CASSANDRA-9527)
 * 'WITH WITH' in alter keyspace statements causes NPE (CASSANDRA-9565)
 * Expose some internals of SelectStatement for inspection (CASSANDRA-9532)
 * ArrivalWindow should use primitives (CASSANDRA-9496)
 * Periodically submit background compaction tasks (CASSANDRA-9592)
 * Set HAS_MORE_PAGES flag to false when PagingState is null (CASSANDRA-9571)


2.2.0-rc1
 * Compressed commit log should measure compressed space used (CASSANDRA-9095)
 * Fix comparison bug in CassandraRoleManager#collectRoles (CASSANDRA-9551)
 * Add tinyint,smallint,time,date support for UDFs (CASSANDRA-9400)
 * Deprecates SSTableSimpleWriter and SSTableSimpleUnsortedWriter (CASSANDRA-9546)
 * Empty INITCOND treated as null in aggregate (CASSANDRA-9457)
 * Remove use of Cell in Thrift MapReduce classes (CASSANDRA-8609)
 * Integrate pre-release Java Driver 2.2-rc1, custom build (CASSANDRA-9493)
 * Clean up gossiper logic for old versions (CASSANDRA-9370)
 * Fix custom payload coding/decoding to match the spec (CASSANDRA-9515)
 * ant test-all results incomplete when parsed (CASSANDRA-9463)
 * Disallow frozen<> types in function arguments and return types for
   clarity (CASSANDRA-9411)
 * Static Analysis to warn on unsafe use of Autocloseable instances (CASSANDRA-9431)
 * Update commitlog archiving examples now that commitlog segments are
   not recycled (CASSANDRA-9350)
 * Extend Transactional API to sstable lifecycle management (CASSANDRA-8568)
 * (cqlsh) Add support for native protocol 4 (CASSANDRA-9399)
 * Ensure that UDF and UDAs are keyspace-isolated (CASSANDRA-9409)
 * Revert CASSANDRA-7807 (tracing completion client notifications) (CASSANDRA-9429)
 * Add ability to stop compaction by ID (CASSANDRA-7207)
 * Let CassandraVersion handle SNAPSHOT version (CASSANDRA-9438)
Merged from 2.1:
 * (cqlsh) Fix using COPY through SOURCE or -f (CASSANDRA-9083)
 * Fix occasional lack of `system` keyspace in schema tables (CASSANDRA-8487)
 * Use ProtocolError code instead of ServerError code for native protocol
   error responses to unsupported protocol versions (CASSANDRA-9451)
 * Default commitlog_sync_batch_window_in_ms changed to 2ms (CASSANDRA-9504)
 * Fix empty partition assertion in unsorted sstable writing tools (CASSANDRA-9071)
 * Ensure truncate without snapshot cannot produce corrupt responses (CASSANDRA-9388)
 * Consistent error message when a table mixes counter and non-counter
   columns (CASSANDRA-9492)
 * Avoid getting unreadable keys during anticompaction (CASSANDRA-9508)
 * (cqlsh) Better float precision by default (CASSANDRA-9224)
 * Improve estimated row count (CASSANDRA-9107)
 * Optimize range tombstone memory footprint (CASSANDRA-8603)
 * Use configured gcgs in anticompaction (CASSANDRA-9397)
Merged from 2.0:
 * Don't accumulate more range than necessary in RangeTombstone.Tracker (CASSANDRA-9486)
 * Add broadcast and rpc addresses to system.local (CASSANDRA-9436)
 * Always mark sstable suspect when corrupted (CASSANDRA-9478)
 * Add database users and permissions to CQL3 documentation (CASSANDRA-7558)
 * Allow JVM_OPTS to be passed to standalone tools (CASSANDRA-5969)
 * Fix bad condition in RangeTombstoneList (CASSANDRA-9485)
 * Fix potential StackOverflow when setting CrcCheckChance over JMX (CASSANDRA-9488)
 * Fix null static columns in pages after the first, paged reversed
   queries (CASSANDRA-8502)
 * Fix counting cache serialization in request metrics (CASSANDRA-9466)
 * Add option not to validate atoms during scrub (CASSANDRA-9406)


2.2.0-beta1
 * Introduce Transactional API for internal state changes (CASSANDRA-8984)
 * Add a flag in cassandra.yaml to enable UDFs (CASSANDRA-9404)
 * Better support of null for UDF (CASSANDRA-8374)
 * Use ecj instead of javassist for UDFs (CASSANDRA-8241)
 * faster async logback configuration for tests (CASSANDRA-9376)
 * Add `smallint` and `tinyint` data types (CASSANDRA-8951)
 * Avoid thrift schema creation when native driver is used in stress tool (CASSANDRA-9374)
 * Make Functions.declared thread-safe
 * Add client warnings to native protocol v4 (CASSANDRA-8930)
 * Allow roles cache to be invalidated (CASSANDRA-8967)
 * Upgrade Snappy (CASSANDRA-9063)
 * Don't start Thrift rpc by default (CASSANDRA-9319)
 * Only stream from unrepaired sstables with incremental repair (CASSANDRA-8267)
 * Aggregate UDFs allow SFUNC return type to differ from STYPE if FFUNC specified (CASSANDRA-9321)
 * Remove Thrift dependencies in bundled tools (CASSANDRA-8358)
 * Disable memory mapping of hsperfdata file for JVM statistics (CASSANDRA-9242)
 * Add pre-startup checks to detect potential incompatibilities (CASSANDRA-8049)
 * Distinguish between null and unset in protocol v4 (CASSANDRA-7304)
 * Add user/role permissions for user-defined functions (CASSANDRA-7557)
 * Allow cassandra config to be updated to restart daemon without unloading classes (CASSANDRA-9046)
 * Don't initialize compaction writer before checking if iter is empty (CASSANDRA-9117)
 * Don't execute any functions at prepare-time (CASSANDRA-9037)
 * Share file handles between all instances of a SegmentedFile (CASSANDRA-8893)
 * Make it possible to major compact LCS (CASSANDRA-7272)
 * Make FunctionExecutionException extend RequestExecutionException
   (CASSANDRA-9055)
 * Add support for SELECT JSON, INSERT JSON syntax and new toJson(), fromJson()
   functions (CASSANDRA-7970)
 * Optimise max purgeable timestamp calculation in compaction (CASSANDRA-8920)
 * Constrain internode message buffer sizes, and improve IO class hierarchy (CASSANDRA-8670)
 * New tool added to validate all sstables in a node (CASSANDRA-5791)
 * Push notification when tracing completes for an operation (CASSANDRA-7807)
 * Delay "node up" and "node added" notifications until native protocol server is started (CASSANDRA-8236)
 * Compressed Commit Log (CASSANDRA-6809)
 * Optimise IntervalTree (CASSANDRA-8988)
 * Add a key-value payload for third party usage (CASSANDRA-8553, 9212)
 * Bump metrics-reporter-config dependency for metrics 3.0 (CASSANDRA-8149)
 * Partition intra-cluster message streams by size, not type (CASSANDRA-8789)
 * Add WriteFailureException to native protocol, notify coordinator of
   write failures (CASSANDRA-8592)
 * Convert SequentialWriter to nio (CASSANDRA-8709)
 * Add role based access control (CASSANDRA-7653, 8650, 7216, 8760, 8849, 8761, 8850)
 * Record client ip address in tracing sessions (CASSANDRA-8162)
 * Indicate partition key columns in response metadata for prepared
   statements (CASSANDRA-7660)
 * Merge UUIDType and TimeUUIDType parse logic (CASSANDRA-8759)
 * Avoid memory allocation when searching index summary (CASSANDRA-8793)
 * Optimise (Time)?UUIDType Comparisons (CASSANDRA-8730)
 * Make CRC32Ex into a separate maven dependency (CASSANDRA-8836)
 * Use preloaded jemalloc w/ Unsafe (CASSANDRA-8714, 9197)
 * Avoid accessing partitioner through StorageProxy (CASSANDRA-8244, 8268)
 * Upgrade Metrics library and remove depricated metrics (CASSANDRA-5657)
 * Serializing Row cache alternative, fully off heap (CASSANDRA-7438)
 * Duplicate rows returned when in clause has repeated values (CASSANDRA-6706)
 * Make CassandraException unchecked, extend RuntimeException (CASSANDRA-8560)
 * Support direct buffer decompression for reads (CASSANDRA-8464)
 * DirectByteBuffer compatible LZ4 methods (CASSANDRA-7039)
 * Group sstables for anticompaction correctly (CASSANDRA-8578)
 * Add ReadFailureException to native protocol, respond
   immediately when replicas encounter errors while handling
   a read request (CASSANDRA-7886)
 * Switch CommitLogSegment from RandomAccessFile to nio (CASSANDRA-8308)
 * Allow mixing token and partition key restrictions (CASSANDRA-7016)
 * Support index key/value entries on map collections (CASSANDRA-8473)
 * Modernize schema tables (CASSANDRA-8261)
 * Support for user-defined aggregation functions (CASSANDRA-8053)
 * Fix NPE in SelectStatement with empty IN values (CASSANDRA-8419)
 * Refactor SelectStatement, return IN results in natural order instead
   of IN value list order and ignore duplicate values in partition key IN restrictions (CASSANDRA-7981)
 * Support UDTs, tuples, and collections in user-defined
   functions (CASSANDRA-7563)
 * Fix aggregate fn results on empty selection, result column name,
   and cqlsh parsing (CASSANDRA-8229)
 * Mark sstables as repaired after full repair (CASSANDRA-7586)
 * Extend Descriptor to include a format value and refactor reader/writer
   APIs (CASSANDRA-7443)
 * Integrate JMH for microbenchmarks (CASSANDRA-8151)
 * Keep sstable levels when bootstrapping (CASSANDRA-7460)
 * Add Sigar library and perform basic OS settings check on startup (CASSANDRA-7838)
 * Support for aggregation functions (CASSANDRA-4914)
 * Remove cassandra-cli (CASSANDRA-7920)
 * Accept dollar quoted strings in CQL (CASSANDRA-7769)
 * Make assassinate a first class command (CASSANDRA-7935)
 * Support IN clause on any partition key column (CASSANDRA-7855)
 * Support IN clause on any clustering column (CASSANDRA-4762)
 * Improve compaction logging (CASSANDRA-7818)
 * Remove YamlFileNetworkTopologySnitch (CASSANDRA-7917)
 * Do anticompaction in groups (CASSANDRA-6851)
 * Support user-defined functions (CASSANDRA-7395, 7526, 7562, 7740, 7781, 7929,
   7924, 7812, 8063, 7813, 7708)
 * Permit configurable timestamps with cassandra-stress (CASSANDRA-7416)
 * Move sstable RandomAccessReader to nio2, which allows using the
   FILE_SHARE_DELETE flag on Windows (CASSANDRA-4050)
 * Remove CQL2 (CASSANDRA-5918)
 * Optimize fetching multiple cells by name (CASSANDRA-6933)
 * Allow compilation in java 8 (CASSANDRA-7028)
 * Make incremental repair default (CASSANDRA-7250)
 * Enable code coverage thru JaCoCo (CASSANDRA-7226)
 * Switch external naming of 'column families' to 'tables' (CASSANDRA-4369)
 * Shorten SSTable path (CASSANDRA-6962)
 * Use unsafe mutations for most unit tests (CASSANDRA-6969)
 * Fix race condition during calculation of pending ranges (CASSANDRA-7390)
 * Fail on very large batch sizes (CASSANDRA-8011)
 * Improve concurrency of repair (CASSANDRA-6455, 8208, 9145)
 * Select optimal CRC32 implementation at runtime (CASSANDRA-8614)
 * Evaluate MurmurHash of Token once per query (CASSANDRA-7096)
 * Generalize progress reporting (CASSANDRA-8901)
 * Resumable bootstrap streaming (CASSANDRA-8838, CASSANDRA-8942)
 * Allow scrub for secondary index (CASSANDRA-5174)
 * Save repair data to system table (CASSANDRA-5839)
 * fix nodetool names that reference column families (CASSANDRA-8872)
 Merged from 2.1:
 * Warn on misuse of unlogged batches (CASSANDRA-9282)
 * Failure detector detects and ignores local pauses (CASSANDRA-9183)
 * Add utility class to support for rate limiting a given log statement (CASSANDRA-9029)
 * Add missing consistency levels to cassandra-stess (CASSANDRA-9361)
 * Fix commitlog getCompletedTasks to not increment (CASSANDRA-9339)
 * Fix for harmless exceptions logged as ERROR (CASSANDRA-8564)
 * Delete processed sstables in sstablesplit/sstableupgrade (CASSANDRA-8606)
 * Improve sstable exclusion from partition tombstones (CASSANDRA-9298)
 * Validate the indexed column rather than the cell's contents for 2i (CASSANDRA-9057)
 * Add support for top-k custom 2i queries (CASSANDRA-8717)
 * Fix error when dropping table during compaction (CASSANDRA-9251)
 * cassandra-stress supports validation operations over user profiles (CASSANDRA-8773)
 * Add support for rate limiting log messages (CASSANDRA-9029)
 * Log the partition key with tombstone warnings (CASSANDRA-8561)
 * Reduce runWithCompactionsDisabled poll interval to 1ms (CASSANDRA-9271)
 * Fix PITR commitlog replay (CASSANDRA-9195)
 * GCInspector logs very different times (CASSANDRA-9124)
 * Fix deleting from an empty list (CASSANDRA-9198)
 * Update tuple and collection types that use a user-defined type when that UDT
   is modified (CASSANDRA-9148, CASSANDRA-9192)
 * Use higher timeout for prepair and snapshot in repair (CASSANDRA-9261)
 * Fix anticompaction blocking ANTI_ENTROPY stage (CASSANDRA-9151)
 * Repair waits for anticompaction to finish (CASSANDRA-9097)
 * Fix streaming not holding ref when stream error (CASSANDRA-9295)
 * Fix canonical view returning early opened SSTables (CASSANDRA-9396)
Merged from 2.0:
 * (cqlsh) Add LOGIN command to switch users (CASSANDRA-7212)
 * Clone SliceQueryFilter in AbstractReadCommand implementations (CASSANDRA-8940)
 * Push correct protocol notification for DROP INDEX (CASSANDRA-9310)
 * token-generator - generated tokens too long (CASSANDRA-9300)
 * Fix counting of tombstones for TombstoneOverwhelmingException (CASSANDRA-9299)
 * Fix ReconnectableSnitch reconnecting to peers during upgrade (CASSANDRA-6702)
 * Include keyspace and table name in error log for collections over the size
   limit (CASSANDRA-9286)
 * Avoid potential overlap in LCS with single-partition sstables (CASSANDRA-9322)
 * Log warning message when a table is queried before the schema has fully
   propagated (CASSANDRA-9136)
 * Overload SecondaryIndex#indexes to accept the column definition (CASSANDRA-9314)
 * (cqlsh) Add SERIAL and LOCAL_SERIAL consistency levels (CASSANDRA-8051)
 * Fix index selection during rebuild with certain table layouts (CASSANDRA-9281)
 * Fix partition-level-delete-only workload accounting (CASSANDRA-9194)
 * Allow scrub to handle corrupted compressed chunks (CASSANDRA-9140)
 * Fix assertion error when resetlocalschema is run during repair (CASSANDRA-9249)
 * Disable single sstable tombstone compactions for DTCS by default (CASSANDRA-9234)
 * IncomingTcpConnection thread is not named (CASSANDRA-9262)
 * Close incoming connections when MessagingService is stopped (CASSANDRA-9238)
 * Fix streaming hang when retrying (CASSANDRA-9132)


2.1.5
 * Re-add deprecated cold_reads_to_omit param for backwards compat (CASSANDRA-9203)
 * Make anticompaction visible in compactionstats (CASSANDRA-9098)
 * Improve nodetool getendpoints documentation about the partition
   key parameter (CASSANDRA-6458)
 * Don't check other keyspaces for schema changes when an user-defined
   type is altered (CASSANDRA-9187)
 * Add generate-idea-files target to build.xml (CASSANDRA-9123)
 * Allow takeColumnFamilySnapshot to take a list of tables (CASSANDRA-8348)
 * Limit major sstable operations to their canonical representation (CASSANDRA-8669)
 * cqlsh: Add tests for INSERT and UPDATE tab completion (CASSANDRA-9125)
 * cqlsh: quote column names when needed in COPY FROM inserts (CASSANDRA-9080)
 * Do not load read meter for offline operations (CASSANDRA-9082)
 * cqlsh: Make CompositeType data readable (CASSANDRA-8919)
 * cqlsh: Fix display of triggers (CASSANDRA-9081)
 * Fix NullPointerException when deleting or setting an element by index on
   a null list collection (CASSANDRA-9077)
 * Buffer bloom filter serialization (CASSANDRA-9066)
 * Fix anti-compaction target bloom filter size (CASSANDRA-9060)
 * Make FROZEN and TUPLE unreserved keywords in CQL (CASSANDRA-9047)
 * Prevent AssertionError from SizeEstimatesRecorder (CASSANDRA-9034)
 * Avoid overwriting index summaries for sstables with an older format that
   does not support downsampling; rebuild summaries on startup when this
   is detected (CASSANDRA-8993)
 * Fix potential data loss in CompressedSequentialWriter (CASSANDRA-8949)
 * Make PasswordAuthenticator number of hashing rounds configurable (CASSANDRA-8085)
 * Fix AssertionError when binding nested collections in DELETE (CASSANDRA-8900)
 * Check for overlap with non-early sstables in LCS (CASSANDRA-8739)
 * Only calculate max purgable timestamp if we have to (CASSANDRA-8914)
 * (cqlsh) Greatly improve performance of COPY FROM (CASSANDRA-8225)
 * IndexSummary effectiveIndexInterval is now a guideline, not a rule (CASSANDRA-8993)
 * Use correct bounds for page cache eviction of compressed files (CASSANDRA-8746)
 * SSTableScanner enforces its bounds (CASSANDRA-8946)
 * Cleanup cell equality (CASSANDRA-8947)
 * Introduce intra-cluster message coalescing (CASSANDRA-8692)
 * DatabaseDescriptor throws NPE when rpc_interface is used (CASSANDRA-8839)
 * Don't check if an sstable is live for offline compactions (CASSANDRA-8841)
 * Don't set clientMode in SSTableLoader (CASSANDRA-8238)
 * Fix SSTableRewriter with disabled early open (CASSANDRA-8535)
 * Fix cassandra-stress so it respects the CL passed in user mode (CASSANDRA-8948)
 * Fix rare NPE in ColumnDefinition#hasIndexOption() (CASSANDRA-8786)
 * cassandra-stress reports per-operation statistics, plus misc (CASSANDRA-8769)
 * Add SimpleDate (cql date) and Time (cql time) types (CASSANDRA-7523)
 * Use long for key count in cfstats (CASSANDRA-8913)
 * Make SSTableRewriter.abort() more robust to failure (CASSANDRA-8832)
 * Remove cold_reads_to_omit from STCS (CASSANDRA-8860)
 * Make EstimatedHistogram#percentile() use ceil instead of floor (CASSANDRA-8883)
 * Fix top partitions reporting wrong cardinality (CASSANDRA-8834)
 * Fix rare NPE in KeyCacheSerializer (CASSANDRA-8067)
 * Pick sstables for validation as late as possible inc repairs (CASSANDRA-8366)
 * Fix commitlog getPendingTasks to not increment (CASSANDRA-8862)
 * Fix parallelism adjustment in range and secondary index queries
   when the first fetch does not satisfy the limit (CASSANDRA-8856)
 * Check if the filtered sstables is non-empty in STCS (CASSANDRA-8843)
 * Upgrade java-driver used for cassandra-stress (CASSANDRA-8842)
 * Fix CommitLog.forceRecycleAllSegments() memory access error (CASSANDRA-8812)
 * Improve assertions in Memory (CASSANDRA-8792)
 * Fix SSTableRewriter cleanup (CASSANDRA-8802)
 * Introduce SafeMemory for CompressionMetadata.Writer (CASSANDRA-8758)
 * 'nodetool info' prints exception against older node (CASSANDRA-8796)
 * Ensure SSTableReader.last corresponds exactly with the file end (CASSANDRA-8750)
 * Make SSTableWriter.openEarly more robust and obvious (CASSANDRA-8747)
 * Enforce SSTableReader.first/last (CASSANDRA-8744)
 * Cleanup SegmentedFile API (CASSANDRA-8749)
 * Avoid overlap with early compaction replacement (CASSANDRA-8683)
 * Safer Resource Management++ (CASSANDRA-8707)
 * Write partition size estimates into a system table (CASSANDRA-7688)
 * cqlsh: Fix keys() and full() collection indexes in DESCRIBE output
   (CASSANDRA-8154)
 * Show progress of streaming in nodetool netstats (CASSANDRA-8886)
 * IndexSummaryBuilder utilises offheap memory, and shares data between
   each IndexSummary opened from it (CASSANDRA-8757)
 * markCompacting only succeeds if the exact SSTableReader instances being
   marked are in the live set (CASSANDRA-8689)
 * cassandra-stress support for varint (CASSANDRA-8882)
 * Fix Adler32 digest for compressed sstables (CASSANDRA-8778)
 * Add nodetool statushandoff/statusbackup (CASSANDRA-8912)
 * Use stdout for progress and stats in sstableloader (CASSANDRA-8982)
 * Correctly identify 2i datadir from older versions (CASSANDRA-9116)
Merged from 2.0:
 * Ignore gossip SYNs after shutdown (CASSANDRA-9238)
 * Avoid overflow when calculating max sstable size in LCS (CASSANDRA-9235)
 * Make sstable blacklisting work with compression (CASSANDRA-9138)
 * Do not attempt to rebuild indexes if no index accepts any column (CASSANDRA-9196)
 * Don't initiate snitch reconnection for dead states (CASSANDRA-7292)
 * Fix ArrayIndexOutOfBoundsException in CQLSSTableWriter (CASSANDRA-8978)
 * Add shutdown gossip state to prevent timeouts during rolling restarts (CASSANDRA-8336)
 * Fix running with java.net.preferIPv6Addresses=true (CASSANDRA-9137)
 * Fix failed bootstrap/replace attempts being persisted in system.peers (CASSANDRA-9180)
 * Flush system.IndexInfo after marking index built (CASSANDRA-9128)
 * Fix updates to min/max_compaction_threshold through cassandra-cli
   (CASSANDRA-8102)
 * Don't include tmp files when doing offline relevel (CASSANDRA-9088)
 * Use the proper CAS WriteType when finishing a previous round during Paxos
   preparation (CASSANDRA-8672)
 * Avoid race in cancelling compactions (CASSANDRA-9070)
 * More aggressive check for expired sstables in DTCS (CASSANDRA-8359)
 * Fix ignored index_interval change in ALTER TABLE statements (CASSANDRA-7976)
 * Do more aggressive compaction in old time windows in DTCS (CASSANDRA-8360)
 * java.lang.AssertionError when reading saved cache (CASSANDRA-8740)
 * "disk full" when running cleanup (CASSANDRA-9036)
 * Lower logging level from ERROR to DEBUG when a scheduled schema pull
   cannot be completed due to a node being down (CASSANDRA-9032)
 * Fix MOVED_NODE client event (CASSANDRA-8516)
 * Allow overriding MAX_OUTSTANDING_REPLAY_COUNT (CASSANDRA-7533)
 * Fix malformed JMX ObjectName containing IPv6 addresses (CASSANDRA-9027)
 * (cqlsh) Allow increasing CSV field size limit through
   cqlshrc config option (CASSANDRA-8934)
 * Stop logging range tombstones when exceeding the threshold
   (CASSANDRA-8559)
 * Fix NullPointerException when nodetool getendpoints is run
   against invalid keyspaces or tables (CASSANDRA-8950)
 * Allow specifying the tmp dir (CASSANDRA-7712)
 * Improve compaction estimated tasks estimation (CASSANDRA-8904)
 * Fix duplicate up/down messages sent to native clients (CASSANDRA-7816)
 * Expose commit log archive status via JMX (CASSANDRA-8734)
 * Provide better exceptions for invalid replication strategy parameters
   (CASSANDRA-8909)
 * Fix regression in mixed single and multi-column relation support for
   SELECT statements (CASSANDRA-8613)
 * Add ability to limit number of native connections (CASSANDRA-8086)
 * Fix CQLSSTableWriter throwing exception and spawning threads
   (CASSANDRA-8808)
 * Fix MT mismatch between empty and GC-able data (CASSANDRA-8979)
 * Fix incorrect validation when snapshotting single table (CASSANDRA-8056)
 * Add offline tool to relevel sstables (CASSANDRA-8301)
 * Preserve stream ID for more protocol errors (CASSANDRA-8848)
 * Fix combining token() function with multi-column relations on
   clustering columns (CASSANDRA-8797)
 * Make CFS.markReferenced() resistant to bad refcounting (CASSANDRA-8829)
 * Fix StreamTransferTask abort/complete bad refcounting (CASSANDRA-8815)
 * Fix AssertionError when querying a DESC clustering ordered
   table with ASC ordering and paging (CASSANDRA-8767)
 * AssertionError: "Memory was freed" when running cleanup (CASSANDRA-8716)
 * Make it possible to set max_sstable_age to fractional days (CASSANDRA-8406)
 * Fix some multi-column relations with indexes on some clustering
   columns (CASSANDRA-8275)
 * Fix memory leak in SSTableSimple*Writer and SSTableReader.validate()
   (CASSANDRA-8748)
 * Throw OOM if allocating memory fails to return a valid pointer (CASSANDRA-8726)
 * Fix SSTableSimpleUnsortedWriter ConcurrentModificationException (CASSANDRA-8619)
 * 'nodetool info' prints exception against older node (CASSANDRA-8796)
 * Ensure SSTableSimpleUnsortedWriter.close() terminates if
   disk writer has crashed (CASSANDRA-8807)


2.1.4
 * Bind JMX to localhost unless explicitly configured otherwise (CASSANDRA-9085)


2.1.3
 * Fix HSHA/offheap_objects corruption (CASSANDRA-8719)
 * Upgrade libthrift to 0.9.2 (CASSANDRA-8685)
 * Don't use the shared ref in sstableloader (CASSANDRA-8704)
 * Purge internal prepared statements if related tables or
   keyspaces are dropped (CASSANDRA-8693)
 * (cqlsh) Handle unicode BOM at start of files (CASSANDRA-8638)
 * Stop compactions before exiting offline tools (CASSANDRA-8623)
 * Update tools/stress/README.txt to match current behaviour (CASSANDRA-7933)
 * Fix schema from Thrift conversion with empty metadata (CASSANDRA-8695)
 * Safer Resource Management (CASSANDRA-7705)
 * Make sure we compact highly overlapping cold sstables with
   STCS (CASSANDRA-8635)
 * rpc_interface and listen_interface generate NPE on startup when specified
   interface doesn't exist (CASSANDRA-8677)
 * Fix ArrayIndexOutOfBoundsException in nodetool cfhistograms (CASSANDRA-8514)
 * Switch from yammer metrics for nodetool cf/proxy histograms (CASSANDRA-8662)
 * Make sure we don't add tmplink files to the compaction
   strategy (CASSANDRA-8580)
 * (cqlsh) Handle maps with blob keys (CASSANDRA-8372)
 * (cqlsh) Handle DynamicCompositeType schemas correctly (CASSANDRA-8563)
 * Duplicate rows returned when in clause has repeated values (CASSANDRA-6706)
 * Add tooling to detect hot partitions (CASSANDRA-7974)
 * Fix cassandra-stress user-mode truncation of partition generation (CASSANDRA-8608)
 * Only stream from unrepaired sstables during inc repair (CASSANDRA-8267)
 * Don't allow starting multiple inc repairs on the same sstables (CASSANDRA-8316)
 * Invalidate prepared BATCH statements when related tables
   or keyspaces are dropped (CASSANDRA-8652)
 * Fix missing results in secondary index queries on collections
   with ALLOW FILTERING (CASSANDRA-8421)
 * Expose EstimatedHistogram metrics for range slices (CASSANDRA-8627)
 * (cqlsh) Escape clqshrc passwords properly (CASSANDRA-8618)
 * Fix NPE when passing wrong argument in ALTER TABLE statement (CASSANDRA-8355)
 * Pig: Refactor and deprecate CqlStorage (CASSANDRA-8599)
 * Don't reuse the same cleanup strategy for all sstables (CASSANDRA-8537)
 * Fix case-sensitivity of index name on CREATE and DROP INDEX
   statements (CASSANDRA-8365)
 * Better detection/logging for corruption in compressed sstables (CASSANDRA-8192)
 * Use the correct repairedAt value when closing writer (CASSANDRA-8570)
 * (cqlsh) Handle a schema mismatch being detected on startup (CASSANDRA-8512)
 * Properly calculate expected write size during compaction (CASSANDRA-8532)
 * Invalidate affected prepared statements when a table's columns
   are altered (CASSANDRA-7910)
 * Stress - user defined writes should populate sequentally (CASSANDRA-8524)
 * Fix regression in SSTableRewriter causing some rows to become unreadable
   during compaction (CASSANDRA-8429)
 * Run major compactions for repaired/unrepaired in parallel (CASSANDRA-8510)
 * (cqlsh) Fix compression options in DESCRIBE TABLE output when compression
   is disabled (CASSANDRA-8288)
 * (cqlsh) Fix DESCRIBE output after keyspaces are altered (CASSANDRA-7623)
 * Make sure we set lastCompactedKey correctly (CASSANDRA-8463)
 * (cqlsh) Fix output of CONSISTENCY command (CASSANDRA-8507)
 * (cqlsh) Fixed the handling of LIST statements (CASSANDRA-8370)
 * Make sstablescrub check leveled manifest again (CASSANDRA-8432)
 * Check first/last keys in sstable when giving out positions (CASSANDRA-8458)
 * Disable mmap on Windows (CASSANDRA-6993)
 * Add missing ConsistencyLevels to cassandra-stress (CASSANDRA-8253)
 * Add auth support to cassandra-stress (CASSANDRA-7985)
 * Fix ArrayIndexOutOfBoundsException when generating error message
   for some CQL syntax errors (CASSANDRA-8455)
 * Scale memtable slab allocation logarithmically (CASSANDRA-7882)
 * cassandra-stress simultaneous inserts over same seed (CASSANDRA-7964)
 * Reduce cassandra-stress sampling memory requirements (CASSANDRA-7926)
 * Ensure memtable flush cannot expire commit log entries from its future (CASSANDRA-8383)
 * Make read "defrag" async to reclaim memtables (CASSANDRA-8459)
 * Remove tmplink files for offline compactions (CASSANDRA-8321)
 * Reduce maxHintsInProgress (CASSANDRA-8415)
 * BTree updates may call provided update function twice (CASSANDRA-8018)
 * Release sstable references after anticompaction (CASSANDRA-8386)
 * Handle abort() in SSTableRewriter properly (CASSANDRA-8320)
 * Centralize shared executors (CASSANDRA-8055)
 * Fix filtering for CONTAINS (KEY) relations on frozen collection
   clustering columns when the query is restricted to a single
   partition (CASSANDRA-8203)
 * Do more aggressive entire-sstable TTL expiry checks (CASSANDRA-8243)
 * Add more log info if readMeter is null (CASSANDRA-8238)
 * add check of the system wall clock time at startup (CASSANDRA-8305)
 * Support for frozen collections (CASSANDRA-7859)
 * Fix overflow on histogram computation (CASSANDRA-8028)
 * Have paxos reuse the timestamp generation of normal queries (CASSANDRA-7801)
 * Fix incremental repair not remove parent session on remote (CASSANDRA-8291)
 * Improve JBOD disk utilization (CASSANDRA-7386)
 * Log failed host when preparing incremental repair (CASSANDRA-8228)
 * Force config client mode in CQLSSTableWriter (CASSANDRA-8281)
 * Fix sstableupgrade throws exception (CASSANDRA-8688)
 * Fix hang when repairing empty keyspace (CASSANDRA-8694)
Merged from 2.0:
 * Fix IllegalArgumentException in dynamic snitch (CASSANDRA-8448)
 * Add support for UPDATE ... IF EXISTS (CASSANDRA-8610)
 * Fix reversal of list prepends (CASSANDRA-8733)
 * Prevent non-zero default_time_to_live on tables with counters
   (CASSANDRA-8678)
 * Fix SSTableSimpleUnsortedWriter ConcurrentModificationException
   (CASSANDRA-8619)
 * Round up time deltas lower than 1ms in BulkLoader (CASSANDRA-8645)
 * Add batch remove iterator to ABSC (CASSANDRA-8414, 8666)
 * Round up time deltas lower than 1ms in BulkLoader (CASSANDRA-8645)
 * Fix isClientMode check in Keyspace (CASSANDRA-8687)
 * Use more efficient slice size for querying internal secondary
   index tables (CASSANDRA-8550)
 * Fix potentially returning deleted rows with range tombstone (CASSANDRA-8558)
 * Check for available disk space before starting a compaction (CASSANDRA-8562)
 * Fix DISTINCT queries with LIMITs or paging when some partitions
   contain only tombstones (CASSANDRA-8490)
 * Introduce background cache refreshing to permissions cache
   (CASSANDRA-8194)
 * Fix race condition in StreamTransferTask that could lead to
   infinite loops and premature sstable deletion (CASSANDRA-7704)
 * Add an extra version check to MigrationTask (CASSANDRA-8462)
 * Ensure SSTableWriter cleans up properly after failure (CASSANDRA-8499)
 * Increase bf true positive count on key cache hit (CASSANDRA-8525)
 * Move MeteredFlusher to its own thread (CASSANDRA-8485)
 * Fix non-distinct results in DISTNCT queries on static columns when
   paging is enabled (CASSANDRA-8087)
 * Move all hints related tasks to hints internal executor (CASSANDRA-8285)
 * Fix paging for multi-partition IN queries (CASSANDRA-8408)
 * Fix MOVED_NODE topology event never being emitted when a node
   moves its token (CASSANDRA-8373)
 * Fix validation of indexes in COMPACT tables (CASSANDRA-8156)
 * Avoid StackOverflowError when a large list of IN values
   is used for a clustering column (CASSANDRA-8410)
 * Fix NPE when writetime() or ttl() calls are wrapped by
   another function call (CASSANDRA-8451)
 * Fix NPE after dropping a keyspace (CASSANDRA-8332)
 * Fix error message on read repair timeouts (CASSANDRA-7947)
 * Default DTCS base_time_seconds changed to 60 (CASSANDRA-8417)
 * Refuse Paxos operation with more than one pending endpoint (CASSANDRA-8346, 8640)
 * Throw correct exception when trying to bind a keyspace or table
   name (CASSANDRA-6952)
 * Make HHOM.compact synchronized (CASSANDRA-8416)
 * cancel latency-sampling task when CF is dropped (CASSANDRA-8401)
 * don't block SocketThread for MessagingService (CASSANDRA-8188)
 * Increase quarantine delay on replacement (CASSANDRA-8260)
 * Expose off-heap memory usage stats (CASSANDRA-7897)
 * Ignore Paxos commits for truncated tables (CASSANDRA-7538)
 * Validate size of indexed column values (CASSANDRA-8280)
 * Make LCS split compaction results over all data directories (CASSANDRA-8329)
 * Fix some failing queries that use multi-column relations
   on COMPACT STORAGE tables (CASSANDRA-8264)
 * Fix InvalidRequestException with ORDER BY (CASSANDRA-8286)
 * Disable SSLv3 for POODLE (CASSANDRA-8265)
 * Fix millisecond timestamps in Tracing (CASSANDRA-8297)
 * Include keyspace name in error message when there are insufficient
   live nodes to stream from (CASSANDRA-8221)
 * Avoid overlap in L1 when L0 contains many nonoverlapping
   sstables (CASSANDRA-8211)
 * Improve PropertyFileSnitch logging (CASSANDRA-8183)
 * Add DC-aware sequential repair (CASSANDRA-8193)
 * Use live sstables in snapshot repair if possible (CASSANDRA-8312)
 * Fix hints serialized size calculation (CASSANDRA-8587)


2.1.2
 * (cqlsh) parse_for_table_meta errors out on queries with undefined
   grammars (CASSANDRA-8262)
 * (cqlsh) Fix SELECT ... TOKEN() function broken in C* 2.1.1 (CASSANDRA-8258)
 * Fix Cassandra crash when running on JDK8 update 40 (CASSANDRA-8209)
 * Optimize partitioner tokens (CASSANDRA-8230)
 * Improve compaction of repaired/unrepaired sstables (CASSANDRA-8004)
 * Make cache serializers pluggable (CASSANDRA-8096)
 * Fix issues with CONTAINS (KEY) queries on secondary indexes
   (CASSANDRA-8147)
 * Fix read-rate tracking of sstables for some queries (CASSANDRA-8239)
 * Fix default timestamp in QueryOptions (CASSANDRA-8246)
 * Set socket timeout when reading remote version (CASSANDRA-8188)
 * Refactor how we track live size (CASSANDRA-7852)
 * Make sure unfinished compaction files are removed (CASSANDRA-8124)
 * Fix shutdown when run as Windows service (CASSANDRA-8136)
 * Fix DESCRIBE TABLE with custom indexes (CASSANDRA-8031)
 * Fix race in RecoveryManagerTest (CASSANDRA-8176)
 * Avoid IllegalArgumentException while sorting sstables in
   IndexSummaryManager (CASSANDRA-8182)
 * Shutdown JVM on file descriptor exhaustion (CASSANDRA-7579)
 * Add 'die' policy for commit log and disk failure (CASSANDRA-7927)
 * Fix installing as service on Windows (CASSANDRA-8115)
 * Fix CREATE TABLE for CQL2 (CASSANDRA-8144)
 * Avoid boxing in ColumnStats min/max trackers (CASSANDRA-8109)
Merged from 2.0:
 * Correctly handle non-text column names in cql3 (CASSANDRA-8178)
 * Fix deletion for indexes on primary key columns (CASSANDRA-8206)
 * Add 'nodetool statusgossip' (CASSANDRA-8125)
 * Improve client notification that nodes are ready for requests (CASSANDRA-7510)
 * Handle negative timestamp in writetime method (CASSANDRA-8139)
 * Pig: Remove errant LIMIT clause in CqlNativeStorage (CASSANDRA-8166)
 * Throw ConfigurationException when hsha is used with the default
   rpc_max_threads setting of 'unlimited' (CASSANDRA-8116)
 * Allow concurrent writing of the same table in the same JVM using
   CQLSSTableWriter (CASSANDRA-7463)
 * Fix totalDiskSpaceUsed calculation (CASSANDRA-8205)


2.1.1
 * Fix spin loop in AtomicSortedColumns (CASSANDRA-7546)
 * Dont notify when replacing tmplink files (CASSANDRA-8157)
 * Fix validation with multiple CONTAINS clause (CASSANDRA-8131)
 * Fix validation of collections in TriggerExecutor (CASSANDRA-8146)
 * Fix IllegalArgumentException when a list of IN values containing tuples
   is passed as a single arg to a prepared statement with the v1 or v2
   protocol (CASSANDRA-8062)
 * Fix ClassCastException in DISTINCT query on static columns with
   query paging (CASSANDRA-8108)
 * Fix NPE on null nested UDT inside a set (CASSANDRA-8105)
 * Fix exception when querying secondary index on set items or map keys
   when some clustering columns are specified (CASSANDRA-8073)
 * Send proper error response when there is an error during native
   protocol message decode (CASSANDRA-8118)
 * Gossip should ignore generation numbers too far in the future (CASSANDRA-8113)
 * Fix NPE when creating a table with frozen sets, lists (CASSANDRA-8104)
 * Fix high memory use due to tracking reads on incrementally opened sstable
   readers (CASSANDRA-8066)
 * Fix EXECUTE request with skipMetadata=false returning no metadata
   (CASSANDRA-8054)
 * Allow concurrent use of CQLBulkOutputFormat (CASSANDRA-7776)
 * Shutdown JVM on OOM (CASSANDRA-7507)
 * Upgrade netty version and enable epoll event loop (CASSANDRA-7761)
 * Don't duplicate sstables smaller than split size when using
   the sstablesplitter tool (CASSANDRA-7616)
 * Avoid re-parsing already prepared statements (CASSANDRA-7923)
 * Fix some Thrift slice deletions and updates of COMPACT STORAGE
   tables with some clustering columns omitted (CASSANDRA-7990)
 * Fix filtering for CONTAINS on sets (CASSANDRA-8033)
 * Properly track added size (CASSANDRA-7239)
 * Allow compilation in java 8 (CASSANDRA-7208)
 * Fix Assertion error on RangeTombstoneList diff (CASSANDRA-8013)
 * Release references to overlapping sstables during compaction (CASSANDRA-7819)
 * Send notification when opening compaction results early (CASSANDRA-8034)
 * Make native server start block until properly bound (CASSANDRA-7885)
 * (cqlsh) Fix IPv6 support (CASSANDRA-7988)
 * Ignore fat clients when checking for endpoint collision (CASSANDRA-7939)
 * Make sstablerepairedset take a list of files (CASSANDRA-7995)
 * (cqlsh) Tab completeion for indexes on map keys (CASSANDRA-7972)
 * (cqlsh) Fix UDT field selection in select clause (CASSANDRA-7891)
 * Fix resource leak in event of corrupt sstable
 * (cqlsh) Add command line option for cqlshrc file path (CASSANDRA-7131)
 * Provide visibility into prepared statements churn (CASSANDRA-7921, CASSANDRA-7930)
 * Invalidate prepared statements when their keyspace or table is
   dropped (CASSANDRA-7566)
 * cassandra-stress: fix support for NetworkTopologyStrategy (CASSANDRA-7945)
 * Fix saving caches when a table is dropped (CASSANDRA-7784)
 * Add better error checking of new stress profile (CASSANDRA-7716)
 * Use ThreadLocalRandom and remove FBUtilities.threadLocalRandom (CASSANDRA-7934)
 * Prevent operator mistakes due to simultaneous bootstrap (CASSANDRA-7069)
 * cassandra-stress supports whitelist mode for node config (CASSANDRA-7658)
 * GCInspector more closely tracks GC; cassandra-stress and nodetool report it (CASSANDRA-7916)
 * nodetool won't output bogus ownership info without a keyspace (CASSANDRA-7173)
 * Add human readable option to nodetool commands (CASSANDRA-5433)
 * Don't try to set repairedAt on old sstables (CASSANDRA-7913)
 * Add metrics for tracking PreparedStatement use (CASSANDRA-7719)
 * (cqlsh) tab-completion for triggers (CASSANDRA-7824)
 * (cqlsh) Support for query paging (CASSANDRA-7514)
 * (cqlsh) Show progress of COPY operations (CASSANDRA-7789)
 * Add syntax to remove multiple elements from a map (CASSANDRA-6599)
 * Support non-equals conditions in lightweight transactions (CASSANDRA-6839)
 * Add IF [NOT] EXISTS to create/drop triggers (CASSANDRA-7606)
 * (cqlsh) Display the current logged-in user (CASSANDRA-7785)
 * (cqlsh) Don't ignore CTRL-C during COPY FROM execution (CASSANDRA-7815)
 * (cqlsh) Order UDTs according to cross-type dependencies in DESCRIBE
   output (CASSANDRA-7659)
 * (cqlsh) Fix handling of CAS statement results (CASSANDRA-7671)
 * (cqlsh) COPY TO/FROM improvements (CASSANDRA-7405)
 * Support list index operations with conditions (CASSANDRA-7499)
 * Add max live/tombstoned cells to nodetool cfstats output (CASSANDRA-7731)
 * Validate IPv6 wildcard addresses properly (CASSANDRA-7680)
 * (cqlsh) Error when tracing query (CASSANDRA-7613)
 * Avoid IOOBE when building SyntaxError message snippet (CASSANDRA-7569)
 * SSTableExport uses correct validator to create string representation of partition
   keys (CASSANDRA-7498)
 * Avoid NPEs when receiving type changes for an unknown keyspace (CASSANDRA-7689)
 * Add support for custom 2i validation (CASSANDRA-7575)
 * Pig support for hadoop CqlInputFormat (CASSANDRA-6454)
 * Add duration mode to cassandra-stress (CASSANDRA-7468)
 * Add listen_interface and rpc_interface options (CASSANDRA-7417)
 * Improve schema merge performance (CASSANDRA-7444)
 * Adjust MT depth based on # of partition validating (CASSANDRA-5263)
 * Optimise NativeCell comparisons (CASSANDRA-6755)
 * Configurable client timeout for cqlsh (CASSANDRA-7516)
 * Include snippet of CQL query near syntax error in messages (CASSANDRA-7111)
 * Make repair -pr work with -local (CASSANDRA-7450)
 * Fix error in sstableloader with -cph > 1 (CASSANDRA-8007)
 * Fix snapshot repair error on indexed tables (CASSANDRA-8020)
 * Do not exit nodetool repair when receiving JMX NOTIF_LOST (CASSANDRA-7909)
 * Stream to private IP when available (CASSANDRA-8084)
Merged from 2.0:
 * Reject conditions on DELETE unless full PK is given (CASSANDRA-6430)
 * Properly reject the token function DELETE (CASSANDRA-7747)
 * Force batchlog replay before decommissioning a node (CASSANDRA-7446)
 * Fix hint replay with many accumulated expired hints (CASSANDRA-6998)
 * Fix duplicate results in DISTINCT queries on static columns with query
   paging (CASSANDRA-8108)
 * Add DateTieredCompactionStrategy (CASSANDRA-6602)
 * Properly validate ascii and utf8 string literals in CQL queries (CASSANDRA-8101)
 * (cqlsh) Fix autocompletion for alter keyspace (CASSANDRA-8021)
 * Create backup directories for commitlog archiving during startup (CASSANDRA-8111)
 * Reduce totalBlockFor() for LOCAL_* consistency levels (CASSANDRA-8058)
 * Fix merging schemas with re-dropped keyspaces (CASSANDRA-7256)
 * Fix counters in supercolumns during live upgrades from 1.2 (CASSANDRA-7188)
 * Notify DT subscribers when a column family is truncated (CASSANDRA-8088)
 * Add sanity check of $JAVA on startup (CASSANDRA-7676)
 * Schedule fat client schema pull on join (CASSANDRA-7993)
 * Don't reset nodes' versions when closing IncomingTcpConnections
   (CASSANDRA-7734)
 * Record the real messaging version in all cases in OutboundTcpConnection
   (CASSANDRA-8057)
 * SSL does not work in cassandra-cli (CASSANDRA-7899)
 * Fix potential exception when using ReversedType in DynamicCompositeType
   (CASSANDRA-7898)
 * Better validation of collection values (CASSANDRA-7833)
 * Track min/max timestamps correctly (CASSANDRA-7969)
 * Fix possible overflow while sorting CL segments for replay (CASSANDRA-7992)
 * Increase nodetool Xmx (CASSANDRA-7956)
 * Archive any commitlog segments present at startup (CASSANDRA-6904)
 * CrcCheckChance should adjust based on live CFMetadata not
   sstable metadata (CASSANDRA-7978)
 * token() should only accept columns in the partitioning
   key order (CASSANDRA-6075)
 * Add method to invalidate permission cache via JMX (CASSANDRA-7977)
 * Allow propagating multiple gossip states atomically (CASSANDRA-6125)
 * Log exceptions related to unclean native protocol client disconnects
   at DEBUG or INFO (CASSANDRA-7849)
 * Allow permissions cache to be set via JMX (CASSANDRA-7698)
 * Include schema_triggers CF in readable system resources (CASSANDRA-7967)
 * Fix RowIndexEntry to report correct serializedSize (CASSANDRA-7948)
 * Make CQLSSTableWriter sync within partitions (CASSANDRA-7360)
 * Potentially use non-local replicas in CqlConfigHelper (CASSANDRA-7906)
 * Explicitly disallow mixing multi-column and single-column
   relations on clustering columns (CASSANDRA-7711)
 * Better error message when condition is set on PK column (CASSANDRA-7804)
 * Don't send schema change responses and events for no-op DDL
   statements (CASSANDRA-7600)
 * (Hadoop) fix cluster initialisation for a split fetching (CASSANDRA-7774)
 * Throw InvalidRequestException when queries contain relations on entire
   collection columns (CASSANDRA-7506)
 * (cqlsh) enable CTRL-R history search with libedit (CASSANDRA-7577)
 * (Hadoop) allow ACFRW to limit nodes to local DC (CASSANDRA-7252)
 * (cqlsh) cqlsh should automatically disable tracing when selecting
   from system_traces (CASSANDRA-7641)
 * (Hadoop) Add CqlOutputFormat (CASSANDRA-6927)
 * Don't depend on cassandra config for nodetool ring (CASSANDRA-7508)
 * (cqlsh) Fix failing cqlsh formatting tests (CASSANDRA-7703)
 * Fix IncompatibleClassChangeError from hadoop2 (CASSANDRA-7229)
 * Add 'nodetool sethintedhandoffthrottlekb' (CASSANDRA-7635)
 * (cqlsh) Add tab-completion for CREATE/DROP USER IF [NOT] EXISTS (CASSANDRA-7611)
 * Catch errors when the JVM pulls the rug out from GCInspector (CASSANDRA-5345)
 * cqlsh fails when version number parts are not int (CASSANDRA-7524)
 * Fix NPE when table dropped during streaming (CASSANDRA-7946)
 * Fix wrong progress when streaming uncompressed (CASSANDRA-7878)
 * Fix possible infinite loop in creating repair range (CASSANDRA-7983)
 * Fix unit in nodetool for streaming throughput (CASSANDRA-7375)
Merged from 1.2:
 * Don't index tombstones (CASSANDRA-7828)
 * Improve PasswordAuthenticator default super user setup (CASSANDRA-7788)


2.1.0
 * (cqlsh) Removed "ALTER TYPE <name> RENAME TO <name>" from tab-completion
   (CASSANDRA-7895)
 * Fixed IllegalStateException in anticompaction (CASSANDRA-7892)
 * cqlsh: DESCRIBE support for frozen UDTs, tuples (CASSANDRA-7863)
 * Avoid exposing internal classes over JMX (CASSANDRA-7879)
 * Add null check for keys when freezing collection (CASSANDRA-7869)
 * Improve stress workload realism (CASSANDRA-7519)
Merged from 2.0:
 * Configure system.paxos with LeveledCompactionStrategy (CASSANDRA-7753)
 * Fix ALTER clustering column type from DateType to TimestampType when
   using DESC clustering order (CASSANRDA-7797)
 * Throw EOFException if we run out of chunks in compressed datafile
   (CASSANDRA-7664)
 * Fix PRSI handling of CQL3 row markers for row cleanup (CASSANDRA-7787)
 * Fix dropping collection when it's the last regular column (CASSANDRA-7744)
 * Make StreamReceiveTask thread safe and gc friendly (CASSANDRA-7795)
 * Validate empty cell names from counter updates (CASSANDRA-7798)
Merged from 1.2:
 * Don't allow compacted sstables to be marked as compacting (CASSANDRA-7145)
 * Track expired tombstones (CASSANDRA-7810)


2.1.0-rc7
 * Add frozen keyword and require UDT to be frozen (CASSANDRA-7857)
 * Track added sstable size correctly (CASSANDRA-7239)
 * (cqlsh) Fix case insensitivity (CASSANDRA-7834)
 * Fix failure to stream ranges when moving (CASSANDRA-7836)
 * Correctly remove tmplink files (CASSANDRA-7803)
 * (cqlsh) Fix column name formatting for functions, CAS operations,
   and UDT field selections (CASSANDRA-7806)
 * (cqlsh) Fix COPY FROM handling of null/empty primary key
   values (CASSANDRA-7792)
 * Fix ordering of static cells (CASSANDRA-7763)
Merged from 2.0:
 * Forbid re-adding dropped counter columns (CASSANDRA-7831)
 * Fix CFMetaData#isThriftCompatible() for PK-only tables (CASSANDRA-7832)
 * Always reject inequality on the partition key without token()
   (CASSANDRA-7722)
 * Always send Paxos commit to all replicas (CASSANDRA-7479)
 * Make disruptor_thrift_server invocation pool configurable (CASSANDRA-7594)
 * Make repair no-op when RF=1 (CASSANDRA-7864)


2.1.0-rc6
 * Fix OOM issue from netty caching over time (CASSANDRA-7743)
 * json2sstable couldn't import JSON for CQL table (CASSANDRA-7477)
 * Invalidate all caches on table drop (CASSANDRA-7561)
 * Skip strict endpoint selection for ranges if RF == nodes (CASSANRA-7765)
 * Fix Thrift range filtering without 2ary index lookups (CASSANDRA-7741)
 * Add tracing entries about concurrent range requests (CASSANDRA-7599)
 * (cqlsh) Fix DESCRIBE for NTS keyspaces (CASSANDRA-7729)
 * Remove netty buffer ref-counting (CASSANDRA-7735)
 * Pass mutated cf to index updater for use by PRSI (CASSANDRA-7742)
 * Include stress yaml example in release and deb (CASSANDRA-7717)
 * workaround for netty issue causing corrupted data off the wire (CASSANDRA-7695)
 * cqlsh DESC CLUSTER fails retrieving ring information (CASSANDRA-7687)
 * Fix binding null values inside UDT (CASSANDRA-7685)
 * Fix UDT field selection with empty fields (CASSANDRA-7670)
 * Bogus deserialization of static cells from sstable (CASSANDRA-7684)
 * Fix NPE on compaction leftover cleanup for dropped table (CASSANDRA-7770)
Merged from 2.0:
 * Fix race condition in StreamTransferTask that could lead to
   infinite loops and premature sstable deletion (CASSANDRA-7704)
 * (cqlsh) Wait up to 10 sec for a tracing session (CASSANDRA-7222)
 * Fix NPE in FileCacheService.sizeInBytes (CASSANDRA-7756)
 * Remove duplicates from StorageService.getJoiningNodes (CASSANDRA-7478)
 * Clone token map outside of hot gossip loops (CASSANDRA-7758)
 * Fix MS expiring map timeout for Paxos messages (CASSANDRA-7752)
 * Do not flush on truncate if durable_writes is false (CASSANDRA-7750)
 * Give CRR a default input_cql Statement (CASSANDRA-7226)
 * Better error message when adding a collection with the same name
   than a previously dropped one (CASSANDRA-6276)
 * Fix validation when adding static columns (CASSANDRA-7730)
 * (Thrift) fix range deletion of supercolumns (CASSANDRA-7733)
 * Fix potential AssertionError in RangeTombstoneList (CASSANDRA-7700)
 * Validate arguments of blobAs* functions (CASSANDRA-7707)
 * Fix potential AssertionError with 2ndary indexes (CASSANDRA-6612)
 * Avoid logging CompactionInterrupted at ERROR (CASSANDRA-7694)
 * Minor leak in sstable2jon (CASSANDRA-7709)
 * Add cassandra.auto_bootstrap system property (CASSANDRA-7650)
 * Update java driver (for hadoop) (CASSANDRA-7618)
 * Remove CqlPagingRecordReader/CqlPagingInputFormat (CASSANDRA-7570)
 * Support connecting to ipv6 jmx with nodetool (CASSANDRA-7669)


2.1.0-rc5
 * Reject counters inside user types (CASSANDRA-7672)
 * Switch to notification-based GCInspector (CASSANDRA-7638)
 * (cqlsh) Handle nulls in UDTs and tuples correctly (CASSANDRA-7656)
 * Don't use strict consistency when replacing (CASSANDRA-7568)
 * Fix min/max cell name collection on 2.0 SSTables with range
   tombstones (CASSANDRA-7593)
 * Tolerate min/max cell names of different lengths (CASSANDRA-7651)
 * Filter cached results correctly (CASSANDRA-7636)
 * Fix tracing on the new SEPExecutor (CASSANDRA-7644)
 * Remove shuffle and taketoken (CASSANDRA-7601)
 * Clean up Windows batch scripts (CASSANDRA-7619)
 * Fix native protocol drop user type notification (CASSANDRA-7571)
 * Give read access to system.schema_usertypes to all authenticated users
   (CASSANDRA-7578)
 * (cqlsh) Fix cqlsh display when zero rows are returned (CASSANDRA-7580)
 * Get java version correctly when JAVA_TOOL_OPTIONS is set (CASSANDRA-7572)
 * Fix NPE when dropping index from non-existent keyspace, AssertionError when
   dropping non-existent index with IF EXISTS (CASSANDRA-7590)
 * Fix sstablelevelresetter hang (CASSANDRA-7614)
 * (cqlsh) Fix deserialization of blobs (CASSANDRA-7603)
 * Use "keyspace updated" schema change message for UDT changes in v1 and
   v2 protocols (CASSANDRA-7617)
 * Fix tracing of range slices and secondary index lookups that are local
   to the coordinator (CASSANDRA-7599)
 * Set -Dcassandra.storagedir for all tool shell scripts (CASSANDRA-7587)
 * Don't swap max/min col names when mutating sstable metadata (CASSANDRA-7596)
 * (cqlsh) Correctly handle paged result sets (CASSANDRA-7625)
 * (cqlsh) Improve waiting for a trace to complete (CASSANDRA-7626)
 * Fix tracing of concurrent range slices and 2ary index queries (CASSANDRA-7626)
 * Fix scrub against collection type (CASSANDRA-7665)
Merged from 2.0:
 * Set gc_grace_seconds to seven days for system schema tables (CASSANDRA-7668)
 * SimpleSeedProvider no longer caches seeds forever (CASSANDRA-7663)
 * Always flush on truncate (CASSANDRA-7511)
 * Fix ReversedType(DateType) mapping to native protocol (CASSANDRA-7576)
 * Always merge ranges owned by a single node (CASSANDRA-6930)
 * Track max/min timestamps for range tombstones (CASSANDRA-7647)
 * Fix NPE when listing saved caches dir (CASSANDRA-7632)


2.1.0-rc4
 * Fix word count hadoop example (CASSANDRA-7200)
 * Updated memtable_cleanup_threshold and memtable_flush_writers defaults
   (CASSANDRA-7551)
 * (Windows) fix startup when WMI memory query fails (CASSANDRA-7505)
 * Anti-compaction proceeds if any part of the repair failed (CASSANDRA-7521)
 * Add missing table name to DROP INDEX responses and notifications (CASSANDRA-7539)
 * Bump CQL version to 3.2.0 and update CQL documentation (CASSANDRA-7527)
 * Fix configuration error message when running nodetool ring (CASSANDRA-7508)
 * Support conditional updates, tuple type, and the v3 protocol in cqlsh (CASSANDRA-7509)
 * Handle queries on multiple secondary index types (CASSANDRA-7525)
 * Fix cqlsh authentication with v3 native protocol (CASSANDRA-7564)
 * Fix NPE when unknown prepared statement ID is used (CASSANDRA-7454)
Merged from 2.0:
 * (Windows) force range-based repair to non-sequential mode (CASSANDRA-7541)
 * Fix range merging when DES scores are zero (CASSANDRA-7535)
 * Warn when SSL certificates have expired (CASSANDRA-7528)
 * Fix error when doing reversed queries with static columns (CASSANDRA-7490)
Merged from 1.2:
 * Set correct stream ID on responses when non-Exception Throwables
   are thrown while handling native protocol messages (CASSANDRA-7470)


2.1.0-rc3
 * Consider expiry when reconciling otherwise equal cells (CASSANDRA-7403)
 * Introduce CQL support for stress tool (CASSANDRA-6146)
 * Fix ClassCastException processing expired messages (CASSANDRA-7496)
 * Fix prepared marker for collections inside UDT (CASSANDRA-7472)
 * Remove left-over populate_io_cache_on_flush and replicate_on_write
   uses (CASSANDRA-7493)
 * (Windows) handle spaces in path names (CASSANDRA-7451)
 * Ensure writes have completed after dropping a table, before recycling
   commit log segments (CASSANDRA-7437)
 * Remove left-over rows_per_partition_to_cache (CASSANDRA-7493)
 * Fix error when CONTAINS is used with a bind marker (CASSANDRA-7502)
 * Properly reject unknown UDT field (CASSANDRA-7484)
Merged from 2.0:
 * Fix CC#collectTimeOrderedData() tombstone optimisations (CASSANDRA-7394)
 * Support DISTINCT for static columns and fix behaviour when DISTINC is
   not use (CASSANDRA-7305).
 * Workaround JVM NPE on JMX bind failure (CASSANDRA-7254)
 * Fix race in FileCacheService RemovalListener (CASSANDRA-7278)
 * Fix inconsistent use of consistencyForCommit that allowed LOCAL_QUORUM
   operations to incorrect become full QUORUM (CASSANDRA-7345)
 * Properly handle unrecognized opcodes and flags (CASSANDRA-7440)
 * (Hadoop) close CqlRecordWriter clients when finished (CASSANDRA-7459)
 * Commit disk failure policy (CASSANDRA-7429)
 * Make sure high level sstables get compacted (CASSANDRA-7414)
 * Fix AssertionError when using empty clustering columns and static columns
   (CASSANDRA-7455)
 * Add option to disable STCS in L0 (CASSANDRA-6621)
 * Upgrade to snappy-java 1.0.5.2 (CASSANDRA-7476)


2.1.0-rc2
 * Fix heap size calculation for CompoundSparseCellName and
   CompoundSparseCellName.WithCollection (CASSANDRA-7421)
 * Allow counter mutations in UNLOGGED batches (CASSANDRA-7351)
 * Modify reconcile logic to always pick a tombstone over a counter cell
   (CASSANDRA-7346)
 * Avoid incremental compaction on Windows (CASSANDRA-7365)
 * Fix exception when querying a composite-keyed table with a collection index
   (CASSANDRA-7372)
 * Use node's host id in place of counter ids (CASSANDRA-7366)
 * Fix error when doing reversed queries with static columns (CASSANDRA-7490)
 * Backport CASSANDRA-6747 (CASSANDRA-7560)
 * Track max/min timestamps for range tombstones (CASSANDRA-7647)
 * Fix NPE when listing saved caches dir (CASSANDRA-7632)
 * Fix sstableloader unable to connect encrypted node (CASSANDRA-7585)
Merged from 1.2:
 * Clone token map outside of hot gossip loops (CASSANDRA-7758)
 * Add stop method to EmbeddedCassandraService (CASSANDRA-7595)
 * Support connecting to ipv6 jmx with nodetool (CASSANDRA-7669)
 * Set gc_grace_seconds to seven days for system schema tables (CASSANDRA-7668)
 * SimpleSeedProvider no longer caches seeds forever (CASSANDRA-7663)
 * Set correct stream ID on responses when non-Exception Throwables
   are thrown while handling native protocol messages (CASSANDRA-7470)
 * Fix row size miscalculation in LazilyCompactedRow (CASSANDRA-7543)
 * Fix race in background compaction check (CASSANDRA-7745)
 * Don't clear out range tombstones during compaction (CASSANDRA-7808)


2.1.0-rc1
 * Revert flush directory (CASSANDRA-6357)
 * More efficient executor service for fast operations (CASSANDRA-4718)
 * Move less common tools into a new cassandra-tools package (CASSANDRA-7160)
 * Support more concurrent requests in native protocol (CASSANDRA-7231)
 * Add tab-completion to debian nodetool packaging (CASSANDRA-6421)
 * Change concurrent_compactors defaults (CASSANDRA-7139)
 * Add PowerShell Windows launch scripts (CASSANDRA-7001)
 * Make commitlog archive+restore more robust (CASSANDRA-6974)
 * Fix marking commitlogsegments clean (CASSANDRA-6959)
 * Add snapshot "manifest" describing files included (CASSANDRA-6326)
 * Parallel streaming for sstableloader (CASSANDRA-3668)
 * Fix bugs in supercolumns handling (CASSANDRA-7138)
 * Fix ClassClassException on composite dense tables (CASSANDRA-7112)
 * Cleanup and optimize collation and slice iterators (CASSANDRA-7107)
 * Upgrade NBHM lib (CASSANDRA-7128)
 * Optimize netty server (CASSANDRA-6861)
 * Fix repair hang when given CF does not exist (CASSANDRA-7189)
 * Allow c* to be shutdown in an embedded mode (CASSANDRA-5635)
 * Add server side batching to native transport (CASSANDRA-5663)
 * Make batchlog replay asynchronous (CASSANDRA-6134)
 * remove unused classes (CASSANDRA-7197)
 * Limit user types to the keyspace they are defined in (CASSANDRA-6643)
 * Add validate method to CollectionType (CASSANDRA-7208)
 * New serialization format for UDT values (CASSANDRA-7209, CASSANDRA-7261)
 * Fix nodetool netstats (CASSANDRA-7270)
 * Fix potential ClassCastException in HintedHandoffManager (CASSANDRA-7284)
 * Use prepared statements internally (CASSANDRA-6975)
 * Fix broken paging state with prepared statement (CASSANDRA-7120)
 * Fix IllegalArgumentException in CqlStorage (CASSANDRA-7287)
 * Allow nulls/non-existant fields in UDT (CASSANDRA-7206)
 * Add Thrift MultiSliceRequest (CASSANDRA-6757, CASSANDRA-7027)
 * Handle overlapping MultiSlices (CASSANDRA-7279)
 * Fix DataOutputTest on Windows (CASSANDRA-7265)
 * Embedded sets in user defined data-types are not updating (CASSANDRA-7267)
 * Add tuple type to CQL/native protocol (CASSANDRA-7248)
 * Fix CqlPagingRecordReader on tables with few rows (CASSANDRA-7322)
Merged from 2.0:
 * Copy compaction options to make sure they are reloaded (CASSANDRA-7290)
 * Add option to do more aggressive tombstone compactions (CASSANDRA-6563)
 * Don't try to compact already-compacting files in HHOM (CASSANDRA-7288)
 * Always reallocate buffers in HSHA (CASSANDRA-6285)
 * (Hadoop) support authentication in CqlRecordReader (CASSANDRA-7221)
 * (Hadoop) Close java driver Cluster in CQLRR.close (CASSANDRA-7228)
 * Warn when 'USING TIMESTAMP' is used on a CAS BATCH (CASSANDRA-7067)
 * return all cpu values from BackgroundActivityMonitor.readAndCompute (CASSANDRA-7183)
 * Correctly delete scheduled range xfers (CASSANDRA-7143)
 * return all cpu values from BackgroundActivityMonitor.readAndCompute (CASSANDRA-7183)
 * reduce garbage creation in calculatePendingRanges (CASSANDRA-7191)
 * fix c* launch issues on Russian os's due to output of linux 'free' cmd (CASSANDRA-6162)
 * Fix disabling autocompaction (CASSANDRA-7187)
 * Fix potential NumberFormatException when deserializing IntegerType (CASSANDRA-7088)
 * cqlsh can't tab-complete disabling compaction (CASSANDRA-7185)
 * cqlsh: Accept and execute CQL statement(s) from command-line parameter (CASSANDRA-7172)
 * Fix IllegalStateException in CqlPagingRecordReader (CASSANDRA-7198)
 * Fix the InvertedIndex trigger example (CASSANDRA-7211)
 * Add --resolve-ip option to 'nodetool ring' (CASSANDRA-7210)
 * reduce garbage on codec flag deserialization (CASSANDRA-7244)
 * Fix duplicated error messages on directory creation error at startup (CASSANDRA-5818)
 * Proper null handle for IF with map element access (CASSANDRA-7155)
 * Improve compaction visibility (CASSANDRA-7242)
 * Correctly delete scheduled range xfers (CASSANDRA-7143)
 * Make batchlog replica selection rack-aware (CASSANDRA-6551)
 * Fix CFMetaData#getColumnDefinitionFromColumnName() (CASSANDRA-7074)
 * Fix writetime/ttl functions for static columns (CASSANDRA-7081)
 * Suggest CTRL-C or semicolon after three blank lines in cqlsh (CASSANDRA-7142)
 * Fix 2ndary index queries with DESC clustering order (CASSANDRA-6950)
 * Invalid key cache entries on DROP (CASSANDRA-6525)
 * Fix flapping RecoveryManagerTest (CASSANDRA-7084)
 * Add missing iso8601 patterns for date strings (CASSANDRA-6973)
 * Support selecting multiple rows in a partition using IN (CASSANDRA-6875)
 * Add authentication support to shuffle (CASSANDRA-6484)
 * Swap local and global default read repair chances (CASSANDRA-7320)
 * Add conditional CREATE/DROP USER support (CASSANDRA-7264)
 * Cqlsh counts non-empty lines for "Blank lines" warning (CASSANDRA-7325)
Merged from 1.2:
 * Add Cloudstack snitch (CASSANDRA-7147)
 * Update system.peers correctly when relocating tokens (CASSANDRA-7126)
 * Add Google Compute Engine snitch (CASSANDRA-7132)
 * remove duplicate query for local tokens (CASSANDRA-7182)
 * exit CQLSH with error status code if script fails (CASSANDRA-6344)
 * Fix bug with some IN queries missig results (CASSANDRA-7105)
 * Fix availability validation for LOCAL_ONE CL (CASSANDRA-7319)
 * Hint streaming can cause decommission to fail (CASSANDRA-7219)


2.1.0-beta2
 * Increase default CL space to 8GB (CASSANDRA-7031)
 * Add range tombstones to read repair digests (CASSANDRA-6863)
 * Fix BTree.clear for large updates (CASSANDRA-6943)
 * Fail write instead of logging a warning when unable to append to CL
   (CASSANDRA-6764)
 * Eliminate possibility of CL segment appearing twice in active list
   (CASSANDRA-6557)
 * Apply DONTNEED fadvise to commitlog segments (CASSANDRA-6759)
 * Switch CRC component to Adler and include it for compressed sstables
   (CASSANDRA-4165)
 * Allow cassandra-stress to set compaction strategy options (CASSANDRA-6451)
 * Add broadcast_rpc_address option to cassandra.yaml (CASSANDRA-5899)
 * Auto reload GossipingPropertyFileSnitch config (CASSANDRA-5897)
 * Fix overflow of memtable_total_space_in_mb (CASSANDRA-6573)
 * Fix ABTC NPE and apply update function correctly (CASSANDRA-6692)
 * Allow nodetool to use a file or prompt for password (CASSANDRA-6660)
 * Fix AIOOBE when concurrently accessing ABSC (CASSANDRA-6742)
 * Fix assertion error in ALTER TYPE RENAME (CASSANDRA-6705)
 * Scrub should not always clear out repaired status (CASSANDRA-5351)
 * Improve handling of range tombstone for wide partitions (CASSANDRA-6446)
 * Fix ClassCastException for compact table with composites (CASSANDRA-6738)
 * Fix potentially repairing with wrong nodes (CASSANDRA-6808)
 * Change caching option syntax (CASSANDRA-6745)
 * Fix stress to do proper counter reads (CASSANDRA-6835)
 * Fix help message for stress counter_write (CASSANDRA-6824)
 * Fix stress smart Thrift client to pick servers correctly (CASSANDRA-6848)
 * Add logging levels (minimal, normal or verbose) to stress tool (CASSANDRA-6849)
 * Fix race condition in Batch CLE (CASSANDRA-6860)
 * Improve cleanup/scrub/upgradesstables failure handling (CASSANDRA-6774)
 * ByteBuffer write() methods for serializing sstables (CASSANDRA-6781)
 * Proper compare function for CollectionType (CASSANDRA-6783)
 * Update native server to Netty 4 (CASSANDRA-6236)
 * Fix off-by-one error in stress (CASSANDRA-6883)
 * Make OpOrder AutoCloseable (CASSANDRA-6901)
 * Remove sync repair JMX interface (CASSANDRA-6900)
 * Add multiple memory allocation options for memtables (CASSANDRA-6689, 6694)
 * Remove adjusted op rate from stress output (CASSANDRA-6921)
 * Add optimized CF.hasColumns() implementations (CASSANDRA-6941)
 * Serialize batchlog mutations with the version of the target node
   (CASSANDRA-6931)
 * Optimize CounterColumn#reconcile() (CASSANDRA-6953)
 * Properly remove 1.2 sstable support in 2.1 (CASSANDRA-6869)
 * Lock counter cells, not partitions (CASSANDRA-6880)
 * Track presence of legacy counter shards in sstables (CASSANDRA-6888)
 * Ensure safe resource cleanup when replacing sstables (CASSANDRA-6912)
 * Add failure handler to async callback (CASSANDRA-6747)
 * Fix AE when closing SSTable without releasing reference (CASSANDRA-7000)
 * Clean up IndexInfo on keyspace/table drops (CASSANDRA-6924)
 * Only snapshot relative SSTables when sequential repair (CASSANDRA-7024)
 * Require nodetool rebuild_index to specify index names (CASSANDRA-7038)
 * fix cassandra stress errors on reads with native protocol (CASSANDRA-7033)
 * Use OpOrder to guard sstable references for reads (CASSANDRA-6919)
 * Preemptive opening of compaction result (CASSANDRA-6916)
 * Multi-threaded scrub/cleanup/upgradesstables (CASSANDRA-5547)
 * Optimize cellname comparison (CASSANDRA-6934)
 * Native protocol v3 (CASSANDRA-6855)
 * Optimize Cell liveness checks and clean up Cell (CASSANDRA-7119)
 * Support consistent range movements (CASSANDRA-2434)
 * Display min timestamp in sstablemetadata viewer (CASSANDRA-6767)
Merged from 2.0:
 * Avoid race-prone second "scrub" of system keyspace (CASSANDRA-6797)
 * Pool CqlRecordWriter clients by inetaddress rather than Range
   (CASSANDRA-6665)
 * Fix compaction_history timestamps (CASSANDRA-6784)
 * Compare scores of full replica ordering in DES (CASSANDRA-6683)
 * fix CME in SessionInfo updateProgress affecting netstats (CASSANDRA-6577)
 * Allow repairing between specific replicas (CASSANDRA-6440)
 * Allow per-dc enabling of hints (CASSANDRA-6157)
 * Add compatibility for Hadoop 0.2.x (CASSANDRA-5201)
 * Fix EstimatedHistogram races (CASSANDRA-6682)
 * Failure detector correctly converts initial value to nanos (CASSANDRA-6658)
 * Add nodetool taketoken to relocate vnodes (CASSANDRA-4445)
 * Expose bulk loading progress over JMX (CASSANDRA-4757)
 * Correctly handle null with IF conditions and TTL (CASSANDRA-6623)
 * Account for range/row tombstones in tombstone drop
   time histogram (CASSANDRA-6522)
 * Stop CommitLogSegment.close() from calling sync() (CASSANDRA-6652)
 * Make commitlog failure handling configurable (CASSANDRA-6364)
 * Avoid overlaps in LCS (CASSANDRA-6688)
 * Improve support for paginating over composites (CASSANDRA-4851)
 * Fix count(*) queries in a mixed cluster (CASSANDRA-6707)
 * Improve repair tasks(snapshot, differencing) concurrency (CASSANDRA-6566)
 * Fix replaying pre-2.0 commit logs (CASSANDRA-6714)
 * Add static columns to CQL3 (CASSANDRA-6561)
 * Optimize single partition batch statements (CASSANDRA-6737)
 * Disallow post-query re-ordering when paging (CASSANDRA-6722)
 * Fix potential paging bug with deleted columns (CASSANDRA-6748)
 * Fix NPE on BulkLoader caused by losing StreamEvent (CASSANDRA-6636)
 * Fix truncating compression metadata (CASSANDRA-6791)
 * Add CMSClassUnloadingEnabled JVM option (CASSANDRA-6541)
 * Catch memtable flush exceptions during shutdown (CASSANDRA-6735)
 * Fix upgradesstables NPE for non-CF-based indexes (CASSANDRA-6645)
 * Fix UPDATE updating PRIMARY KEY columns implicitly (CASSANDRA-6782)
 * Fix IllegalArgumentException when updating from 1.2 with SuperColumns
   (CASSANDRA-6733)
 * FBUtilities.singleton() should use the CF comparator (CASSANDRA-6778)
 * Fix CQLSStableWriter.addRow(Map<String, Object>) (CASSANDRA-6526)
 * Fix HSHA server introducing corrupt data (CASSANDRA-6285)
 * Fix CAS conditions for COMPACT STORAGE tables (CASSANDRA-6813)
 * Starting threads in OutboundTcpConnectionPool constructor causes race conditions (CASSANDRA-7177)
 * Allow overriding cassandra-rackdc.properties file (CASSANDRA-7072)
 * Set JMX RMI port to 7199 (CASSANDRA-7087)
 * Use LOCAL_QUORUM for data reads at LOCAL_SERIAL (CASSANDRA-6939)
 * Log a warning for large batches (CASSANDRA-6487)
 * Put nodes in hibernate when join_ring is false (CASSANDRA-6961)
 * Avoid early loading of non-system keyspaces before compaction-leftovers
   cleanup at startup (CASSANDRA-6913)
 * Restrict Windows to parallel repairs (CASSANDRA-6907)
 * (Hadoop) Allow manually specifying start/end tokens in CFIF (CASSANDRA-6436)
 * Fix NPE in MeteredFlusher (CASSANDRA-6820)
 * Fix race processing range scan responses (CASSANDRA-6820)
 * Allow deleting snapshots from dropped keyspaces (CASSANDRA-6821)
 * Add uuid() function (CASSANDRA-6473)
 * Omit tombstones from schema digests (CASSANDRA-6862)
 * Include correct consistencyLevel in LWT timeout (CASSANDRA-6884)
 * Lower chances for losing new SSTables during nodetool refresh and
   ColumnFamilyStore.loadNewSSTables (CASSANDRA-6514)
 * Add support for DELETE ... IF EXISTS to CQL3 (CASSANDRA-5708)
 * Update hadoop_cql3_word_count example (CASSANDRA-6793)
 * Fix handling of RejectedExecution in sync Thrift server (CASSANDRA-6788)
 * Log more information when exceeding tombstone_warn_threshold (CASSANDRA-6865)
 * Fix truncate to not abort due to unreachable fat clients (CASSANDRA-6864)
 * Fix schema concurrency exceptions (CASSANDRA-6841)
 * Fix leaking validator FH in StreamWriter (CASSANDRA-6832)
 * Fix saving triggers to schema (CASSANDRA-6789)
 * Fix trigger mutations when base mutation list is immutable (CASSANDRA-6790)
 * Fix accounting in FileCacheService to allow re-using RAR (CASSANDRA-6838)
 * Fix static counter columns (CASSANDRA-6827)
 * Restore expiring->deleted (cell) compaction optimization (CASSANDRA-6844)
 * Fix CompactionManager.needsCleanup (CASSANDRA-6845)
 * Correctly compare BooleanType values other than 0 and 1 (CASSANDRA-6779)
 * Read message id as string from earlier versions (CASSANDRA-6840)
 * Properly use the Paxos consistency for (non-protocol) batch (CASSANDRA-6837)
 * Add paranoid disk failure option (CASSANDRA-6646)
 * Improve PerRowSecondaryIndex performance (CASSANDRA-6876)
 * Extend triggers to support CAS updates (CASSANDRA-6882)
 * Static columns with IF NOT EXISTS don't always work as expected (CASSANDRA-6873)
 * Fix paging with SELECT DISTINCT (CASSANDRA-6857)
 * Fix UnsupportedOperationException on CAS timeout (CASSANDRA-6923)
 * Improve MeteredFlusher handling of MF-unaffected column families
   (CASSANDRA-6867)
 * Add CqlRecordReader using native pagination (CASSANDRA-6311)
 * Add QueryHandler interface (CASSANDRA-6659)
 * Track liveRatio per-memtable, not per-CF (CASSANDRA-6945)
 * Make sure upgradesstables keeps sstable level (CASSANDRA-6958)
 * Fix LIMIT with static columns (CASSANDRA-6956)
 * Fix clash with CQL column name in thrift validation (CASSANDRA-6892)
 * Fix error with super columns in mixed 1.2-2.0 clusters (CASSANDRA-6966)
 * Fix bad skip of sstables on slice query with composite start/finish (CASSANDRA-6825)
 * Fix unintended update with conditional statement (CASSANDRA-6893)
 * Fix map element access in IF (CASSANDRA-6914)
 * Avoid costly range calculations for range queries on system keyspaces
   (CASSANDRA-6906)
 * Fix SSTable not released if stream session fails (CASSANDRA-6818)
 * Avoid build failure due to ANTLR timeout (CASSANDRA-6991)
 * Queries on compact tables can return more rows that requested (CASSANDRA-7052)
 * USING TIMESTAMP for batches does not work (CASSANDRA-7053)
 * Fix performance regression from CASSANDRA-5614 (CASSANDRA-6949)
 * Ensure that batchlog and hint timeouts do not produce hints (CASSANDRA-7058)
 * Merge groupable mutations in TriggerExecutor#execute() (CASSANDRA-7047)
 * Plug holes in resource release when wiring up StreamSession (CASSANDRA-7073)
 * Re-add parameter columns to tracing session (CASSANDRA-6942)
 * Preserves CQL metadata when updating table from thrift (CASSANDRA-6831)
Merged from 1.2:
 * Fix nodetool display with vnodes (CASSANDRA-7082)
 * Add UNLOGGED, COUNTER options to BATCH documentation (CASSANDRA-6816)
 * add extra SSL cipher suites (CASSANDRA-6613)
 * fix nodetool getsstables for blob PK (CASSANDRA-6803)
 * Fix BatchlogManager#deleteBatch() use of millisecond timestamps
   (CASSANDRA-6822)
 * Continue assassinating even if the endpoint vanishes (CASSANDRA-6787)
 * Schedule schema pulls on change (CASSANDRA-6971)
 * Non-droppable verbs shouldn't be dropped from OTC (CASSANDRA-6980)
 * Shutdown batchlog executor in SS#drain() (CASSANDRA-7025)
 * Fix batchlog to account for CF truncation records (CASSANDRA-6999)
 * Fix CQLSH parsing of functions and BLOB literals (CASSANDRA-7018)
 * Properly load trustore in the native protocol (CASSANDRA-6847)
 * Always clean up references in SerializingCache (CASSANDRA-6994)
 * Don't shut MessagingService down when replacing a node (CASSANDRA-6476)
 * fix npe when doing -Dcassandra.fd_initial_value_ms (CASSANDRA-6751)


2.1.0-beta1
 * Add flush directory distinct from compaction directories (CASSANDRA-6357)
 * Require JNA by default (CASSANDRA-6575)
 * add listsnapshots command to nodetool (CASSANDRA-5742)
 * Introduce AtomicBTreeColumns (CASSANDRA-6271, 6692)
 * Multithreaded commitlog (CASSANDRA-3578)
 * allocate fixed index summary memory pool and resample cold index summaries
   to use less memory (CASSANDRA-5519)
 * Removed multithreaded compaction (CASSANDRA-6142)
 * Parallelize fetching rows for low-cardinality indexes (CASSANDRA-1337)
 * change logging from log4j to logback (CASSANDRA-5883)
 * switch to LZ4 compression for internode communication (CASSANDRA-5887)
 * Stop using Thrift-generated Index* classes internally (CASSANDRA-5971)
 * Remove 1.2 network compatibility code (CASSANDRA-5960)
 * Remove leveled json manifest migration code (CASSANDRA-5996)
 * Remove CFDefinition (CASSANDRA-6253)
 * Use AtomicIntegerFieldUpdater in RefCountedMemory (CASSANDRA-6278)
 * User-defined types for CQL3 (CASSANDRA-5590)
 * Use of o.a.c.metrics in nodetool (CASSANDRA-5871, 6406)
 * Batch read from OTC's queue and cleanup (CASSANDRA-1632)
 * Secondary index support for collections (CASSANDRA-4511, 6383)
 * SSTable metadata(Stats.db) format change (CASSANDRA-6356)
 * Push composites support in the storage engine
   (CASSANDRA-5417, CASSANDRA-6520)
 * Add snapshot space used to cfstats (CASSANDRA-6231)
 * Add cardinality estimator for key count estimation (CASSANDRA-5906)
 * CF id is changed to be non-deterministic. Data dir/key cache are created
   uniquely for CF id (CASSANDRA-5202)
 * New counters implementation (CASSANDRA-6504)
 * Replace UnsortedColumns, EmptyColumns, TreeMapBackedSortedColumns with new
   ArrayBackedSortedColumns (CASSANDRA-6630, CASSANDRA-6662, CASSANDRA-6690)
 * Add option to use row cache with a given amount of rows (CASSANDRA-5357)
 * Avoid repairing already repaired data (CASSANDRA-5351)
 * Reject counter updates with USING TTL/TIMESTAMP (CASSANDRA-6649)
 * Replace index_interval with min/max_index_interval (CASSANDRA-6379)
 * Lift limitation that order by columns must be selected for IN queries (CASSANDRA-4911)


2.0.5
 * Reduce garbage generated by bloom filter lookups (CASSANDRA-6609)
 * Add ks.cf names to tombstone logging (CASSANDRA-6597)
 * Use LOCAL_QUORUM for LWT operations at LOCAL_SERIAL (CASSANDRA-6495)
 * Wait for gossip to settle before accepting client connections (CASSANDRA-4288)
 * Delete unfinished compaction incrementally (CASSANDRA-6086)
 * Allow specifying custom secondary index options in CQL3 (CASSANDRA-6480)
 * Improve replica pinning for cache efficiency in DES (CASSANDRA-6485)
 * Fix LOCAL_SERIAL from thrift (CASSANDRA-6584)
 * Don't special case received counts in CAS timeout exceptions (CASSANDRA-6595)
 * Add support for 2.1 global counter shards (CASSANDRA-6505)
 * Fix NPE when streaming connection is not yet established (CASSANDRA-6210)
 * Avoid rare duplicate read repair triggering (CASSANDRA-6606)
 * Fix paging discardFirst (CASSANDRA-6555)
 * Fix ArrayIndexOutOfBoundsException in 2ndary index query (CASSANDRA-6470)
 * Release sstables upon rebuilding 2i (CASSANDRA-6635)
 * Add AbstractCompactionStrategy.startup() method (CASSANDRA-6637)
 * SSTableScanner may skip rows during cleanup (CASSANDRA-6638)
 * sstables from stalled repair sessions can resurrect deleted data (CASSANDRA-6503)
 * Switch stress to use ITransportFactory (CASSANDRA-6641)
 * Fix IllegalArgumentException during prepare (CASSANDRA-6592)
 * Fix possible loss of 2ndary index entries during compaction (CASSANDRA-6517)
 * Fix direct Memory on architectures that do not support unaligned long access
   (CASSANDRA-6628)
 * Let scrub optionally skip broken counter partitions (CASSANDRA-5930)
Merged from 1.2:
 * fsync compression metadata (CASSANDRA-6531)
 * Validate CF existence on execution for prepared statement (CASSANDRA-6535)
 * Add ability to throttle batchlog replay (CASSANDRA-6550)
 * Fix executing LOCAL_QUORUM with SimpleStrategy (CASSANDRA-6545)
 * Avoid StackOverflow when using large IN queries (CASSANDRA-6567)
 * Nodetool upgradesstables includes secondary indexes (CASSANDRA-6598)
 * Paginate batchlog replay (CASSANDRA-6569)
 * skip blocking on streaming during drain (CASSANDRA-6603)
 * Improve error message when schema doesn't match loaded sstable (CASSANDRA-6262)
 * Add properties to adjust FD initial value and max interval (CASSANDRA-4375)
 * Fix preparing with batch and delete from collection (CASSANDRA-6607)
 * Fix ABSC reverse iterator's remove() method (CASSANDRA-6629)
 * Handle host ID conflicts properly (CASSANDRA-6615)
 * Move handling of migration event source to solve bootstrap race. (CASSANDRA-6648)
 * Make sure compaction throughput value doesn't overflow with int math (CASSANDRA-6647)


2.0.4
 * Allow removing snapshots of no-longer-existing CFs (CASSANDRA-6418)
 * add StorageService.stopDaemon() (CASSANDRA-4268)
 * add IRE for invalid CF supplied to get_count (CASSANDRA-5701)
 * add client encryption support to sstableloader (CASSANDRA-6378)
 * Fix accept() loop for SSL sockets post-shutdown (CASSANDRA-6468)
 * Fix size-tiered compaction in LCS L0 (CASSANDRA-6496)
 * Fix assertion failure in filterColdSSTables (CASSANDRA-6483)
 * Fix row tombstones in larger-than-memory compactions (CASSANDRA-6008)
 * Fix cleanup ClassCastException (CASSANDRA-6462)
 * Reduce gossip memory use by interning VersionedValue strings (CASSANDRA-6410)
 * Allow specifying datacenters to participate in a repair (CASSANDRA-6218)
 * Fix divide-by-zero in PCI (CASSANDRA-6403)
 * Fix setting last compacted key in the wrong level for LCS (CASSANDRA-6284)
 * Add millisecond precision formats to the timestamp parser (CASSANDRA-6395)
 * Expose a total memtable size metric for a CF (CASSANDRA-6391)
 * cqlsh: handle symlinks properly (CASSANDRA-6425)
 * Fix potential infinite loop when paging query with IN (CASSANDRA-6464)
 * Fix assertion error in AbstractQueryPager.discardFirst (CASSANDRA-6447)
 * Fix streaming older SSTable yields unnecessary tombstones (CASSANDRA-6527)
Merged from 1.2:
 * Improved error message on bad properties in DDL queries (CASSANDRA-6453)
 * Randomize batchlog candidates selection (CASSANDRA-6481)
 * Fix thundering herd on endpoint cache invalidation (CASSANDRA-6345, 6485)
 * Improve batchlog write performance with vnodes (CASSANDRA-6488)
 * cqlsh: quote single quotes in strings inside collections (CASSANDRA-6172)
 * Improve gossip performance for typical messages (CASSANDRA-6409)
 * Throw IRE if a prepared statement has more markers than supported
   (CASSANDRA-5598)
 * Expose Thread metrics for the native protocol server (CASSANDRA-6234)
 * Change snapshot response message verb to INTERNAL to avoid dropping it
   (CASSANDRA-6415)
 * Warn when collection read has > 65K elements (CASSANDRA-5428)
 * Fix cache persistence when both row and key cache are enabled
   (CASSANDRA-6413)
 * (Hadoop) add describe_local_ring (CASSANDRA-6268)
 * Fix handling of concurrent directory creation failure (CASSANDRA-6459)
 * Allow executing CREATE statements multiple times (CASSANDRA-6471)
 * Don't send confusing info with timeouts (CASSANDRA-6491)
 * Don't resubmit counter mutation runnables internally (CASSANDRA-6427)
 * Don't drop local mutations without a hint (CASSANDRA-6510)
 * Don't allow null max_hint_window_in_ms (CASSANDRA-6419)
 * Validate SliceRange start and finish lengths (CASSANDRA-6521)


2.0.3
 * Fix FD leak on slice read path (CASSANDRA-6275)
 * Cancel read meter task when closing SSTR (CASSANDRA-6358)
 * free off-heap IndexSummary during bulk (CASSANDRA-6359)
 * Recover from IOException in accept() thread (CASSANDRA-6349)
 * Improve Gossip tolerance of abnormally slow tasks (CASSANDRA-6338)
 * Fix trying to hint timed out counter writes (CASSANDRA-6322)
 * Allow restoring specific columnfamilies from archived CL (CASSANDRA-4809)
 * Avoid flushing compaction_history after each operation (CASSANDRA-6287)
 * Fix repair assertion error when tombstones expire (CASSANDRA-6277)
 * Skip loading corrupt key cache (CASSANDRA-6260)
 * Fixes for compacting larger-than-memory rows (CASSANDRA-6274)
 * Compact hottest sstables first and optionally omit coldest from
   compaction entirely (CASSANDRA-6109)
 * Fix modifying column_metadata from thrift (CASSANDRA-6182)
 * cqlsh: fix LIST USERS output (CASSANDRA-6242)
 * Add IRequestSink interface (CASSANDRA-6248)
 * Update memtable size while flushing (CASSANDRA-6249)
 * Provide hooks around CQL2/CQL3 statement execution (CASSANDRA-6252)
 * Require Permission.SELECT for CAS updates (CASSANDRA-6247)
 * New CQL-aware SSTableWriter (CASSANDRA-5894)
 * Reject CAS operation when the protocol v1 is used (CASSANDRA-6270)
 * Correctly throw error when frame too large (CASSANDRA-5981)
 * Fix serialization bug in PagedRange with 2ndary indexes (CASSANDRA-6299)
 * Fix CQL3 table validation in Thrift (CASSANDRA-6140)
 * Fix bug missing results with IN clauses (CASSANDRA-6327)
 * Fix paging with reversed slices (CASSANDRA-6343)
 * Set minTimestamp correctly to be able to drop expired sstables (CASSANDRA-6337)
 * Support NaN and Infinity as float literals (CASSANDRA-6003)
 * Remove RF from nodetool ring output (CASSANDRA-6289)
 * Fix attempting to flush empty rows (CASSANDRA-6374)
 * Fix potential out of bounds exception when paging (CASSANDRA-6333)
Merged from 1.2:
 * Optimize FD phi calculation (CASSANDRA-6386)
 * Improve initial FD phi estimate when starting up (CASSANDRA-6385)
 * Don't list CQL3 table in CLI describe even if named explicitely
   (CASSANDRA-5750)
 * Invalidate row cache when dropping CF (CASSANDRA-6351)
 * add non-jamm path for cached statements (CASSANDRA-6293)
 * add windows bat files for shell commands (CASSANDRA-6145)
 * Require logging in for Thrift CQL2/3 statement preparation (CASSANDRA-6254)
 * restrict max_num_tokens to 1536 (CASSANDRA-6267)
 * Nodetool gets default JMX port from cassandra-env.sh (CASSANDRA-6273)
 * make calculatePendingRanges asynchronous (CASSANDRA-6244)
 * Remove blocking flushes in gossip thread (CASSANDRA-6297)
 * Fix potential socket leak in connectionpool creation (CASSANDRA-6308)
 * Allow LOCAL_ONE/LOCAL_QUORUM to work with SimpleStrategy (CASSANDRA-6238)
 * cqlsh: handle 'null' as session duration (CASSANDRA-6317)
 * Fix json2sstable handling of range tombstones (CASSANDRA-6316)
 * Fix missing one row in reverse query (CASSANDRA-6330)
 * Fix reading expired row value from row cache (CASSANDRA-6325)
 * Fix AssertionError when doing set element deletion (CASSANDRA-6341)
 * Make CL code for the native protocol match the one in C* 2.0
   (CASSANDRA-6347)
 * Disallow altering CQL3 table from thrift (CASSANDRA-6370)
 * Fix size computation of prepared statement (CASSANDRA-6369)


2.0.2
 * Update FailureDetector to use nanontime (CASSANDRA-4925)
 * Fix FileCacheService regressions (CASSANDRA-6149)
 * Never return WriteTimeout for CL.ANY (CASSANDRA-6132)
 * Fix race conditions in bulk loader (CASSANDRA-6129)
 * Add configurable metrics reporting (CASSANDRA-4430)
 * drop queries exceeding a configurable number of tombstones (CASSANDRA-6117)
 * Track and persist sstable read activity (CASSANDRA-5515)
 * Fixes for speculative retry (CASSANDRA-5932, CASSANDRA-6194)
 * Improve memory usage of metadata min/max column names (CASSANDRA-6077)
 * Fix thrift validation refusing row markers on CQL3 tables (CASSANDRA-6081)
 * Fix insertion of collections with CAS (CASSANDRA-6069)
 * Correctly send metadata on SELECT COUNT (CASSANDRA-6080)
 * Track clients' remote addresses in ClientState (CASSANDRA-6070)
 * Create snapshot dir if it does not exist when migrating
   leveled manifest (CASSANDRA-6093)
 * make sequential nodetool repair the default (CASSANDRA-5950)
 * Add more hooks for compaction strategy implementations (CASSANDRA-6111)
 * Fix potential NPE on composite 2ndary indexes (CASSANDRA-6098)
 * Delete can potentially be skipped in batch (CASSANDRA-6115)
 * Allow alter keyspace on system_traces (CASSANDRA-6016)
 * Disallow empty column names in cql (CASSANDRA-6136)
 * Use Java7 file-handling APIs and fix file moving on Windows (CASSANDRA-5383)
 * Save compaction history to system keyspace (CASSANDRA-5078)
 * Fix NPE if StorageService.getOperationMode() is executed before full startup (CASSANDRA-6166)
 * CQL3: support pre-epoch longs for TimestampType (CASSANDRA-6212)
 * Add reloadtriggers command to nodetool (CASSANDRA-4949)
 * cqlsh: ignore empty 'value alias' in DESCRIBE (CASSANDRA-6139)
 * Fix sstable loader (CASSANDRA-6205)
 * Reject bootstrapping if the node already exists in gossip (CASSANDRA-5571)
 * Fix NPE while loading paxos state (CASSANDRA-6211)
 * cqlsh: add SHOW SESSION <tracing-session> command (CASSANDRA-6228)
Merged from 1.2:
 * (Hadoop) Require CFRR batchSize to be at least 2 (CASSANDRA-6114)
 * Add a warning for small LCS sstable size (CASSANDRA-6191)
 * Add ability to list specific KS/CF combinations in nodetool cfstats (CASSANDRA-4191)
 * Mark CF clean if a mutation raced the drop and got it marked dirty (CASSANDRA-5946)
 * Add a LOCAL_ONE consistency level (CASSANDRA-6202)
 * Limit CQL prepared statement cache by size instead of count (CASSANDRA-6107)
 * Tracing should log write failure rather than raw exceptions (CASSANDRA-6133)
 * lock access to TM.endpointToHostIdMap (CASSANDRA-6103)
 * Allow estimated memtable size to exceed slab allocator size (CASSANDRA-6078)
 * Start MeteredFlusher earlier to prevent OOM during CL replay (CASSANDRA-6087)
 * Avoid sending Truncate command to fat clients (CASSANDRA-6088)
 * Allow where clause conditions to be in parenthesis (CASSANDRA-6037)
 * Do not open non-ssl storage port if encryption option is all (CASSANDRA-3916)
 * Move batchlog replay to its own executor (CASSANDRA-6079)
 * Add tombstone debug threshold and histogram (CASSANDRA-6042, 6057)
 * Enable tcp keepalive on incoming connections (CASSANDRA-4053)
 * Fix fat client schema pull NPE (CASSANDRA-6089)
 * Fix memtable flushing for indexed tables (CASSANDRA-6112)
 * Fix skipping columns with multiple slices (CASSANDRA-6119)
 * Expose connected thrift + native client counts (CASSANDRA-5084)
 * Optimize auth setup (CASSANDRA-6122)
 * Trace index selection (CASSANDRA-6001)
 * Update sstablesPerReadHistogram to use biased sampling (CASSANDRA-6164)
 * Log UnknownColumnfamilyException when closing socket (CASSANDRA-5725)
 * Properly error out on CREATE INDEX for counters table (CASSANDRA-6160)
 * Handle JMX notification failure for repair (CASSANDRA-6097)
 * (Hadoop) Fetch no more than 128 splits in parallel (CASSANDRA-6169)
 * stress: add username/password authentication support (CASSANDRA-6068)
 * Fix indexed queries with row cache enabled on parent table (CASSANDRA-5732)
 * Fix compaction race during columnfamily drop (CASSANDRA-5957)
 * Fix validation of empty column names for compact tables (CASSANDRA-6152)
 * Skip replaying mutations that pass CRC but fail to deserialize (CASSANDRA-6183)
 * Rework token replacement to use replace_address (CASSANDRA-5916)
 * Fix altering column types (CASSANDRA-6185)
 * cqlsh: fix CREATE/ALTER WITH completion (CASSANDRA-6196)
 * add windows bat files for shell commands (CASSANDRA-6145)
 * Fix potential stack overflow during range tombstones insertion (CASSANDRA-6181)
 * (Hadoop) Make LOCAL_ONE the default consistency level (CASSANDRA-6214)


2.0.1
 * Fix bug that could allow reading deleted data temporarily (CASSANDRA-6025)
 * Improve memory use defaults (CASSANDRA-6059)
 * Make ThriftServer more easlly extensible (CASSANDRA-6058)
 * Remove Hadoop dependency from ITransportFactory (CASSANDRA-6062)
 * add file_cache_size_in_mb setting (CASSANDRA-5661)
 * Improve error message when yaml contains invalid properties (CASSANDRA-5958)
 * Improve leveled compaction's ability to find non-overlapping L0 compactions
   to work on concurrently (CASSANDRA-5921)
 * Notify indexer of columns shadowed by range tombstones (CASSANDRA-5614)
 * Log Merkle tree stats (CASSANDRA-2698)
 * Switch from crc32 to adler32 for compressed sstable checksums (CASSANDRA-5862)
 * Improve offheap memcpy performance (CASSANDRA-5884)
 * Use a range aware scanner for cleanup (CASSANDRA-2524)
 * Cleanup doesn't need to inspect sstables that contain only local data
   (CASSANDRA-5722)
 * Add ability for CQL3 to list partition keys (CASSANDRA-4536)
 * Improve native protocol serialization (CASSANDRA-5664)
 * Upgrade Thrift to 0.9.1 (CASSANDRA-5923)
 * Require superuser status for adding triggers (CASSANDRA-5963)
 * Make standalone scrubber handle old and new style leveled manifest
   (CASSANDRA-6005)
 * Fix paxos bugs (CASSANDRA-6012, 6013, 6023)
 * Fix paged ranges with multiple replicas (CASSANDRA-6004)
 * Fix potential AssertionError during tracing (CASSANDRA-6041)
 * Fix NPE in sstablesplit (CASSANDRA-6027)
 * Migrate pre-2.0 key/value/column aliases to system.schema_columns
   (CASSANDRA-6009)
 * Paging filter empty rows too agressively (CASSANDRA-6040)
 * Support variadic parameters for IN clauses (CASSANDRA-4210)
 * cqlsh: return the result of CAS writes (CASSANDRA-5796)
 * Fix validation of IN clauses with 2ndary indexes (CASSANDRA-6050)
 * Support named bind variables in CQL (CASSANDRA-6033)
Merged from 1.2:
 * Allow cache-keys-to-save to be set at runtime (CASSANDRA-5980)
 * Avoid second-guessing out-of-space state (CASSANDRA-5605)
 * Tuning knobs for dealing with large blobs and many CFs (CASSANDRA-5982)
 * (Hadoop) Fix CQLRW for thrift tables (CASSANDRA-6002)
 * Fix possible divide-by-zero in HHOM (CASSANDRA-5990)
 * Allow local batchlog writes for CL.ANY (CASSANDRA-5967)
 * Upgrade metrics-core to version 2.2.0 (CASSANDRA-5947)
 * Fix CqlRecordWriter with composite keys (CASSANDRA-5949)
 * Add snitch, schema version, cluster, partitioner to JMX (CASSANDRA-5881)
 * Allow disabling SlabAllocator (CASSANDRA-5935)
 * Make user-defined compaction JMX blocking (CASSANDRA-4952)
 * Fix streaming does not transfer wrapped range (CASSANDRA-5948)
 * Fix loading index summary containing empty key (CASSANDRA-5965)
 * Correctly handle limits in CompositesSearcher (CASSANDRA-5975)
 * Pig: handle CQL collections (CASSANDRA-5867)
 * Pass the updated cf to the PRSI index() method (CASSANDRA-5999)
 * Allow empty CQL3 batches (as no-op) (CASSANDRA-5994)
 * Support null in CQL3 functions (CASSANDRA-5910)
 * Replace the deprecated MapMaker with CacheLoader (CASSANDRA-6007)
 * Add SSTableDeletingNotification to DataTracker (CASSANDRA-6010)
 * Fix snapshots in use get deleted during snapshot repair (CASSANDRA-6011)
 * Move hints and exception count to o.a.c.metrics (CASSANDRA-6017)
 * Fix memory leak in snapshot repair (CASSANDRA-6047)
 * Fix sstable2sjon for CQL3 tables (CASSANDRA-5852)


2.0.0
 * Fix thrift validation when inserting into CQL3 tables (CASSANDRA-5138)
 * Fix periodic memtable flushing behavior with clean memtables (CASSANDRA-5931)
 * Fix dateOf() function for pre-2.0 timestamp columns (CASSANDRA-5928)
 * Fix SSTable unintentionally loads BF when opened for batch (CASSANDRA-5938)
 * Add stream session progress to JMX (CASSANDRA-4757)
 * Fix NPE during CAS operation (CASSANDRA-5925)
Merged from 1.2:
 * Fix getBloomFilterDiskSpaceUsed for AlwaysPresentFilter (CASSANDRA-5900)
 * Don't announce schema version until we've loaded the changes locally
   (CASSANDRA-5904)
 * Fix to support off heap bloom filters size greater than 2 GB (CASSANDRA-5903)
 * Properly handle parsing huge map and set literals (CASSANDRA-5893)


2.0.0-rc2
 * enable vnodes by default (CASSANDRA-5869)
 * fix CAS contention timeout (CASSANDRA-5830)
 * fix HsHa to respect max frame size (CASSANDRA-4573)
 * Fix (some) 2i on composite components omissions (CASSANDRA-5851)
 * cqlsh: add DESCRIBE FULL SCHEMA variant (CASSANDRA-5880)
Merged from 1.2:
 * Correctly validate sparse composite cells in scrub (CASSANDRA-5855)
 * Add KeyCacheHitRate metric to CF metrics (CASSANDRA-5868)
 * cqlsh: add support for multiline comments (CASSANDRA-5798)
 * Handle CQL3 SELECT duplicate IN restrictions on clustering columns
   (CASSANDRA-5856)


2.0.0-rc1
 * improve DecimalSerializer performance (CASSANDRA-5837)
 * fix potential spurious wakeup in AsyncOneResponse (CASSANDRA-5690)
 * fix schema-related trigger issues (CASSANDRA-5774)
 * Better validation when accessing CQL3 table from thrift (CASSANDRA-5138)
 * Fix assertion error during repair (CASSANDRA-5801)
 * Fix range tombstone bug (CASSANDRA-5805)
 * DC-local CAS (CASSANDRA-5797)
 * Add a native_protocol_version column to the system.local table (CASSANRDA-5819)
 * Use index_interval from cassandra.yaml when upgraded (CASSANDRA-5822)
 * Fix buffer underflow on socket close (CASSANDRA-5792)
Merged from 1.2:
 * Fix reading DeletionTime from 1.1-format sstables (CASSANDRA-5814)
 * cqlsh: add collections support to COPY (CASSANDRA-5698)
 * retry important messages for any IOException (CASSANDRA-5804)
 * Allow empty IN relations in SELECT/UPDATE/DELETE statements (CASSANDRA-5626)
 * cqlsh: fix crashing on Windows due to libedit detection (CASSANDRA-5812)
 * fix bulk-loading compressed sstables (CASSANDRA-5820)
 * (Hadoop) fix quoting in CqlPagingRecordReader and CqlRecordWriter
   (CASSANDRA-5824)
 * update default LCS sstable size to 160MB (CASSANDRA-5727)
 * Allow compacting 2Is via nodetool (CASSANDRA-5670)
 * Hex-encode non-String keys in OPP (CASSANDRA-5793)
 * nodetool history logging (CASSANDRA-5823)
 * (Hadoop) fix support for Thrift tables in CqlPagingRecordReader
   (CASSANDRA-5752)
 * add "all time blocked" to StatusLogger output (CASSANDRA-5825)
 * Future-proof inter-major-version schema migrations (CASSANDRA-5845)
 * (Hadoop) add CqlPagingRecordReader support for ReversedType in Thrift table
   (CASSANDRA-5718)
 * Add -no-snapshot option to scrub (CASSANDRA-5891)
 * Fix to support off heap bloom filters size greater than 2 GB (CASSANDRA-5903)
 * Properly handle parsing huge map and set literals (CASSANDRA-5893)
 * Fix LCS L0 compaction may overlap in L1 (CASSANDRA-5907)
 * New sstablesplit tool to split large sstables offline (CASSANDRA-4766)
 * Fix potential deadlock in native protocol server (CASSANDRA-5926)
 * Disallow incompatible type change in CQL3 (CASSANDRA-5882)
Merged from 1.1:
 * Correctly validate sparse composite cells in scrub (CASSANDRA-5855)


2.0.0-beta2
 * Replace countPendingHints with Hints Created metric (CASSANDRA-5746)
 * Allow nodetool with no args, and with help to run without a server (CASSANDRA-5734)
 * Cleanup AbstractType/TypeSerializer classes (CASSANDRA-5744)
 * Remove unimplemented cli option schema-mwt (CASSANDRA-5754)
 * Support range tombstones in thrift (CASSANDRA-5435)
 * Normalize table-manipulating CQL3 statements' class names (CASSANDRA-5759)
 * cqlsh: add missing table options to DESCRIBE output (CASSANDRA-5749)
 * Fix assertion error during repair (CASSANDRA-5757)
 * Fix bulkloader (CASSANDRA-5542)
 * Add LZ4 compression to the native protocol (CASSANDRA-5765)
 * Fix bugs in the native protocol v2 (CASSANDRA-5770)
 * CAS on 'primary key only' table (CASSANDRA-5715)
 * Support streaming SSTables of old versions (CASSANDRA-5772)
 * Always respect protocol version in native protocol (CASSANDRA-5778)
 * Fix ConcurrentModificationException during streaming (CASSANDRA-5782)
 * Update deletion timestamp in Commit#updatesWithPaxosTime (CASSANDRA-5787)
 * Thrift cas() method crashes if input columns are not sorted (CASSANDRA-5786)
 * Order columns names correctly when querying for CAS (CASSANDRA-5788)
 * Fix streaming retry (CASSANDRA-5775)
Merged from 1.2:
 * if no seeds can be a reached a node won't start in a ring by itself (CASSANDRA-5768)
 * add cassandra.unsafesystem property (CASSANDRA-5704)
 * (Hadoop) quote identifiers in CqlPagingRecordReader (CASSANDRA-5763)
 * Add replace_node functionality for vnodes (CASSANDRA-5337)
 * Add timeout events to query traces (CASSANDRA-5520)
 * Fix serialization of the LEFT gossip value (CASSANDRA-5696)
 * Pig: support for cql3 tables (CASSANDRA-5234)
 * Fix skipping range tombstones with reverse queries (CASSANDRA-5712)
 * Expire entries out of ThriftSessionManager (CASSANDRA-5719)
 * Don't keep ancestor information in memory (CASSANDRA-5342)
 * Expose native protocol server status in nodetool info (CASSANDRA-5735)
 * Fix pathetic performance of range tombstones (CASSANDRA-5677)
 * Fix querying with an empty (impossible) range (CASSANDRA-5573)
 * cqlsh: handle CUSTOM 2i in DESCRIBE output (CASSANDRA-5760)
 * Fix minor bug in Range.intersects(Bound) (CASSANDRA-5771)
 * cqlsh: handle disabled compression in DESCRIBE output (CASSANDRA-5766)
 * Ensure all UP events are notified on the native protocol (CASSANDRA-5769)
 * Fix formatting of sstable2json with multiple -k arguments (CASSANDRA-5781)
 * Don't rely on row marker for queries in general to hide lost markers
   after TTL expires (CASSANDRA-5762)
 * Sort nodetool help output (CASSANDRA-5776)
 * Fix column expiring during 2 phases compaction (CASSANDRA-5799)
 * now() is being rejected in INSERTs when inside collections (CASSANDRA-5795)


2.0.0-beta1
 * Add support for indexing clustered columns (CASSANDRA-5125)
 * Removed on-heap row cache (CASSANDRA-5348)
 * use nanotime consistently for node-local timeouts (CASSANDRA-5581)
 * Avoid unnecessary second pass on name-based queries (CASSANDRA-5577)
 * Experimental triggers (CASSANDRA-1311)
 * JEMalloc support for off-heap allocation (CASSANDRA-3997)
 * Single-pass compaction (CASSANDRA-4180)
 * Removed token range bisection (CASSANDRA-5518)
 * Removed compatibility with pre-1.2.5 sstables and network messages
   (CASSANDRA-5511)
 * removed PBSPredictor (CASSANDRA-5455)
 * CAS support (CASSANDRA-5062, 5441, 5442, 5443, 5619, 5667)
 * Leveled compaction performs size-tiered compactions in L0
   (CASSANDRA-5371, 5439)
 * Add yaml network topology snitch for mixed ec2/other envs (CASSANDRA-5339)
 * Log when a node is down longer than the hint window (CASSANDRA-4554)
 * Optimize tombstone creation for ExpiringColumns (CASSANDRA-4917)
 * Improve LeveledScanner work estimation (CASSANDRA-5250, 5407)
 * Replace compaction lock with runWithCompactionsDisabled (CASSANDRA-3430)
 * Change Message IDs to ints (CASSANDRA-5307)
 * Move sstable level information into the Stats component, removing the
   need for a separate Manifest file (CASSANDRA-4872)
 * avoid serializing to byte[] on commitlog append (CASSANDRA-5199)
 * make index_interval configurable per columnfamily (CASSANDRA-3961, CASSANDRA-5650)
 * add default_time_to_live (CASSANDRA-3974)
 * add memtable_flush_period_in_ms (CASSANDRA-4237)
 * replace supercolumns internally by composites (CASSANDRA-3237, 5123)
 * upgrade thrift to 0.9.0 (CASSANDRA-3719)
 * drop unnecessary keyspace parameter from user-defined compaction API
   (CASSANDRA-5139)
 * more robust solution to incomplete compactions + counters (CASSANDRA-5151)
 * Change order of directory searching for c*.in.sh (CASSANDRA-3983)
 * Add tool to reset SSTable compaction level for LCS (CASSANDRA-5271)
 * Allow custom configuration loader (CASSANDRA-5045)
 * Remove memory emergency pressure valve logic (CASSANDRA-3534)
 * Reduce request latency with eager retry (CASSANDRA-4705)
 * cqlsh: Remove ASSUME command (CASSANDRA-5331)
 * Rebuild BF when loading sstables if bloom_filter_fp_chance
   has changed since compaction (CASSANDRA-5015)
 * remove row-level bloom filters (CASSANDRA-4885)
 * Change Kernel Page Cache skipping into row preheating (disabled by default)
   (CASSANDRA-4937)
 * Improve repair by deciding on a gcBefore before sending
   out TreeRequests (CASSANDRA-4932)
 * Add an official way to disable compactions (CASSANDRA-5074)
 * Reenable ALTER TABLE DROP with new semantics (CASSANDRA-3919)
 * Add binary protocol versioning (CASSANDRA-5436)
 * Swap THshaServer for TThreadedSelectorServer (CASSANDRA-5530)
 * Add alias support to SELECT statement (CASSANDRA-5075)
 * Don't create empty RowMutations in CommitLogReplayer (CASSANDRA-5541)
 * Use range tombstones when dropping cfs/columns from schema (CASSANDRA-5579)
 * cqlsh: drop CQL2/CQL3-beta support (CASSANDRA-5585)
 * Track max/min column names in sstables to be able to optimize slice
   queries (CASSANDRA-5514, CASSANDRA-5595, CASSANDRA-5600)
 * Binary protocol: allow batching already prepared statements (CASSANDRA-4693)
 * Allow preparing timestamp, ttl and limit in CQL3 queries (CASSANDRA-4450)
 * Support native link w/o JNA in Java7 (CASSANDRA-3734)
 * Use SASL authentication in binary protocol v2 (CASSANDRA-5545)
 * Replace Thrift HsHa with LMAX Disruptor based implementation (CASSANDRA-5582)
 * cqlsh: Add row count to SELECT output (CASSANDRA-5636)
 * Include a timestamp with all read commands to determine column expiration
   (CASSANDRA-5149)
 * Streaming 2.0 (CASSANDRA-5286, 5699)
 * Conditional create/drop ks/table/index statements in CQL3 (CASSANDRA-2737)
 * more pre-table creation property validation (CASSANDRA-5693)
 * Redesign repair messages (CASSANDRA-5426)
 * Fix ALTER RENAME post-5125 (CASSANDRA-5702)
 * Disallow renaming a 2ndary indexed column (CASSANDRA-5705)
 * Rename Table to Keyspace (CASSANDRA-5613)
 * Ensure changing column_index_size_in_kb on different nodes don't corrupt the
   sstable (CASSANDRA-5454)
 * Move resultset type information into prepare, not execute (CASSANDRA-5649)
 * Auto paging in binary protocol (CASSANDRA-4415, 5714)
 * Don't tie client side use of AbstractType to JDBC (CASSANDRA-4495)
 * Adds new TimestampType to replace DateType (CASSANDRA-5723, CASSANDRA-5729)
Merged from 1.2:
 * make starting native protocol server idempotent (CASSANDRA-5728)
 * Fix loading key cache when a saved entry is no longer valid (CASSANDRA-5706)
 * Fix serialization of the LEFT gossip value (CASSANDRA-5696)
 * cqlsh: Don't show 'null' in place of empty values (CASSANDRA-5675)
 * Race condition in detecting version on a mixed 1.1/1.2 cluster
   (CASSANDRA-5692)
 * Fix skipping range tombstones with reverse queries (CASSANDRA-5712)
 * Expire entries out of ThriftSessionManager (CASSANRDA-5719)
 * Don't keep ancestor information in memory (CASSANDRA-5342)
 * cqlsh: fix handling of semicolons inside BATCH queries (CASSANDRA-5697)


1.2.6
 * Fix tracing when operation completes before all responses arrive
   (CASSANDRA-5668)
 * Fix cross-DC mutation forwarding (CASSANDRA-5632)
 * Reduce SSTableLoader memory usage (CASSANDRA-5555)
 * Scale hinted_handoff_throttle_in_kb to cluster size (CASSANDRA-5272)
 * (Hadoop) Add CQL3 input/output formats (CASSANDRA-4421, 5622)
 * (Hadoop) Fix InputKeyRange in CFIF (CASSANDRA-5536)
 * Fix dealing with ridiculously large max sstable sizes in LCS (CASSANDRA-5589)
 * Ignore pre-truncate hints (CASSANDRA-4655)
 * Move System.exit on OOM into a separate thread (CASSANDRA-5273)
 * Write row markers when serializing schema (CASSANDRA-5572)
 * Check only SSTables for the requested range when streaming (CASSANDRA-5569)
 * Improve batchlog replay behavior and hint ttl handling (CASSANDRA-5314)
 * Exclude localTimestamp from validation for tombstones (CASSANDRA-5398)
 * cqlsh: add custom prompt support (CASSANDRA-5539)
 * Reuse prepared statements in hot auth queries (CASSANDRA-5594)
 * cqlsh: add vertical output option (see EXPAND) (CASSANDRA-5597)
 * Add a rate limit option to stress (CASSANDRA-5004)
 * have BulkLoader ignore snapshots directories (CASSANDRA-5587)
 * fix SnitchProperties logging context (CASSANDRA-5602)
 * Expose whether jna is enabled and memory is locked via JMX (CASSANDRA-5508)
 * cqlsh: fix COPY FROM with ReversedType (CASSANDRA-5610)
 * Allow creating CUSTOM indexes on collections (CASSANDRA-5615)
 * Evaluate now() function at execution time (CASSANDRA-5616)
 * Expose detailed read repair metrics (CASSANDRA-5618)
 * Correct blob literal + ReversedType parsing (CASSANDRA-5629)
 * Allow GPFS to prefer the internal IP like EC2MRS (CASSANDRA-5630)
 * fix help text for -tspw cassandra-cli (CASSANDRA-5643)
 * don't throw away initial causes exceptions for internode encryption issues
   (CASSANDRA-5644)
 * Fix message spelling errors for cql select statements (CASSANDRA-5647)
 * Suppress custom exceptions thru jmx (CASSANDRA-5652)
 * Update CREATE CUSTOM INDEX syntax (CASSANDRA-5639)
 * Fix PermissionDetails.equals() method (CASSANDRA-5655)
 * Never allow partition key ranges in CQL3 without token() (CASSANDRA-5666)
 * Gossiper incorrectly drops AppState for an upgrading node (CASSANDRA-5660)
 * Connection thrashing during multi-region ec2 during upgrade, due to
   messaging version (CASSANDRA-5669)
 * Avoid over reconnecting in EC2MRS (CASSANDRA-5678)
 * Fix ReadResponseSerializer.serializedSize() for digest reads (CASSANDRA-5476)
 * allow sstable2json on 2i CFs (CASSANDRA-5694)
Merged from 1.1:
 * Remove buggy thrift max message length option (CASSANDRA-5529)
 * Fix NPE in Pig's widerow mode (CASSANDRA-5488)
 * Add split size parameter to Pig and disable split combination (CASSANDRA-5544)


1.2.5
 * make BytesToken.toString only return hex bytes (CASSANDRA-5566)
 * Ensure that submitBackground enqueues at least one task (CASSANDRA-5554)
 * fix 2i updates with identical values and timestamps (CASSANDRA-5540)
 * fix compaction throttling bursty-ness (CASSANDRA-4316)
 * reduce memory consumption of IndexSummary (CASSANDRA-5506)
 * remove per-row column name bloom filters (CASSANDRA-5492)
 * Include fatal errors in trace events (CASSANDRA-5447)
 * Ensure that PerRowSecondaryIndex is notified of row-level deletes
   (CASSANDRA-5445)
 * Allow empty blob literals in CQL3 (CASSANDRA-5452)
 * Fix streaming RangeTombstones at column index boundary (CASSANDRA-5418)
 * Fix preparing statements when current keyspace is not set (CASSANDRA-5468)
 * Fix SemanticVersion.isSupportedBy minor/patch handling (CASSANDRA-5496)
 * Don't provide oldCfId for post-1.1 system cfs (CASSANDRA-5490)
 * Fix primary range ignores replication strategy (CASSANDRA-5424)
 * Fix shutdown of binary protocol server (CASSANDRA-5507)
 * Fix repair -snapshot not working (CASSANDRA-5512)
 * Set isRunning flag later in binary protocol server (CASSANDRA-5467)
 * Fix use of CQL3 functions with descending clustering order (CASSANDRA-5472)
 * Disallow renaming columns one at a time for thrift table in CQL3
   (CASSANDRA-5531)
 * cqlsh: add CLUSTERING ORDER BY support to DESCRIBE (CASSANDRA-5528)
 * Add custom secondary index support to CQL3 (CASSANDRA-5484)
 * Fix repair hanging silently on unexpected error (CASSANDRA-5229)
 * Fix Ec2Snitch regression introduced by CASSANDRA-5171 (CASSANDRA-5432)
 * Add nodetool enablebackup/disablebackup (CASSANDRA-5556)
 * cqlsh: fix DESCRIBE after case insensitive USE (CASSANDRA-5567)
Merged from 1.1
 * Add retry mechanism to OTC for non-droppable_verbs (CASSANDRA-5393)
 * Use allocator information to improve memtable memory usage estimate
   (CASSANDRA-5497)
 * Fix trying to load deleted row into row cache on startup (CASSANDRA-4463)
 * fsync leveled manifest to avoid corruption (CASSANDRA-5535)
 * Fix Bound intersection computation (CASSANDRA-5551)
 * sstablescrub now respects max memory size in cassandra.in.sh (CASSANDRA-5562)


1.2.4
 * Ensure that PerRowSecondaryIndex updates see the most recent values
   (CASSANDRA-5397)
 * avoid duplicate index entries ind PrecompactedRow and
   ParallelCompactionIterable (CASSANDRA-5395)
 * remove the index entry on oldColumn when new column is a tombstone
   (CASSANDRA-5395)
 * Change default stream throughput from 400 to 200 mbps (CASSANDRA-5036)
 * Gossiper logs DOWN for symmetry with UP (CASSANDRA-5187)
 * Fix mixing prepared statements between keyspaces (CASSANDRA-5352)
 * Fix consistency level during bootstrap - strike 3 (CASSANDRA-5354)
 * Fix transposed arguments in AlreadyExistsException (CASSANDRA-5362)
 * Improve asynchronous hint delivery (CASSANDRA-5179)
 * Fix Guava dependency version (12.0 -> 13.0.1) for Maven (CASSANDRA-5364)
 * Validate that provided CQL3 collection value are < 64K (CASSANDRA-5355)
 * Make upgradeSSTable skip current version sstables by default (CASSANDRA-5366)
 * Optimize min/max timestamp collection (CASSANDRA-5373)
 * Invalid streamId in cql binary protocol when using invalid CL
   (CASSANDRA-5164)
 * Fix validation for IN where clauses with collections (CASSANDRA-5376)
 * Copy resultSet on count query to avoid ConcurrentModificationException
   (CASSANDRA-5382)
 * Correctly typecheck in CQL3 even with ReversedType (CASSANDRA-5386)
 * Fix streaming compressed files when using encryption (CASSANDRA-5391)
 * cassandra-all 1.2.0 pom missing netty dependency (CASSANDRA-5392)
 * Fix writetime/ttl functions on null values (CASSANDRA-5341)
 * Fix NPE during cql3 select with token() (CASSANDRA-5404)
 * IndexHelper.skipBloomFilters won't skip non-SHA filters (CASSANDRA-5385)
 * cqlsh: Print maps ordered by key, sort sets (CASSANDRA-5413)
 * Add null syntax support in CQL3 for inserts (CASSANDRA-3783)
 * Allow unauthenticated set_keyspace() calls (CASSANDRA-5423)
 * Fix potential incremental backups race (CASSANDRA-5410)
 * Fix prepared BATCH statements with batch-level timestamps (CASSANDRA-5415)
 * Allow overriding superuser setup delay (CASSANDRA-5430)
 * cassandra-shuffle with JMX usernames and passwords (CASSANDRA-5431)
Merged from 1.1:
 * cli: Quote ks and cf names in schema output when needed (CASSANDRA-5052)
 * Fix bad default for min/max timestamp in SSTableMetadata (CASSANDRA-5372)
 * Fix cf name extraction from manifest in Directories.migrateFile()
   (CASSANDRA-5242)
 * Support pluggable internode authentication (CASSANDRA-5401)


1.2.3
 * add check for sstable overlap within a level on startup (CASSANDRA-5327)
 * replace ipv6 colons in jmx object names (CASSANDRA-5298, 5328)
 * Avoid allocating SSTableBoundedScanner during repair when the range does
   not intersect the sstable (CASSANDRA-5249)
 * Don't lowercase property map keys (this breaks NTS) (CASSANDRA-5292)
 * Fix composite comparator with super columns (CASSANDRA-5287)
 * Fix insufficient validation of UPDATE queries against counter cfs
   (CASSANDRA-5300)
 * Fix PropertyFileSnitch default DC/Rack behavior (CASSANDRA-5285)
 * Handle null values when executing prepared statement (CASSANDRA-5081)
 * Add netty to pom dependencies (CASSANDRA-5181)
 * Include type arguments in Thrift CQLPreparedResult (CASSANDRA-5311)
 * Fix compaction not removing columns when bf_fp_ratio is 1 (CASSANDRA-5182)
 * cli: Warn about missing CQL3 tables in schema descriptions (CASSANDRA-5309)
 * Re-enable unknown option in replication/compaction strategies option for
   backward compatibility (CASSANDRA-4795)
 * Add binary protocol support to stress (CASSANDRA-4993)
 * cqlsh: Fix COPY FROM value quoting and null handling (CASSANDRA-5305)
 * Fix repair -pr for vnodes (CASSANDRA-5329)
 * Relax CL for auth queries for non-default users (CASSANDRA-5310)
 * Fix AssertionError during repair (CASSANDRA-5245)
 * Don't announce migrations to pre-1.2 nodes (CASSANDRA-5334)
Merged from 1.1:
 * Update offline scrub for 1.0 -> 1.1 directory structure (CASSANDRA-5195)
 * add tmp flag to Descriptor hashcode (CASSANDRA-4021)
 * fix logging of "Found table data in data directories" when only system tables
   are present (CASSANDRA-5289)
 * cli: Add JMX authentication support (CASSANDRA-5080)
 * nodetool: ability to repair specific range (CASSANDRA-5280)
 * Fix possible assertion triggered in SliceFromReadCommand (CASSANDRA-5284)
 * cqlsh: Add inet type support on Windows (ipv4-only) (CASSANDRA-4801)
 * Fix race when initializing ColumnFamilyStore (CASSANDRA-5350)
 * Add UseTLAB JVM flag (CASSANDRA-5361)


1.2.2
 * fix potential for multiple concurrent compactions of the same sstables
   (CASSANDRA-5256)
 * avoid no-op caching of byte[] on commitlog append (CASSANDRA-5199)
 * fix symlinks under data dir not working (CASSANDRA-5185)
 * fix bug in compact storage metadata handling (CASSANDRA-5189)
 * Validate login for USE queries (CASSANDRA-5207)
 * cli: remove default username and password (CASSANDRA-5208)
 * configure populate_io_cache_on_flush per-CF (CASSANDRA-4694)
 * allow configuration of internode socket buffer (CASSANDRA-3378)
 * Make sstable directory picking blacklist-aware again (CASSANDRA-5193)
 * Correctly expire gossip states for edge cases (CASSANDRA-5216)
 * Improve handling of directory creation failures (CASSANDRA-5196)
 * Expose secondary indicies to the rest of nodetool (CASSANDRA-4464)
 * Binary protocol: avoid sending notification for 0.0.0.0 (CASSANDRA-5227)
 * add UseCondCardMark XX jvm settings on jdk 1.7 (CASSANDRA-4366)
 * CQL3 refactor to allow conversion function (CASSANDRA-5226)
 * Fix drop of sstables in some circumstance (CASSANDRA-5232)
 * Implement caching of authorization results (CASSANDRA-4295)
 * Add support for LZ4 compression (CASSANDRA-5038)
 * Fix missing columns in wide rows queries (CASSANDRA-5225)
 * Simplify auth setup and make system_auth ks alterable (CASSANDRA-5112)
 * Stop compactions from hanging during bootstrap (CASSANDRA-5244)
 * fix compressed streaming sending extra chunk (CASSANDRA-5105)
 * Add CQL3-based implementations of IAuthenticator and IAuthorizer
   (CASSANDRA-4898)
 * Fix timestamp-based tomstone removal logic (CASSANDRA-5248)
 * cli: Add JMX authentication support (CASSANDRA-5080)
 * Fix forceFlush behavior (CASSANDRA-5241)
 * cqlsh: Add username autocompletion (CASSANDRA-5231)
 * Fix CQL3 composite partition key error (CASSANDRA-5240)
 * Allow IN clause on last clustering key (CASSANDRA-5230)
Merged from 1.1:
 * fix start key/end token validation for wide row iteration (CASSANDRA-5168)
 * add ConfigHelper support for Thrift frame and max message sizes (CASSANDRA-5188)
 * fix nodetool repair not fail on node down (CASSANDRA-5203)
 * always collect tombstone hints (CASSANDRA-5068)
 * Fix error when sourcing file in cqlsh (CASSANDRA-5235)


1.2.1
 * stream undelivered hints on decommission (CASSANDRA-5128)
 * GossipingPropertyFileSnitch loads saved dc/rack info if needed (CASSANDRA-5133)
 * drain should flush system CFs too (CASSANDRA-4446)
 * add inter_dc_tcp_nodelay setting (CASSANDRA-5148)
 * re-allow wrapping ranges for start_token/end_token range pairitspwng (CASSANDRA-5106)
 * fix validation compaction of empty rows (CASSANDRA-5136)
 * nodetool methods to enable/disable hint storage/delivery (CASSANDRA-4750)
 * disallow bloom filter false positive chance of 0 (CASSANDRA-5013)
 * add threadpool size adjustment methods to JMXEnabledThreadPoolExecutor and
   CompactionManagerMBean (CASSANDRA-5044)
 * fix hinting for dropped local writes (CASSANDRA-4753)
 * off-heap cache doesn't need mutable column container (CASSANDRA-5057)
 * apply disk_failure_policy to bad disks on initial directory creation
   (CASSANDRA-4847)
 * Optimize name-based queries to use ArrayBackedSortedColumns (CASSANDRA-5043)
 * Fall back to old manifest if most recent is unparseable (CASSANDRA-5041)
 * pool [Compressed]RandomAccessReader objects on the partitioned read path
   (CASSANDRA-4942)
 * Add debug logging to list filenames processed by Directories.migrateFile
   method (CASSANDRA-4939)
 * Expose black-listed directories via JMX (CASSANDRA-4848)
 * Log compaction merge counts (CASSANDRA-4894)
 * Minimize byte array allocation by AbstractData{Input,Output} (CASSANDRA-5090)
 * Add SSL support for the binary protocol (CASSANDRA-5031)
 * Allow non-schema system ks modification for shuffle to work (CASSANDRA-5097)
 * cqlsh: Add default limit to SELECT statements (CASSANDRA-4972)
 * cqlsh: fix DESCRIBE for 1.1 cfs in CQL3 (CASSANDRA-5101)
 * Correctly gossip with nodes >= 1.1.7 (CASSANDRA-5102)
 * Ensure CL guarantees on digest mismatch (CASSANDRA-5113)
 * Validate correctly selects on composite partition key (CASSANDRA-5122)
 * Fix exception when adding collection (CASSANDRA-5117)
 * Handle states for non-vnode clusters correctly (CASSANDRA-5127)
 * Refuse unrecognized replication and compaction strategy options (CASSANDRA-4795)
 * Pick the correct value validator in sstable2json for cql3 tables (CASSANDRA-5134)
 * Validate login for describe_keyspace, describe_keyspaces and set_keyspace
   (CASSANDRA-5144)
 * Fix inserting empty maps (CASSANDRA-5141)
 * Don't remove tokens from System table for node we know (CASSANDRA-5121)
 * fix streaming progress report for compresed files (CASSANDRA-5130)
 * Coverage analysis for low-CL queries (CASSANDRA-4858)
 * Stop interpreting dates as valid timeUUID value (CASSANDRA-4936)
 * Adds E notation for floating point numbers (CASSANDRA-4927)
 * Detect (and warn) unintentional use of the cql2 thrift methods when cql3 was
   intended (CASSANDRA-5172)
 * cli: Quote ks and cf names in schema output when needed (CASSANDRA-5052)
 * Fix cf name extraction from manifest in Directories.migrateFile() (CASSANDRA-5242)
 * Replace mistaken usage of commons-logging with slf4j (CASSANDRA-5464)
 * Ensure Jackson dependency matches lib (CASSANDRA-5126)
 * Expose droppable tombstone ratio stats over JMX (CASSANDRA-5159)
Merged from 1.1:
 * Simplify CompressedRandomAccessReader to work around JDK FD bug (CASSANDRA-5088)
 * Improve handling a changing target throttle rate mid-compaction (CASSANDRA-5087)
 * Pig: correctly decode row keys in widerow mode (CASSANDRA-5098)
 * nodetool repair command now prints progress (CASSANDRA-4767)
 * fix user defined compaction to run against 1.1 data directory (CASSANDRA-5118)
 * Fix CQL3 BATCH authorization caching (CASSANDRA-5145)
 * fix get_count returns incorrect value with TTL (CASSANDRA-5099)
 * better handling for mid-compaction failure (CASSANDRA-5137)
 * convert default marshallers list to map for better readability (CASSANDRA-5109)
 * fix ConcurrentModificationException in getBootstrapSource (CASSANDRA-5170)
 * fix sstable maxtimestamp for row deletes and pre-1.1.1 sstables (CASSANDRA-5153)
 * Fix thread growth on node removal (CASSANDRA-5175)
 * Make Ec2Region's datacenter name configurable (CASSANDRA-5155)


1.2.0
 * Disallow counters in collections (CASSANDRA-5082)
 * cqlsh: add unit tests (CASSANDRA-3920)
 * fix default bloom_filter_fp_chance for LeveledCompactionStrategy (CASSANDRA-5093)
Merged from 1.1:
 * add validation for get_range_slices with start_key and end_token (CASSANDRA-5089)


1.2.0-rc2
 * fix nodetool ownership display with vnodes (CASSANDRA-5065)
 * cqlsh: add DESCRIBE KEYSPACES command (CASSANDRA-5060)
 * Fix potential infinite loop when reloading CFS (CASSANDRA-5064)
 * Fix SimpleAuthorizer example (CASSANDRA-5072)
 * cqlsh: force CL.ONE for tracing and system.schema* queries (CASSANDRA-5070)
 * Includes cassandra-shuffle in the debian package (CASSANDRA-5058)
Merged from 1.1:
 * fix multithreaded compaction deadlock (CASSANDRA-4492)
 * fix temporarily missing schema after upgrade from pre-1.1.5 (CASSANDRA-5061)
 * Fix ALTER TABLE overriding compression options with defaults
   (CASSANDRA-4996, 5066)
 * fix specifying and altering crc_check_chance (CASSANDRA-5053)
 * fix Murmur3Partitioner ownership% calculation (CASSANDRA-5076)
 * Don't expire columns sooner than they should in 2ndary indexes (CASSANDRA-5079)


1.2-rc1
 * rename rpc_timeout settings to request_timeout (CASSANDRA-5027)
 * add BF with 0.1 FP to LCS by default (CASSANDRA-5029)
 * Fix preparing insert queries (CASSANDRA-5016)
 * Fix preparing queries with counter increment (CASSANDRA-5022)
 * Fix preparing updates with collections (CASSANDRA-5017)
 * Don't generate UUID based on other node address (CASSANDRA-5002)
 * Fix message when trying to alter a clustering key type (CASSANDRA-5012)
 * Update IAuthenticator to match the new IAuthorizer (CASSANDRA-5003)
 * Fix inserting only a key in CQL3 (CASSANDRA-5040)
 * Fix CQL3 token() function when used with strings (CASSANDRA-5050)
Merged from 1.1:
 * reduce log spam from invalid counter shards (CASSANDRA-5026)
 * Improve schema propagation performance (CASSANDRA-5025)
 * Fix for IndexHelper.IndexFor throws OOB Exception (CASSANDRA-5030)
 * cqlsh: make it possible to describe thrift CFs (CASSANDRA-4827)
 * cqlsh: fix timestamp formatting on some platforms (CASSANDRA-5046)


1.2-beta3
 * make consistency level configurable in cqlsh (CASSANDRA-4829)
 * fix cqlsh rendering of blob fields (CASSANDRA-4970)
 * fix cqlsh DESCRIBE command (CASSANDRA-4913)
 * save truncation position in system table (CASSANDRA-4906)
 * Move CompressionMetadata off-heap (CASSANDRA-4937)
 * allow CLI to GET cql3 columnfamily data (CASSANDRA-4924)
 * Fix rare race condition in getExpireTimeForEndpoint (CASSANDRA-4402)
 * acquire references to overlapping sstables during compaction so bloom filter
   doesn't get free'd prematurely (CASSANDRA-4934)
 * Don't share slice query filter in CQL3 SelectStatement (CASSANDRA-4928)
 * Separate tracing from Log4J (CASSANDRA-4861)
 * Exclude gcable tombstones from merkle-tree computation (CASSANDRA-4905)
 * Better printing of AbstractBounds for tracing (CASSANDRA-4931)
 * Optimize mostRecentTombstone check in CC.collectAllData (CASSANDRA-4883)
 * Change stream session ID to UUID to avoid collision from same node (CASSANDRA-4813)
 * Use Stats.db when bulk loading if present (CASSANDRA-4957)
 * Skip repair on system_trace and keyspaces with RF=1 (CASSANDRA-4956)
 * (cql3) Remove arbitrary SELECT limit (CASSANDRA-4918)
 * Correctly handle prepared operation on collections (CASSANDRA-4945)
 * Fix CQL3 LIMIT (CASSANDRA-4877)
 * Fix Stress for CQL3 (CASSANDRA-4979)
 * Remove cassandra specific exceptions from JMX interface (CASSANDRA-4893)
 * (CQL3) Force using ALLOW FILTERING on potentially inefficient queries (CASSANDRA-4915)
 * (cql3) Fix adding column when the table has collections (CASSANDRA-4982)
 * (cql3) Fix allowing collections with compact storage (CASSANDRA-4990)
 * (cql3) Refuse ttl/writetime function on collections (CASSANDRA-4992)
 * Replace IAuthority with new IAuthorizer (CASSANDRA-4874)
 * clqsh: fix KEY pseudocolumn escaping when describing Thrift tables
   in CQL3 mode (CASSANDRA-4955)
 * add basic authentication support for Pig CassandraStorage (CASSANDRA-3042)
 * fix CQL2 ALTER TABLE compaction_strategy_class altering (CASSANDRA-4965)
Merged from 1.1:
 * Fall back to old describe_splits if d_s_ex is not available (CASSANDRA-4803)
 * Improve error reporting when streaming ranges fail (CASSANDRA-5009)
 * Fix cqlsh timestamp formatting of timezone info (CASSANDRA-4746)
 * Fix assertion failure with leveled compaction (CASSANDRA-4799)
 * Check for null end_token in get_range_slice (CASSANDRA-4804)
 * Remove all remnants of removed nodes (CASSANDRA-4840)
 * Add aut-reloading of the log4j file in debian package (CASSANDRA-4855)
 * Fix estimated row cache entry size (CASSANDRA-4860)
 * reset getRangeSlice filter after finishing a row for get_paged_slice
   (CASSANDRA-4919)
 * expunge row cache post-truncate (CASSANDRA-4940)
 * Allow static CF definition with compact storage (CASSANDRA-4910)
 * Fix endless loop/compaction of schema_* CFs due to broken timestamps (CASSANDRA-4880)
 * Fix 'wrong class type' assertion in CounterColumn (CASSANDRA-4976)


1.2-beta2
 * fp rate of 1.0 disables BF entirely; LCS defaults to 1.0 (CASSANDRA-4876)
 * off-heap bloom filters for row keys (CASSANDRA_4865)
 * add extension point for sstable components (CASSANDRA-4049)
 * improve tracing output (CASSANDRA-4852, 4862)
 * make TRACE verb droppable (CASSANDRA-4672)
 * fix BulkLoader recognition of CQL3 columnfamilies (CASSANDRA-4755)
 * Sort commitlog segments for replay by id instead of mtime (CASSANDRA-4793)
 * Make hint delivery asynchronous (CASSANDRA-4761)
 * Pluggable Thrift transport factories for CLI and cqlsh (CASSANDRA-4609, 4610)
 * cassandra-cli: allow Double value type to be inserted to a column (CASSANDRA-4661)
 * Add ability to use custom TServerFactory implementations (CASSANDRA-4608)
 * optimize batchlog flushing to skip successful batches (CASSANDRA-4667)
 * include metadata for system keyspace itself in schema tables (CASSANDRA-4416)
 * add check to PropertyFileSnitch to verify presence of location for
   local node (CASSANDRA-4728)
 * add PBSPredictor consistency modeler (CASSANDRA-4261)
 * remove vestiges of Thrift unframed mode (CASSANDRA-4729)
 * optimize single-row PK lookups (CASSANDRA-4710)
 * adjust blockFor calculation to account for pending ranges due to node
   movement (CASSANDRA-833)
 * Change CQL version to 3.0.0 and stop accepting 3.0.0-beta1 (CASSANDRA-4649)
 * (CQL3) Make prepared statement global instead of per connection
   (CASSANDRA-4449)
 * Fix scrubbing of CQL3 created tables (CASSANDRA-4685)
 * (CQL3) Fix validation when using counter and regular columns in the same
   table (CASSANDRA-4706)
 * Fix bug starting Cassandra with simple authentication (CASSANDRA-4648)
 * Add support for batchlog in CQL3 (CASSANDRA-4545, 4738)
 * Add support for multiple column family outputs in CFOF (CASSANDRA-4208)
 * Support repairing only the local DC nodes (CASSANDRA-4747)
 * Use rpc_address for binary protocol and change default port (CASSANDRA-4751)
 * Fix use of collections in prepared statements (CASSANDRA-4739)
 * Store more information into peers table (CASSANDRA-4351, 4814)
 * Configurable bucket size for size tiered compaction (CASSANDRA-4704)
 * Run leveled compaction in parallel (CASSANDRA-4310)
 * Fix potential NPE during CFS reload (CASSANDRA-4786)
 * Composite indexes may miss results (CASSANDRA-4796)
 * Move consistency level to the protocol level (CASSANDRA-4734, 4824)
 * Fix Subcolumn slice ends not respected (CASSANDRA-4826)
 * Fix Assertion error in cql3 select (CASSANDRA-4783)
 * Fix list prepend logic (CQL3) (CASSANDRA-4835)
 * Add booleans as literals in CQL3 (CASSANDRA-4776)
 * Allow renaming PK columns in CQL3 (CASSANDRA-4822)
 * Fix binary protocol NEW_NODE event (CASSANDRA-4679)
 * Fix potential infinite loop in tombstone compaction (CASSANDRA-4781)
 * Remove system tables accounting from schema (CASSANDRA-4850)
 * (cql3) Force provided columns in clustering key order in
   'CLUSTERING ORDER BY' (CASSANDRA-4881)
 * Fix composite index bug (CASSANDRA-4884)
 * Fix short read protection for CQL3 (CASSANDRA-4882)
 * Add tracing support to the binary protocol (CASSANDRA-4699)
 * (cql3) Don't allow prepared marker inside collections (CASSANDRA-4890)
 * Re-allow order by on non-selected columns (CASSANDRA-4645)
 * Bug when composite index is created in a table having collections (CASSANDRA-4909)
 * log index scan subject in CompositesSearcher (CASSANDRA-4904)
Merged from 1.1:
 * add get[Row|Key]CacheEntries to CacheServiceMBean (CASSANDRA-4859)
 * fix get_paged_slice to wrap to next row correctly (CASSANDRA-4816)
 * fix indexing empty column values (CASSANDRA-4832)
 * allow JdbcDate to compose null Date objects (CASSANDRA-4830)
 * fix possible stackoverflow when compacting 1000s of sstables
   (CASSANDRA-4765)
 * fix wrong leveled compaction progress calculation (CASSANDRA-4807)
 * add a close() method to CRAR to prevent leaking file descriptors (CASSANDRA-4820)
 * fix potential infinite loop in get_count (CASSANDRA-4833)
 * fix compositeType.{get/from}String methods (CASSANDRA-4842)
 * (CQL) fix CREATE COLUMNFAMILY permissions check (CASSANDRA-4864)
 * Fix DynamicCompositeType same type comparison (CASSANDRA-4711)
 * Fix duplicate SSTable reference when stream session failed (CASSANDRA-3306)
 * Allow static CF definition with compact storage (CASSANDRA-4910)
 * Fix endless loop/compaction of schema_* CFs due to broken timestamps (CASSANDRA-4880)
 * Fix 'wrong class type' assertion in CounterColumn (CASSANDRA-4976)


1.2-beta1
 * add atomic_batch_mutate (CASSANDRA-4542, -4635)
 * increase default max_hint_window_in_ms to 3h (CASSANDRA-4632)
 * include message initiation time to replicas so they can more
   accurately drop timed-out requests (CASSANDRA-2858)
 * fix clientutil.jar dependencies (CASSANDRA-4566)
 * optimize WriteResponse (CASSANDRA-4548)
 * new metrics (CASSANDRA-4009)
 * redesign KEYS indexes to avoid read-before-write (CASSANDRA-2897)
 * debug tracing (CASSANDRA-1123)
 * parallelize row cache loading (CASSANDRA-4282)
 * Make compaction, flush JBOD-aware (CASSANDRA-4292)
 * run local range scans on the read stage (CASSANDRA-3687)
 * clean up ioexceptions (CASSANDRA-2116)
 * add disk_failure_policy (CASSANDRA-2118)
 * Introduce new json format with row level deletion (CASSANDRA-4054)
 * remove redundant "name" column from schema_keyspaces (CASSANDRA-4433)
 * improve "nodetool ring" handling of multi-dc clusters (CASSANDRA-3047)
 * update NTS calculateNaturalEndpoints to be O(N log N) (CASSANDRA-3881)
 * split up rpc timeout by operation type (CASSANDRA-2819)
 * rewrite key cache save/load to use only sequential i/o (CASSANDRA-3762)
 * update MS protocol with a version handshake + broadcast address id
   (CASSANDRA-4311)
 * multithreaded hint replay (CASSANDRA-4189)
 * add inter-node message compression (CASSANDRA-3127)
 * remove COPP (CASSANDRA-2479)
 * Track tombstone expiration and compact when tombstone content is
   higher than a configurable threshold, default 20% (CASSANDRA-3442, 4234)
 * update MurmurHash to version 3 (CASSANDRA-2975)
 * (CLI) track elapsed time for `delete' operation (CASSANDRA-4060)
 * (CLI) jline version is bumped to 1.0 to properly  support
   'delete' key function (CASSANDRA-4132)
 * Save IndexSummary into new SSTable 'Summary' component (CASSANDRA-2392, 4289)
 * Add support for range tombstones (CASSANDRA-3708)
 * Improve MessagingService efficiency (CASSANDRA-3617)
 * Avoid ID conflicts from concurrent schema changes (CASSANDRA-3794)
 * Set thrift HSHA server thread limit to unlimited by default (CASSANDRA-4277)
 * Avoids double serialization of CF id in RowMutation messages
   (CASSANDRA-4293)
 * stream compressed sstables directly with java nio (CASSANDRA-4297)
 * Support multiple ranges in SliceQueryFilter (CASSANDRA-3885)
 * Add column metadata to system column families (CASSANDRA-4018)
 * (cql3) Always use composite types by default (CASSANDRA-4329)
 * (cql3) Add support for set, map and list (CASSANDRA-3647)
 * Validate date type correctly (CASSANDRA-4441)
 * (cql3) Allow definitions with only a PK (CASSANDRA-4361)
 * (cql3) Add support for row key composites (CASSANDRA-4179)
 * improve DynamicEndpointSnitch by using reservoir sampling (CASSANDRA-4038)
 * (cql3) Add support for 2ndary indexes (CASSANDRA-3680)
 * (cql3) fix defining more than one PK to be invalid (CASSANDRA-4477)
 * remove schema agreement checking from all external APIs (Thrift, CQL and CQL3) (CASSANDRA-4487)
 * add Murmur3Partitioner and make it default for new installations (CASSANDRA-3772, 4621)
 * (cql3) update pseudo-map syntax to use map syntax (CASSANDRA-4497)
 * Finer grained exceptions hierarchy and provides error code with exceptions (CASSANDRA-3979)
 * Adds events push to binary protocol (CASSANDRA-4480)
 * Rewrite nodetool help (CASSANDRA-2293)
 * Make CQL3 the default for CQL (CASSANDRA-4640)
 * update stress tool to be able to use CQL3 (CASSANDRA-4406)
 * Accept all thrift update on CQL3 cf but don't expose their metadata (CASSANDRA-4377)
 * Replace Throttle with Guava's RateLimiter for HintedHandOff (CASSANDRA-4541)
 * fix counter add/get using CQL2 and CQL3 in stress tool (CASSANDRA-4633)
 * Add sstable count per level to cfstats (CASSANDRA-4537)
 * (cql3) Add ALTER KEYSPACE statement (CASSANDRA-4611)
 * (cql3) Allow defining default consistency levels (CASSANDRA-4448)
 * (cql3) Fix queries using LIMIT missing results (CASSANDRA-4579)
 * fix cross-version gossip messaging (CASSANDRA-4576)
 * added inet data type (CASSANDRA-4627)


1.1.6
 * Wait for writes on synchronous read digest mismatch (CASSANDRA-4792)
 * fix commitlog replay for nanotime-infected sstables (CASSANDRA-4782)
 * preflight check ttl for maximum of 20 years (CASSANDRA-4771)
 * (Pig) fix widerow input with single column rows (CASSANDRA-4789)
 * Fix HH to compact with correct gcBefore, which avoids wiping out
   undelivered hints (CASSANDRA-4772)
 * LCS will merge up to 32 L0 sstables as intended (CASSANDRA-4778)
 * NTS will default unconfigured DC replicas to zero (CASSANDRA-4675)
 * use default consistency level in counter validation if none is
   explicitly provide (CASSANDRA-4700)
 * Improve IAuthority interface by introducing fine-grained
   access permissions and grant/revoke commands (CASSANDRA-4490, 4644)
 * fix assumption error in CLI when updating/describing keyspace
   (CASSANDRA-4322)
 * Adds offline sstablescrub to debian packaging (CASSANDRA-4642)
 * Automatic fixing of overlapping leveled sstables (CASSANDRA-4644)
 * fix error when using ORDER BY with extended selections (CASSANDRA-4689)
 * (CQL3) Fix validation for IN queries for non-PK cols (CASSANDRA-4709)
 * fix re-created keyspace disappering after 1.1.5 upgrade
   (CASSANDRA-4698, 4752)
 * (CLI) display elapsed time in 2 fraction digits (CASSANDRA-3460)
 * add authentication support to sstableloader (CASSANDRA-4712)
 * Fix CQL3 'is reversed' logic (CASSANDRA-4716, 4759)
 * (CQL3) Don't return ReversedType in result set metadata (CASSANDRA-4717)
 * Backport adding AlterKeyspace statement (CASSANDRA-4611)
 * (CQL3) Correcty accept upper-case data types (CASSANDRA-4770)
 * Add binary protocol events for schema changes (CASSANDRA-4684)
Merged from 1.0:
 * Switch from NBHM to CHM in MessagingService's callback map, which
   prevents OOM in long-running instances (CASSANDRA-4708)


1.1.5
 * add SecondaryIndex.reload API (CASSANDRA-4581)
 * use millis + atomicint for commitlog segment creation instead of
   nanotime, which has issues under some hypervisors (CASSANDRA-4601)
 * fix FD leak in slice queries (CASSANDRA-4571)
 * avoid recursion in leveled compaction (CASSANDRA-4587)
 * increase stack size under Java7 to 180K
 * Log(info) schema changes (CASSANDRA-4547)
 * Change nodetool setcachecapcity to manipulate global caches (CASSANDRA-4563)
 * (cql3) fix setting compaction strategy (CASSANDRA-4597)
 * fix broken system.schema_* timestamps on system startup (CASSANDRA-4561)
 * fix wrong skip of cache saving (CASSANDRA-4533)
 * Avoid NPE when lost+found is in data dir (CASSANDRA-4572)
 * Respect five-minute flush moratorium after initial CL replay (CASSANDRA-4474)
 * Adds ntp as recommended in debian packaging (CASSANDRA-4606)
 * Configurable transport in CF Record{Reader|Writer} (CASSANDRA-4558)
 * (cql3) fix potential NPE with both equal and unequal restriction (CASSANDRA-4532)
 * (cql3) improves ORDER BY validation (CASSANDRA-4624)
 * Fix potential deadlock during counter writes (CASSANDRA-4578)
 * Fix cql error with ORDER BY when using IN (CASSANDRA-4612)
Merged from 1.0:
 * increase Xss to 160k to accomodate latest 1.6 JVMs (CASSANDRA-4602)
 * fix toString of hint destination tokens (CASSANDRA-4568)
 * Fix multiple values for CurrentLocal NodeID (CASSANDRA-4626)


1.1.4
 * fix offline scrub to catch >= out of order rows (CASSANDRA-4411)
 * fix cassandra-env.sh on RHEL and other non-dash-based systems
   (CASSANDRA-4494)
Merged from 1.0:
 * (Hadoop) fix setting key length for old-style mapred api (CASSANDRA-4534)
 * (Hadoop) fix iterating through a resultset consisting entirely
   of tombstoned rows (CASSANDRA-4466)


1.1.3
 * (cqlsh) add COPY TO (CASSANDRA-4434)
 * munmap commitlog segments before rename (CASSANDRA-4337)
 * (JMX) rename getRangeKeySample to sampleKeyRange to avoid returning
   multi-MB results as an attribute (CASSANDRA-4452)
 * flush based on data size, not throughput; overwritten columns no
   longer artificially inflate liveRatio (CASSANDRA-4399)
 * update default commitlog segment size to 32MB and total commitlog
   size to 32/1024 MB for 32/64 bit JVMs, respectively (CASSANDRA-4422)
 * avoid using global partitioner to estimate ranges in index sstables
   (CASSANDRA-4403)
 * restore pre-CASSANDRA-3862 approach to removing expired tombstones
   from row cache during compaction (CASSANDRA-4364)
 * (stress) support for CQL prepared statements (CASSANDRA-3633)
 * Correctly catch exception when Snappy cannot be loaded (CASSANDRA-4400)
 * (cql3) Support ORDER BY when IN condition is given in WHERE clause (CASSANDRA-4327)
 * (cql3) delete "component_index" column on DROP TABLE call (CASSANDRA-4420)
 * change nanoTime() to currentTimeInMillis() in schema related code (CASSANDRA-4432)
 * add a token generation tool (CASSANDRA-3709)
 * Fix LCS bug with sstable containing only 1 row (CASSANDRA-4411)
 * fix "Can't Modify Index Name" problem on CF update (CASSANDRA-4439)
 * Fix assertion error in getOverlappingSSTables during repair (CASSANDRA-4456)
 * fix nodetool's setcompactionthreshold command (CASSANDRA-4455)
 * Ensure compacted files are never used, to avoid counter overcount (CASSANDRA-4436)
Merged from 1.0:
 * Push the validation of secondary index values to the SecondaryIndexManager (CASSANDRA-4240)
 * allow dropping columns shadowed by not-yet-expired supercolumn or row
   tombstones in PrecompactedRow (CASSANDRA-4396)


1.1.2
 * Fix cleanup not deleting index entries (CASSANDRA-4379)
 * Use correct partitioner when saving + loading caches (CASSANDRA-4331)
 * Check schema before trying to export sstable (CASSANDRA-2760)
 * Raise a meaningful exception instead of NPE when PFS encounters
   an unconfigured node + no default (CASSANDRA-4349)
 * fix bug in sstable blacklisting with LCS (CASSANDRA-4343)
 * LCS no longer promotes tiny sstables out of L0 (CASSANDRA-4341)
 * skip tombstones during hint replay (CASSANDRA-4320)
 * fix NPE in compactionstats (CASSANDRA-4318)
 * enforce 1m min keycache for auto (CASSANDRA-4306)
 * Have DeletedColumn.isMFD always return true (CASSANDRA-4307)
 * (cql3) exeption message for ORDER BY constraints said primary filter can be
    an IN clause, which is misleading (CASSANDRA-4319)
 * (cql3) Reject (not yet supported) creation of 2ndardy indexes on tables with
   composite primary keys (CASSANDRA-4328)
 * Set JVM stack size to 160k for java 7 (CASSANDRA-4275)
 * cqlsh: add COPY command to load data from CSV flat files (CASSANDRA-4012)
 * CFMetaData.fromThrift to throw ConfigurationException upon error (CASSANDRA-4353)
 * Use CF comparator to sort indexed columns in SecondaryIndexManager
   (CASSANDRA-4365)
 * add strategy_options to the KSMetaData.toString() output (CASSANDRA-4248)
 * (cql3) fix range queries containing unqueried results (CASSANDRA-4372)
 * (cql3) allow updating column_alias types (CASSANDRA-4041)
 * (cql3) Fix deletion bug (CASSANDRA-4193)
 * Fix computation of overlapping sstable for leveled compaction (CASSANDRA-4321)
 * Improve scrub and allow to run it offline (CASSANDRA-4321)
 * Fix assertionError in StorageService.bulkLoad (CASSANDRA-4368)
 * (cqlsh) add option to authenticate to a keyspace at startup (CASSANDRA-4108)
 * (cqlsh) fix ASSUME functionality (CASSANDRA-4352)
 * Fix ColumnFamilyRecordReader to not return progress > 100% (CASSANDRA-3942)
Merged from 1.0:
 * Set gc_grace on index CF to 0 (CASSANDRA-4314)


1.1.1
 * add populate_io_cache_on_flush option (CASSANDRA-2635)
 * allow larger cache capacities than 2GB (CASSANDRA-4150)
 * add getsstables command to nodetool (CASSANDRA-4199)
 * apply parent CF compaction settings to secondary index CFs (CASSANDRA-4280)
 * preserve commitlog size cap when recycling segments at startup
   (CASSANDRA-4201)
 * (Hadoop) fix split generation regression (CASSANDRA-4259)
 * ignore min/max compactions settings in LCS, while preserving
   behavior that min=max=0 disables autocompaction (CASSANDRA-4233)
 * log number of rows read from saved cache (CASSANDRA-4249)
 * calculate exact size required for cleanup operations (CASSANDRA-1404)
 * avoid blocking additional writes during flush when the commitlog
   gets behind temporarily (CASSANDRA-1991)
 * enable caching on index CFs based on data CF cache setting (CASSANDRA-4197)
 * warn on invalid replication strategy creation options (CASSANDRA-4046)
 * remove [Freeable]Memory finalizers (CASSANDRA-4222)
 * include tombstone size in ColumnFamily.size, which can prevent OOM
   during sudden mass delete operations by yielding a nonzero liveRatio
   (CASSANDRA-3741)
 * Open 1 sstableScanner per level for leveled compaction (CASSANDRA-4142)
 * Optimize reads when row deletion timestamps allow us to restrict
   the set of sstables we check (CASSANDRA-4116)
 * add support for commitlog archiving and point-in-time recovery
   (CASSANDRA-3690)
 * avoid generating redundant compaction tasks during streaming
   (CASSANDRA-4174)
 * add -cf option to nodetool snapshot, and takeColumnFamilySnapshot to
   StorageService mbean (CASSANDRA-556)
 * optimize cleanup to drop entire sstables where possible (CASSANDRA-4079)
 * optimize truncate when autosnapshot is disabled (CASSANDRA-4153)
 * update caches to use byte[] keys to reduce memory overhead (CASSANDRA-3966)
 * add column limit to cli (CASSANDRA-3012, 4098)
 * clean up and optimize DataOutputBuffer, used by CQL compression and
   CompositeType (CASSANDRA-4072)
 * optimize commitlog checksumming (CASSANDRA-3610)
 * identify and blacklist corrupted SSTables from future compactions
   (CASSANDRA-2261)
 * Move CfDef and KsDef validation out of thrift (CASSANDRA-4037)
 * Expose API to repair a user provided range (CASSANDRA-3912)
 * Add way to force the cassandra-cli to refresh its schema (CASSANDRA-4052)
 * Avoid having replicate on write tasks stacking up at CL.ONE (CASSANDRA-2889)
 * (cql3) Backwards compatibility for composite comparators in non-cql3-aware
   clients (CASSANDRA-4093)
 * (cql3) Fix order by for reversed queries (CASSANDRA-4160)
 * (cql3) Add ReversedType support (CASSANDRA-4004)
 * (cql3) Add timeuuid type (CASSANDRA-4194)
 * (cql3) Minor fixes (CASSANDRA-4185)
 * (cql3) Fix prepared statement in BATCH (CASSANDRA-4202)
 * (cql3) Reduce the list of reserved keywords (CASSANDRA-4186)
 * (cql3) Move max/min compaction thresholds to compaction strategy options
   (CASSANDRA-4187)
 * Fix exception during move when localhost is the only source (CASSANDRA-4200)
 * (cql3) Allow paging through non-ordered partitioner results (CASSANDRA-3771)
 * (cql3) Fix drop index (CASSANDRA-4192)
 * (cql3) Don't return range ghosts anymore (CASSANDRA-3982)
 * fix re-creating Keyspaces/ColumnFamilies with the same name as dropped
   ones (CASSANDRA-4219)
 * fix SecondaryIndex LeveledManifest save upon snapshot (CASSANDRA-4230)
 * fix missing arrayOffset in FBUtilities.hash (CASSANDRA-4250)
 * (cql3) Add name of parameters in CqlResultSet (CASSANDRA-4242)
 * (cql3) Correctly validate order by queries (CASSANDRA-4246)
 * rename stress to cassandra-stress for saner packaging (CASSANDRA-4256)
 * Fix exception on colum metadata with non-string comparator (CASSANDRA-4269)
 * Check for unknown/invalid compression options (CASSANDRA-4266)
 * (cql3) Adds simple access to column timestamp and ttl (CASSANDRA-4217)
 * (cql3) Fix range queries with secondary indexes (CASSANDRA-4257)
 * Better error messages from improper input in cli (CASSANDRA-3865)
 * Try to stop all compaction upon Keyspace or ColumnFamily drop (CASSANDRA-4221)
 * (cql3) Allow keyspace properties to contain hyphens (CASSANDRA-4278)
 * (cql3) Correctly validate keyspace access in create table (CASSANDRA-4296)
 * Avoid deadlock in migration stage (CASSANDRA-3882)
 * Take supercolumn names and deletion info into account in memtable throughput
   (CASSANDRA-4264)
 * Add back backward compatibility for old style replication factor (CASSANDRA-4294)
 * Preserve compatibility with pre-1.1 index queries (CASSANDRA-4262)
Merged from 1.0:
 * Fix super columns bug where cache is not updated (CASSANDRA-4190)
 * fix maxTimestamp to include row tombstones (CASSANDRA-4116)
 * (CLI) properly handle quotes in create/update keyspace commands (CASSANDRA-4129)
 * Avoids possible deadlock during bootstrap (CASSANDRA-4159)
 * fix stress tool that hangs forever on timeout or error (CASSANDRA-4128)
 * stress tool to return appropriate exit code on failure (CASSANDRA-4188)
 * fix compaction NPE when out of disk space and assertions disabled
   (CASSANDRA-3985)
 * synchronize LCS getEstimatedTasks to avoid CME (CASSANDRA-4255)
 * ensure unique streaming session id's (CASSANDRA-4223)
 * kick off background compaction when min/max thresholds change
   (CASSANDRA-4279)
 * improve ability of STCS.getBuckets to deal with 100s of 1000s of
   sstables, such as when convertinb back from LCS (CASSANDRA-4287)
 * Oversize integer in CQL throws NumberFormatException (CASSANDRA-4291)
 * fix 1.0.x node join to mixed version cluster, other nodes >= 1.1 (CASSANDRA-4195)
 * Fix LCS splitting sstable base on uncompressed size (CASSANDRA-4419)
 * Push the validation of secondary index values to the SecondaryIndexManager (CASSANDRA-4240)
 * Don't purge columns during upgradesstables (CASSANDRA-4462)
 * Make cqlsh work with piping (CASSANDRA-4113)
 * Validate arguments for nodetool decommission (CASSANDRA-4061)
 * Report thrift status in nodetool info (CASSANDRA-4010)


1.1.0-final
 * average a reduced liveRatio estimate with the previous one (CASSANDRA-4065)
 * Allow KS and CF names up to 48 characters (CASSANDRA-4157)
 * fix stress build (CASSANDRA-4140)
 * add time remaining estimate to nodetool compactionstats (CASSANDRA-4167)
 * (cql) fix NPE in cql3 ALTER TABLE (CASSANDRA-4163)
 * (cql) Add support for CL.TWO and CL.THREE in CQL (CASSANDRA-4156)
 * (cql) Fix type in CQL3 ALTER TABLE preventing update (CASSANDRA-4170)
 * (cql) Throw invalid exception from CQL3 on obsolete options (CASSANDRA-4171)
 * (cqlsh) fix recognizing uppercase SELECT keyword (CASSANDRA-4161)
 * Pig: wide row support (CASSANDRA-3909)
Merged from 1.0:
 * avoid streaming empty files with bulk loader if sstablewriter errors out
   (CASSANDRA-3946)


1.1-rc1
 * Include stress tool in binary builds (CASSANDRA-4103)
 * (Hadoop) fix wide row iteration when last row read was deleted
   (CASSANDRA-4154)
 * fix read_repair_chance to really default to 0.1 in the cli (CASSANDRA-4114)
 * Adds caching and bloomFilterFpChange to CQL options (CASSANDRA-4042)
 * Adds posibility to autoconfigure size of the KeyCache (CASSANDRA-4087)
 * fix KEYS index from skipping results (CASSANDRA-3996)
 * Remove sliced_buffer_size_in_kb dead option (CASSANDRA-4076)
 * make loadNewSStable preserve sstable version (CASSANDRA-4077)
 * Respect 1.0 cache settings as much as possible when upgrading
   (CASSANDRA-4088)
 * relax path length requirement for sstable files when upgrading on
   non-Windows platforms (CASSANDRA-4110)
 * fix terminination of the stress.java when errors were encountered
   (CASSANDRA-4128)
 * Move CfDef and KsDef validation out of thrift (CASSANDRA-4037)
 * Fix get_paged_slice (CASSANDRA-4136)
 * CQL3: Support slice with exclusive start and stop (CASSANDRA-3785)
Merged from 1.0:
 * support PropertyFileSnitch in bulk loader (CASSANDRA-4145)
 * add auto_snapshot option allowing disabling snapshot before drop/truncate
   (CASSANDRA-3710)
 * allow short snitch names (CASSANDRA-4130)


1.1-beta2
 * rename loaded sstables to avoid conflicts with local snapshots
   (CASSANDRA-3967)
 * start hint replay as soon as FD notifies that the target is back up
   (CASSANDRA-3958)
 * avoid unproductive deserializing of cached rows during compaction
   (CASSANDRA-3921)
 * fix concurrency issues with CQL keyspace creation (CASSANDRA-3903)
 * Show Effective Owership via Nodetool ring <keyspace> (CASSANDRA-3412)
 * Update ORDER BY syntax for CQL3 (CASSANDRA-3925)
 * Fix BulkRecordWriter to not throw NPE if reducer gets no map data from Hadoop (CASSANDRA-3944)
 * Fix bug with counters in super columns (CASSANDRA-3821)
 * Remove deprecated merge_shard_chance (CASSANDRA-3940)
 * add a convenient way to reset a node's schema (CASSANDRA-2963)
 * fix for intermittent SchemaDisagreementException (CASSANDRA-3884)
 * CLI `list <CF>` to limit number of columns and their order (CASSANDRA-3012)
 * ignore deprecated KsDef/CfDef/ColumnDef fields in native schema (CASSANDRA-3963)
 * CLI to report when unsupported column_metadata pair was given (CASSANDRA-3959)
 * reincarnate removed and deprecated KsDef/CfDef attributes (CASSANDRA-3953)
 * Fix race between writes and read for cache (CASSANDRA-3862)
 * perform static initialization of StorageProxy on start-up (CASSANDRA-3797)
 * support trickling fsync() on writes (CASSANDRA-3950)
 * expose counters for unavailable/timeout exceptions given to thrift clients (CASSANDRA-3671)
 * avoid quadratic startup time in LeveledManifest (CASSANDRA-3952)
 * Add type information to new schema_ columnfamilies and remove thrift
   serialization for schema (CASSANDRA-3792)
 * add missing column validator options to the CLI help (CASSANDRA-3926)
 * skip reading saved key cache if CF's caching strategy is NONE or ROWS_ONLY (CASSANDRA-3954)
 * Unify migration code (CASSANDRA-4017)
Merged from 1.0:
 * cqlsh: guess correct version of Python for Arch Linux (CASSANDRA-4090)
 * (CLI) properly handle quotes in create/update keyspace commands (CASSANDRA-4129)
 * Avoids possible deadlock during bootstrap (CASSANDRA-4159)
 * fix stress tool that hangs forever on timeout or error (CASSANDRA-4128)
 * Fix super columns bug where cache is not updated (CASSANDRA-4190)
 * stress tool to return appropriate exit code on failure (CASSANDRA-4188)


1.0.9
 * improve index sampling performance (CASSANDRA-4023)
 * always compact away deleted hints immediately after handoff (CASSANDRA-3955)
 * delete hints from dropped ColumnFamilies on handoff instead of
   erroring out (CASSANDRA-3975)
 * add CompositeType ref to the CLI doc for create/update column family (CASSANDRA-3980)
 * Pig: support Counter ColumnFamilies (CASSANDRA-3973)
 * Pig: Composite column support (CASSANDRA-3684)
 * Avoid NPE during repair when a keyspace has no CFs (CASSANDRA-3988)
 * Fix division-by-zero error on get_slice (CASSANDRA-4000)
 * don't change manifest level for cleanup, scrub, and upgradesstables
   operations under LeveledCompactionStrategy (CASSANDRA-3989, 4112)
 * fix race leading to super columns assertion failure (CASSANDRA-3957)
 * fix NPE on invalid CQL delete command (CASSANDRA-3755)
 * allow custom types in CLI's assume command (CASSANDRA-4081)
 * fix totalBytes count for parallel compactions (CASSANDRA-3758)
 * fix intermittent NPE in get_slice (CASSANDRA-4095)
 * remove unnecessary asserts in native code interfaces (CASSANDRA-4096)
 * Validate blank keys in CQL to avoid assertion errors (CASSANDRA-3612)
 * cqlsh: fix bad decoding of some column names (CASSANDRA-4003)
 * cqlsh: fix incorrect padding with unicode chars (CASSANDRA-4033)
 * Fix EC2 snitch incorrectly reporting region (CASSANDRA-4026)
 * Shut down thrift during decommission (CASSANDRA-4086)
 * Expose nodetool cfhistograms for 2ndary indexes (CASSANDRA-4063)
Merged from 0.8:
 * Fix ConcurrentModificationException in gossiper (CASSANDRA-4019)


1.1-beta1
 * (cqlsh)
   + add SOURCE and CAPTURE commands, and --file option (CASSANDRA-3479)
   + add ALTER COLUMNFAMILY WITH (CASSANDRA-3523)
   + bundle Python dependencies with Cassandra (CASSANDRA-3507)
   + added to Debian package (CASSANDRA-3458)
   + display byte data instead of erroring out on decode failure
     (CASSANDRA-3874)
 * add nodetool rebuild_index (CASSANDRA-3583)
 * add nodetool rangekeysample (CASSANDRA-2917)
 * Fix streaming too much data during move operations (CASSANDRA-3639)
 * Nodetool and CLI connect to localhost by default (CASSANDRA-3568)
 * Reduce memory used by primary index sample (CASSANDRA-3743)
 * (Hadoop) separate input/output configurations (CASSANDRA-3197, 3765)
 * avoid returning internal Cassandra classes over JMX (CASSANDRA-2805)
 * add row-level isolation via SnapTree (CASSANDRA-2893)
 * Optimize key count estimation when opening sstable on startup
   (CASSANDRA-2988)
 * multi-dc replication optimization supporting CL > ONE (CASSANDRA-3577)
 * add command to stop compactions (CASSANDRA-1740, 3566, 3582)
 * multithreaded streaming (CASSANDRA-3494)
 * removed in-tree redhat spec (CASSANDRA-3567)
 * "defragment" rows for name-based queries under STCS, again (CASSANDRA-2503)
 * Recycle commitlog segments for improved performance
   (CASSANDRA-3411, 3543, 3557, 3615)
 * update size-tiered compaction to prioritize small tiers (CASSANDRA-2407)
 * add message expiration logic to OutboundTcpConnection (CASSANDRA-3005)
 * off-heap cache to use sun.misc.Unsafe instead of JNA (CASSANDRA-3271)
 * EACH_QUORUM is only supported for writes (CASSANDRA-3272)
 * replace compactionlock use in schema migration by checking CFS.isValid
   (CASSANDRA-3116)
 * recognize that "SELECT first ... *" isn't really "SELECT *" (CASSANDRA-3445)
 * Use faster bytes comparison (CASSANDRA-3434)
 * Bulk loader is no longer a fat client, (HADOOP) bulk load output format
   (CASSANDRA-3045)
 * (Hadoop) add support for KeyRange.filter
 * remove assumption that keys and token are in bijection
   (CASSANDRA-1034, 3574, 3604)
 * always remove endpoints from delevery queue in HH (CASSANDRA-3546)
 * fix race between cf flush and its 2ndary indexes flush (CASSANDRA-3547)
 * fix potential race in AES when a repair fails (CASSANDRA-3548)
 * Remove columns shadowed by a deleted container even when we cannot purge
   (CASSANDRA-3538)
 * Improve memtable slice iteration performance (CASSANDRA-3545)
 * more efficient allocation of small bloom filters (CASSANDRA-3618)
 * Use separate writer thread in SSTableSimpleUnsortedWriter (CASSANDRA-3619)
 * fsync the directory after new sstable or commitlog segment are created (CASSANDRA-3250)
 * fix minor issues reported by FindBugs (CASSANDRA-3658)
 * global key/row caches (CASSANDRA-3143, 3849)
 * optimize memtable iteration during range scan (CASSANDRA-3638)
 * introduce 'crc_check_chance' in CompressionParameters to support
   a checksum percentage checking chance similarly to read-repair (CASSANDRA-3611)
 * a way to deactivate global key/row cache on per-CF basis (CASSANDRA-3667)
 * fix LeveledCompactionStrategy broken because of generation pre-allocation
   in LeveledManifest (CASSANDRA-3691)
 * finer-grained control over data directories (CASSANDRA-2749)
 * Fix ClassCastException during hinted handoff (CASSANDRA-3694)
 * Upgrade Thrift to 0.7 (CASSANDRA-3213)
 * Make stress.java insert operation to use microseconds (CASSANDRA-3725)
 * Allows (internally) doing a range query with a limit of columns instead of
   rows (CASSANDRA-3742)
 * Allow rangeSlice queries to be start/end inclusive/exclusive (CASSANDRA-3749)
 * Fix BulkLoader to support new SSTable layout and add stream
   throttling to prevent an NPE when there is no yaml config (CASSANDRA-3752)
 * Allow concurrent schema migrations (CASSANDRA-1391, 3832)
 * Add SnapshotCommand to trigger snapshot on remote node (CASSANDRA-3721)
 * Make CFMetaData conversions to/from thrift/native schema inverses
   (CASSANDRA_3559)
 * Add initial code for CQL 3.0-beta (CASSANDRA-2474, 3781, 3753)
 * Add wide row support for ColumnFamilyInputFormat (CASSANDRA-3264)
 * Allow extending CompositeType comparator (CASSANDRA-3657)
 * Avoids over-paging during get_count (CASSANDRA-3798)
 * Add new command to rebuild a node without (repair) merkle tree calculations
   (CASSANDRA-3483, 3922)
 * respect not only row cache capacity but caching mode when
   trying to read data (CASSANDRA-3812)
 * fix system tests (CASSANDRA-3827)
 * CQL support for altering row key type in ALTER TABLE (CASSANDRA-3781)
 * turn compression on by default (CASSANDRA-3871)
 * make hexToBytes refuse invalid input (CASSANDRA-2851)
 * Make secondary indexes CF inherit compression and compaction from their
   parent CF (CASSANDRA-3877)
 * Finish cleanup up tombstone purge code (CASSANDRA-3872)
 * Avoid NPE on aboarted stream-out sessions (CASSANDRA-3904)
 * BulkRecordWriter throws NPE for counter columns (CASSANDRA-3906)
 * Support compression using BulkWriter (CASSANDRA-3907)


1.0.8
 * fix race between cleanup and flush on secondary index CFSes (CASSANDRA-3712)
 * avoid including non-queried nodes in rangeslice read repair
   (CASSANDRA-3843)
 * Only snapshot CF being compacted for snapshot_before_compaction
   (CASSANDRA-3803)
 * Log active compactions in StatusLogger (CASSANDRA-3703)
 * Compute more accurate compaction score per level (CASSANDRA-3790)
 * Return InvalidRequest when using a keyspace that doesn't exist
   (CASSANDRA-3764)
 * disallow user modification of System keyspace (CASSANDRA-3738)
 * allow using sstable2json on secondary index data (CASSANDRA-3738)
 * (cqlsh) add DESCRIBE COLUMNFAMILIES (CASSANDRA-3586)
 * (cqlsh) format blobs correctly and use colors to improve output
   readability (CASSANDRA-3726)
 * synchronize BiMap of bootstrapping tokens (CASSANDRA-3417)
 * show index options in CLI (CASSANDRA-3809)
 * add optional socket timeout for streaming (CASSANDRA-3838)
 * fix truncate not to leave behind non-CFS backed secondary indexes
   (CASSANDRA-3844)
 * make CLI `show schema` to use output stream directly instead
   of StringBuilder (CASSANDRA-3842)
 * remove the wait on hint future during write (CASSANDRA-3870)
 * (cqlsh) ignore missing CfDef opts (CASSANDRA-3933)
 * (cqlsh) look for cqlshlib relative to realpath (CASSANDRA-3767)
 * Fix short read protection (CASSANDRA-3934)
 * Make sure infered and actual schema match (CASSANDRA-3371)
 * Fix NPE during HH delivery (CASSANDRA-3677)
 * Don't put boostrapping node in 'hibernate' status (CASSANDRA-3737)
 * Fix double quotes in windows bat files (CASSANDRA-3744)
 * Fix bad validator lookup (CASSANDRA-3789)
 * Fix soft reset in EC2MultiRegionSnitch (CASSANDRA-3835)
 * Don't leave zombie connections with THSHA thrift server (CASSANDRA-3867)
 * (cqlsh) fix deserialization of data (CASSANDRA-3874)
 * Fix removetoken force causing an inconsistent state (CASSANDRA-3876)
 * Fix ahndling of some types with Pig (CASSANDRA-3886)
 * Don't allow to drop the system keyspace (CASSANDRA-3759)
 * Make Pig deletes disabled by default and configurable (CASSANDRA-3628)
Merged from 0.8:
 * (Pig) fix CassandraStorage to use correct comparator in Super ColumnFamily
   case (CASSANDRA-3251)
 * fix thread safety issues in commitlog replay, primarily affecting
   systems with many (100s) of CF definitions (CASSANDRA-3751)
 * Fix relevant tombstone ignored with super columns (CASSANDRA-3875)


1.0.7
 * fix regression in HH page size calculation (CASSANDRA-3624)
 * retry failed stream on IOException (CASSANDRA-3686)
 * allow configuring bloom_filter_fp_chance (CASSANDRA-3497)
 * attempt hint delivery every ten minutes, or when failure detector
   notifies us that a node is back up, whichever comes first.  hint
   handoff throttle delay default changed to 1ms, from 50 (CASSANDRA-3554)
 * add nodetool setstreamthroughput (CASSANDRA-3571)
 * fix assertion when dropping a columnfamily with no sstables (CASSANDRA-3614)
 * more efficient allocation of small bloom filters (CASSANDRA-3618)
 * CLibrary.createHardLinkWithExec() to check for errors (CASSANDRA-3101)
 * Avoid creating empty and non cleaned writer during compaction (CASSANDRA-3616)
 * stop thrift service in shutdown hook so we can quiesce MessagingService
   (CASSANDRA-3335)
 * (CQL) compaction_strategy_options and compression_parameters for
   CREATE COLUMNFAMILY statement (CASSANDRA-3374)
 * Reset min/max compaction threshold when creating size tiered compaction
   strategy (CASSANDRA-3666)
 * Don't ignore IOException during compaction (CASSANDRA-3655)
 * Fix assertion error for CF with gc_grace=0 (CASSANDRA-3579)
 * Shutdown ParallelCompaction reducer executor after use (CASSANDRA-3711)
 * Avoid < 0 value for pending tasks in leveled compaction (CASSANDRA-3693)
 * (Hadoop) Support TimeUUID in Pig CassandraStorage (CASSANDRA-3327)
 * Check schema is ready before continuing boostrapping (CASSANDRA-3629)
 * Catch overflows during parsing of chunk_length_kb (CASSANDRA-3644)
 * Improve stream protocol mismatch errors (CASSANDRA-3652)
 * Avoid multiple thread doing HH to the same target (CASSANDRA-3681)
 * Add JMX property for rp_timeout_in_ms (CASSANDRA-2940)
 * Allow DynamicCompositeType to compare component of different types
   (CASSANDRA-3625)
 * Flush non-cfs backed secondary indexes (CASSANDRA-3659)
 * Secondary Indexes should report memory consumption (CASSANDRA-3155)
 * fix for SelectStatement start/end key are not set correctly
   when a key alias is involved (CASSANDRA-3700)
 * fix CLI `show schema` command insert of an extra comma in
   column_metadata (CASSANDRA-3714)
Merged from 0.8:
 * avoid logging (harmless) exception when GC takes < 1ms (CASSANDRA-3656)
 * prevent new nodes from thinking down nodes are up forever (CASSANDRA-3626)
 * use correct list of replicas for LOCAL_QUORUM reads when read repair
   is disabled (CASSANDRA-3696)
 * block on flush before compacting hints (may prevent OOM) (CASSANDRA-3733)


1.0.6
 * (CQL) fix cqlsh support for replicate_on_write (CASSANDRA-3596)
 * fix adding to leveled manifest after streaming (CASSANDRA-3536)
 * filter out unavailable cipher suites when using encryption (CASSANDRA-3178)
 * (HADOOP) add old-style api support for CFIF and CFRR (CASSANDRA-2799)
 * Support TimeUUIDType column names in Stress.java tool (CASSANDRA-3541)
 * (CQL) INSERT/UPDATE/DELETE/TRUNCATE commands should allow CF names to
   be qualified by keyspace (CASSANDRA-3419)
 * always remove endpoints from delevery queue in HH (CASSANDRA-3546)
 * fix race between cf flush and its 2ndary indexes flush (CASSANDRA-3547)
 * fix potential race in AES when a repair fails (CASSANDRA-3548)
 * fix default value validation usage in CLI SET command (CASSANDRA-3553)
 * Optimize componentsFor method for compaction and startup time
   (CASSANDRA-3532)
 * (CQL) Proper ColumnFamily metadata validation on CREATE COLUMNFAMILY
   (CASSANDRA-3565)
 * fix compression "chunk_length_kb" option to set correct kb value for
   thrift/avro (CASSANDRA-3558)
 * fix missing response during range slice repair (CASSANDRA-3551)
 * 'describe ring' moved from CLI to nodetool and available through JMX (CASSANDRA-3220)
 * add back partitioner to sstable metadata (CASSANDRA-3540)
 * fix NPE in get_count for counters (CASSANDRA-3601)
Merged from 0.8:
 * remove invalid assertion that table was opened before dropping it
   (CASSANDRA-3580)
 * range and index scans now only send requests to enough replicas to
   satisfy requested CL + RR (CASSANDRA-3598)
 * use cannonical host for local node in nodetool info (CASSANDRA-3556)
 * remove nonlocal DC write optimization since it only worked with
   CL.ONE or CL.LOCAL_QUORUM (CASSANDRA-3577, 3585)
 * detect misuses of CounterColumnType (CASSANDRA-3422)
 * turn off string interning in json2sstable, take 2 (CASSANDRA-2189)
 * validate compression parameters on add/update of the ColumnFamily
   (CASSANDRA-3573)
 * Check for 0.0.0.0 is incorrect in CFIF (CASSANDRA-3584)
 * Increase vm.max_map_count in debian packaging (CASSANDRA-3563)
 * gossiper will never add itself to saved endpoints (CASSANDRA-3485)


1.0.5
 * revert CASSANDRA-3407 (see CASSANDRA-3540)
 * fix assertion error while forwarding writes to local nodes (CASSANDRA-3539)


1.0.4
 * fix self-hinting of timed out read repair updates and make hinted handoff
   less prone to OOMing a coordinator (CASSANDRA-3440)
 * expose bloom filter sizes via JMX (CASSANDRA-3495)
 * enforce RP tokens 0..2**127 (CASSANDRA-3501)
 * canonicalize paths exposed through JMX (CASSANDRA-3504)
 * fix "liveSize" stat when sstables are removed (CASSANDRA-3496)
 * add bloom filter FP rates to nodetool cfstats (CASSANDRA-3347)
 * record partitioner in sstable metadata component (CASSANDRA-3407)
 * add new upgradesstables nodetool command (CASSANDRA-3406)
 * skip --debug requirement to see common exceptions in CLI (CASSANDRA-3508)
 * fix incorrect query results due to invalid max timestamp (CASSANDRA-3510)
 * make sstableloader recognize compressed sstables (CASSANDRA-3521)
 * avoids race in OutboundTcpConnection in multi-DC setups (CASSANDRA-3530)
 * use SETLOCAL in cassandra.bat (CASSANDRA-3506)
 * fix ConcurrentModificationException in Table.all() (CASSANDRA-3529)
Merged from 0.8:
 * fix concurrence issue in the FailureDetector (CASSANDRA-3519)
 * fix array out of bounds error in counter shard removal (CASSANDRA-3514)
 * avoid dropping tombstones when they might still be needed to shadow
   data in a different sstable (CASSANDRA-2786)


1.0.3
 * revert name-based query defragmentation aka CASSANDRA-2503 (CASSANDRA-3491)
 * fix invalidate-related test failures (CASSANDRA-3437)
 * add next-gen cqlsh to bin/ (CASSANDRA-3188, 3131, 3493)
 * (CQL) fix handling of rows with no columns (CASSANDRA-3424, 3473)
 * fix querying supercolumns by name returning only a subset of
   subcolumns or old subcolumn versions (CASSANDRA-3446)
 * automatically compute sha1 sum for uncompressed data files (CASSANDRA-3456)
 * fix reading metadata/statistics component for version < h (CASSANDRA-3474)
 * add sstable forward-compatibility (CASSANDRA-3478)
 * report compression ratio in CFSMBean (CASSANDRA-3393)
 * fix incorrect size exception during streaming of counters (CASSANDRA-3481)
 * (CQL) fix for counter decrement syntax (CASSANDRA-3418)
 * Fix race introduced by CASSANDRA-2503 (CASSANDRA-3482)
 * Fix incomplete deletion of delivered hints (CASSANDRA-3466)
 * Avoid rescheduling compactions when no compaction was executed
   (CASSANDRA-3484)
 * fix handling of the chunk_length_kb compression options (CASSANDRA-3492)
Merged from 0.8:
 * fix updating CF row_cache_provider (CASSANDRA-3414)
 * CFMetaData.convertToThrift method to set RowCacheProvider (CASSANDRA-3405)
 * acquire compactionlock during truncate (CASSANDRA-3399)
 * fix displaying cfdef entries for super columnfamilies (CASSANDRA-3415)
 * Make counter shard merging thread safe (CASSANDRA-3178)
 * Revert CASSANDRA-2855
 * Fix bug preventing the use of efficient cross-DC writes (CASSANDRA-3472)
 * `describe ring` command for CLI (CASSANDRA-3220)
 * (Hadoop) skip empty rows when entire row is requested, redux (CASSANDRA-2855)


1.0.2
 * "defragment" rows for name-based queries under STCS (CASSANDRA-2503)
 * Add timing information to cassandra-cli GET/SET/LIST queries (CASSANDRA-3326)
 * Only create one CompressionMetadata object per sstable (CASSANDRA-3427)
 * cleanup usage of StorageService.setMode() (CASSANDRA-3388)
 * Avoid large array allocation for compressed chunk offsets (CASSANDRA-3432)
 * fix DecimalType bytebuffer marshalling (CASSANDRA-3421)
 * fix bug that caused first column in per row indexes to be ignored
   (CASSANDRA-3441)
 * add JMX call to clean (failed) repair sessions (CASSANDRA-3316)
 * fix sstableloader reference acquisition bug (CASSANDRA-3438)
 * fix estimated row size regression (CASSANDRA-3451)
 * make sure we don't return more columns than asked (CASSANDRA-3303, 3395)
Merged from 0.8:
 * acquire compactionlock during truncate (CASSANDRA-3399)
 * fix displaying cfdef entries for super columnfamilies (CASSANDRA-3415)


1.0.1
 * acquire references during index build to prevent delete problems
   on Windows (CASSANDRA-3314)
 * describe_ring should include datacenter/topology information (CASSANDRA-2882)
 * Thrift sockets are not properly buffered (CASSANDRA-3261)
 * performance improvement for bytebufferutil compare function (CASSANDRA-3286)
 * add system.versions ColumnFamily (CASSANDRA-3140)
 * reduce network copies (CASSANDRA-3333, 3373)
 * limit nodetool to 32MB of heap (CASSANDRA-3124)
 * (CQL) update parser to accept "timestamp" instead of "date" (CASSANDRA-3149)
 * Fix CLI `show schema` to include "compression_options" (CASSANDRA-3368)
 * Snapshot to include manifest under LeveledCompactionStrategy (CASSANDRA-3359)
 * (CQL) SELECT query should allow CF name to be qualified by keyspace (CASSANDRA-3130)
 * (CQL) Fix internal application error specifying 'using consistency ...'
   in lower case (CASSANDRA-3366)
 * fix Deflate compression when compression actually makes the data bigger
   (CASSANDRA-3370)
 * optimize UUIDGen to avoid lock contention on InetAddress.getLocalHost
   (CASSANDRA-3387)
 * tolerate index being dropped mid-mutation (CASSANDRA-3334, 3313)
 * CompactionManager is now responsible for checking for new candidates
   post-task execution, enabling more consistent leveled compaction
   (CASSANDRA-3391)
 * Cache HSHA threads (CASSANDRA-3372)
 * use CF/KS names as snapshot prefix for drop + truncate operations
   (CASSANDRA-2997)
 * Break bloom filters up to avoid heap fragmentation (CASSANDRA-2466)
 * fix cassandra hanging on jsvc stop (CASSANDRA-3302)
 * Avoid leveled compaction getting blocked on errors (CASSANDRA-3408)
 * Make reloading the compaction strategy safe (CASSANDRA-3409)
 * ignore 0.8 hints even if compaction begins before we try to purge
   them (CASSANDRA-3385)
 * remove procrun (bin\daemon) from Cassandra source tree and
   artifacts (CASSANDRA-3331)
 * make cassandra compile under JDK7 (CASSANDRA-3275)
 * remove dependency of clientutil.jar to FBUtilities (CASSANDRA-3299)
 * avoid truncation errors by using long math on long values (CASSANDRA-3364)
 * avoid clock drift on some Windows machine (CASSANDRA-3375)
 * display cache provider in cli 'describe keyspace' command (CASSANDRA-3384)
 * fix incomplete topology information in describe_ring (CASSANDRA-3403)
 * expire dead gossip states based on time (CASSANDRA-2961)
 * improve CompactionTask extensibility (CASSANDRA-3330)
 * Allow one leveled compaction task to kick off another (CASSANDRA-3363)
 * allow encryption only between datacenters (CASSANDRA-2802)
Merged from 0.8:
 * fix truncate allowing data to be replayed post-restart (CASSANDRA-3297)
 * make iwriter final in IndexWriter to avoid NPE (CASSANDRA-2863)
 * (CQL) update grammar to require key clause in DELETE statement
   (CASSANDRA-3349)
 * (CQL) allow numeric keyspace names in USE statement (CASSANDRA-3350)
 * (Hadoop) skip empty rows when slicing the entire row (CASSANDRA-2855)
 * Fix handling of tombstone by SSTableExport/Import (CASSANDRA-3357)
 * fix ColumnIndexer to use long offsets (CASSANDRA-3358)
 * Improved CLI exceptions (CASSANDRA-3312)
 * Fix handling of tombstone by SSTableExport/Import (CASSANDRA-3357)
 * Only count compaction as active (for throttling) when they have
   successfully acquired the compaction lock (CASSANDRA-3344)
 * Display CLI version string on startup (CASSANDRA-3196)
 * (Hadoop) make CFIF try rpc_address or fallback to listen_address
   (CASSANDRA-3214)
 * (Hadoop) accept comma delimited lists of initial thrift connections
   (CASSANDRA-3185)
 * ColumnFamily min_compaction_threshold should be >= 2 (CASSANDRA-3342)
 * (Pig) add 0.8+ types and key validation type in schema (CASSANDRA-3280)
 * Fix completely removing column metadata using CLI (CASSANDRA-3126)
 * CLI `describe cluster;` output should be on separate lines for separate versions
   (CASSANDRA-3170)
 * fix changing durable_writes keyspace option during CF creation
   (CASSANDRA-3292)
 * avoid locking on update when no indexes are involved (CASSANDRA-3386)
 * fix assertionError during repair with ordered partitioners (CASSANDRA-3369)
 * correctly serialize key_validation_class for avro (CASSANDRA-3391)
 * don't expire counter tombstone after streaming (CASSANDRA-3394)
 * prevent nodes that failed to join from hanging around forever
   (CASSANDRA-3351)
 * remove incorrect optimization from slice read path (CASSANDRA-3390)
 * Fix race in AntiEntropyService (CASSANDRA-3400)


1.0.0-final
 * close scrubbed sstable fd before deleting it (CASSANDRA-3318)
 * fix bug preventing obsolete commitlog segments from being removed
   (CASSANDRA-3269)
 * tolerate whitespace in seed CDL (CASSANDRA-3263)
 * Change default heap thresholds to max(min(1/2 ram, 1G), min(1/4 ram, 8GB))
   (CASSANDRA-3295)
 * Fix broken CompressedRandomAccessReaderTest (CASSANDRA-3298)
 * (CQL) fix type information returned for wildcard queries (CASSANDRA-3311)
 * add estimated tasks to LeveledCompactionStrategy (CASSANDRA-3322)
 * avoid including compaction cache-warming in keycache stats (CASSANDRA-3325)
 * run compaction and hinted handoff threads at MIN_PRIORITY (CASSANDRA-3308)
 * default hsha thrift server to cpu core count in rpc pool (CASSANDRA-3329)
 * add bin\daemon to binary tarball for Windows service (CASSANDRA-3331)
 * Fix places where uncompressed size of sstables was use in place of the
   compressed one (CASSANDRA-3338)
 * Fix hsha thrift server (CASSANDRA-3346)
 * Make sure repair only stream needed sstables (CASSANDRA-3345)


1.0.0-rc2
 * Log a meaningful warning when a node receives a message for a repair session
   that doesn't exist anymore (CASSANDRA-3256)
 * test for NUMA policy support as well as numactl presence (CASSANDRA-3245)
 * Fix FD leak when internode encryption is enabled (CASSANDRA-3257)
 * Remove incorrect assertion in mergeIterator (CASSANDRA-3260)
 * FBUtilities.hexToBytes(String) to throw NumberFormatException when string
   contains non-hex characters (CASSANDRA-3231)
 * Keep SimpleSnitch proximity ordering unchanged from what the Strategy
   generates, as intended (CASSANDRA-3262)
 * remove Scrub from compactionstats when finished (CASSANDRA-3255)
 * fix counter entry in jdbc TypesMap (CASSANDRA-3268)
 * fix full queue scenario for ParallelCompactionIterator (CASSANDRA-3270)
 * fix bootstrap process (CASSANDRA-3285)
 * don't try delivering hints if when there isn't any (CASSANDRA-3176)
 * CLI documentation change for ColumnFamily `compression_options` (CASSANDRA-3282)
 * ignore any CF ids sent by client for adding CF/KS (CASSANDRA-3288)
 * remove obsolete hints on first startup (CASSANDRA-3291)
 * use correct ISortedColumns for time-optimized reads (CASSANDRA-3289)
 * Evict gossip state immediately when a token is taken over by a new IP
   (CASSANDRA-3259)


1.0.0-rc1
 * Update CQL to generate microsecond timestamps by default (CASSANDRA-3227)
 * Fix counting CFMetadata towards Memtable liveRatio (CASSANDRA-3023)
 * Kill server on wrapped OOME such as from FileChannel.map (CASSANDRA-3201)
 * remove unnecessary copy when adding to row cache (CASSANDRA-3223)
 * Log message when a full repair operation completes (CASSANDRA-3207)
 * Fix streamOutSession keeping sstables references forever if the remote end
   dies (CASSANDRA-3216)
 * Remove dynamic_snitch boolean from example configuration (defaulting to
   true) and set default badness threshold to 0.1 (CASSANDRA-3229)
 * Base choice of random or "balanced" token on bootstrap on whether
   schema definitions were found (CASSANDRA-3219)
 * Fixes for LeveledCompactionStrategy score computation, prioritization,
   scheduling, and performance (CASSANDRA-3224, 3234)
 * parallelize sstable open at server startup (CASSANDRA-2988)
 * fix handling of exceptions writing to OutboundTcpConnection (CASSANDRA-3235)
 * Allow using quotes in "USE <keyspace>;" CLI command (CASSANDRA-3208)
 * Don't allow any cache loading exceptions to halt startup (CASSANDRA-3218)
 * Fix sstableloader --ignores option (CASSANDRA-3247)
 * File descriptor limit increased in packaging (CASSANDRA-3206)
 * Fix deadlock in commit log during flush (CASSANDRA-3253)


1.0.0-beta1
 * removed binarymemtable (CASSANDRA-2692)
 * add commitlog_total_space_in_mb to prevent fragmented logs (CASSANDRA-2427)
 * removed commitlog_rotation_threshold_in_mb configuration (CASSANDRA-2771)
 * make AbstractBounds.normalize de-overlapp overlapping ranges (CASSANDRA-2641)
 * replace CollatingIterator, ReducingIterator with MergeIterator
   (CASSANDRA-2062)
 * Fixed the ability to set compaction strategy in cli using create column
   family command (CASSANDRA-2778)
 * clean up tmp files after failed compaction (CASSANDRA-2468)
 * restrict repair streaming to specific columnfamilies (CASSANDRA-2280)
 * don't bother persisting columns shadowed by a row tombstone (CASSANDRA-2589)
 * reset CF and SC deletion times after gc_grace (CASSANDRA-2317)
 * optimize away seek when compacting wide rows (CASSANDRA-2879)
 * single-pass streaming (CASSANDRA-2677, 2906, 2916, 3003)
 * use reference counting for deleting sstables instead of relying on GC
   (CASSANDRA-2521, 3179)
 * store hints as serialized mutations instead of pointers to data row
   (CASSANDRA-2045)
 * store hints in the coordinator node instead of in the closest replica
   (CASSANDRA-2914)
 * add row_cache_keys_to_save CF option (CASSANDRA-1966)
 * check column family validity in nodetool repair (CASSANDRA-2933)
 * use lazy initialization instead of class initialization in NodeId
   (CASSANDRA-2953)
 * add paging to get_count (CASSANDRA-2894)
 * fix "short reads" in [multi]get (CASSANDRA-2643, 3157, 3192)
 * add optional compression for sstables (CASSANDRA-47, 2994, 3001, 3128)
 * add scheduler JMX metrics (CASSANDRA-2962)
 * add block level checksum for compressed data (CASSANDRA-1717)
 * make column family backed column map pluggable and introduce unsynchronized
   ArrayList backed one to speedup reads (CASSANDRA-2843, 3165, 3205)
 * refactoring of the secondary index api (CASSANDRA-2982)
 * make CL > ONE reads wait for digest reconciliation before returning
   (CASSANDRA-2494)
 * fix missing logging for some exceptions (CASSANDRA-2061)
 * refactor and optimize ColumnFamilyStore.files(...) and Descriptor.fromFilename(String)
   and few other places responsible for work with SSTable files (CASSANDRA-3040)
 * Stop reading from sstables once we know we have the most recent columns,
   for query-by-name requests (CASSANDRA-2498)
 * Add query-by-column mode to stress.java (CASSANDRA-3064)
 * Add "install" command to cassandra.bat (CASSANDRA-292)
 * clean up KSMetadata, CFMetadata from unnecessary
   Thrift<->Avro conversion methods (CASSANDRA-3032)
 * Add timeouts to client request schedulers (CASSANDRA-3079, 3096)
 * Cli to use hashes rather than array of hashes for strategy options (CASSANDRA-3081)
 * LeveledCompactionStrategy (CASSANDRA-1608, 3085, 3110, 3087, 3145, 3154, 3182)
 * Improvements of the CLI `describe` command (CASSANDRA-2630)
 * reduce window where dropped CF sstables may not be deleted (CASSANDRA-2942)
 * Expose gossip/FD info to JMX (CASSANDRA-2806)
 * Fix streaming over SSL when compressed SSTable involved (CASSANDRA-3051)
 * Add support for pluggable secondary index implementations (CASSANDRA-3078)
 * remove compaction_thread_priority setting (CASSANDRA-3104)
 * generate hints for replicas that timeout, not just replicas that are known
   to be down before starting (CASSANDRA-2034)
 * Add throttling for internode streaming (CASSANDRA-3080)
 * make the repair of a range repair all replica (CASSANDRA-2610, 3194)
 * expose the ability to repair the first range (as returned by the
   partitioner) of a node (CASSANDRA-2606)
 * Streams Compression (CASSANDRA-3015)
 * add ability to use multiple threads during a single compaction
   (CASSANDRA-2901)
 * make AbstractBounds.normalize support overlapping ranges (CASSANDRA-2641)
 * fix of the CQL count() behavior (CASSANDRA-3068)
 * use TreeMap backed column families for the SSTable simple writers
   (CASSANDRA-3148)
 * fix inconsistency of the CLI syntax when {} should be used instead of [{}]
   (CASSANDRA-3119)
 * rename CQL type names to match expected SQL behavior (CASSANDRA-3149, 3031)
 * Arena-based allocation for memtables (CASSANDRA-2252, 3162, 3163, 3168)
 * Default RR chance to 0.1 (CASSANDRA-3169)
 * Add RowLevel support to secondary index API (CASSANDRA-3147)
 * Make SerializingCacheProvider the default if JNA is available (CASSANDRA-3183)
 * Fix backwards compatibilty for CQL memtable properties (CASSANDRA-3190)
 * Add five-minute delay before starting compactions on a restarted server
   (CASSANDRA-3181)
 * Reduce copies done for intra-host messages (CASSANDRA-1788, 3144)
 * support of compaction strategy option for stress.java (CASSANDRA-3204)
 * make memtable throughput and column count thresholds no-ops (CASSANDRA-2449)
 * Return schema information along with the resultSet in CQL (CASSANDRA-2734)
 * Add new DecimalType (CASSANDRA-2883)
 * Fix assertion error in RowRepairResolver (CASSANDRA-3156)
 * Reduce unnecessary high buffer sizes (CASSANDRA-3171)
 * Pluggable compaction strategy (CASSANDRA-1610)
 * Add new broadcast_address config option (CASSANDRA-2491)


0.8.7
 * Kill server on wrapped OOME such as from FileChannel.map (CASSANDRA-3201)
 * Allow using quotes in "USE <keyspace>;" CLI command (CASSANDRA-3208)
 * Log message when a full repair operation completes (CASSANDRA-3207)
 * Don't allow any cache loading exceptions to halt startup (CASSANDRA-3218)
 * Fix sstableloader --ignores option (CASSANDRA-3247)
 * File descriptor limit increased in packaging (CASSANDRA-3206)
 * Log a meaningfull warning when a node receive a message for a repair session
   that doesn't exist anymore (CASSANDRA-3256)
 * Fix FD leak when internode encryption is enabled (CASSANDRA-3257)
 * FBUtilities.hexToBytes(String) to throw NumberFormatException when string
   contains non-hex characters (CASSANDRA-3231)
 * Keep SimpleSnitch proximity ordering unchanged from what the Strategy
   generates, as intended (CASSANDRA-3262)
 * remove Scrub from compactionstats when finished (CASSANDRA-3255)
 * Fix tool .bat files when CASSANDRA_HOME contains spaces (CASSANDRA-3258)
 * Force flush of status table when removing/updating token (CASSANDRA-3243)
 * Evict gossip state immediately when a token is taken over by a new IP (CASSANDRA-3259)
 * Fix bug where the failure detector can take too long to mark a host
   down (CASSANDRA-3273)
 * (Hadoop) allow wrapping ranges in queries (CASSANDRA-3137)
 * (Hadoop) check all interfaces for a match with split location
   before falling back to random replica (CASSANDRA-3211)
 * (Hadoop) Make Pig storage handle implements LoadMetadata (CASSANDRA-2777)
 * (Hadoop) Fix exception during PIG 'dump' (CASSANDRA-2810)
 * Fix stress COUNTER_GET option (CASSANDRA-3301)
 * Fix missing fields in CLI `show schema` output (CASSANDRA-3304)
 * Nodetool no longer leaks threads and closes JMX connections (CASSANDRA-3309)
 * fix truncate allowing data to be replayed post-restart (CASSANDRA-3297)
 * Move SimpleAuthority and SimpleAuthenticator to examples (CASSANDRA-2922)
 * Fix handling of tombstone by SSTableExport/Import (CASSANDRA-3357)
 * Fix transposition in cfHistograms (CASSANDRA-3222)
 * Allow using number as DC name when creating keyspace in CQL (CASSANDRA-3239)
 * Force flush of system table after updating/removing a token (CASSANDRA-3243)


0.8.6
 * revert CASSANDRA-2388
 * change TokenRange.endpoints back to listen/broadcast address to match
   pre-1777 behavior, and add TokenRange.rpc_endpoints instead (CASSANDRA-3187)
 * avoid trying to watch cassandra-topology.properties when loaded from jar
   (CASSANDRA-3138)
 * prevent users from creating keyspaces with LocalStrategy replication
   (CASSANDRA-3139)
 * fix CLI `show schema;` to output correct keyspace definition statement
   (CASSANDRA-3129)
 * CustomTThreadPoolServer to log TTransportException at DEBUG level
   (CASSANDRA-3142)
 * allow topology sort to work with non-unique rack names between
   datacenters (CASSANDRA-3152)
 * Improve caching of same-version Messages on digest and repair paths
   (CASSANDRA-3158)
 * Randomize choice of first replica for counter increment (CASSANDRA-2890)
 * Fix using read_repair_chance instead of merge_shard_change (CASSANDRA-3202)
 * Avoid streaming data to nodes that already have it, on move as well as
   decommission (CASSANDRA-3041)
 * Fix divide by zero error in GCInspector (CASSANDRA-3164)
 * allow quoting of the ColumnFamily name in CLI `create column family`
   statement (CASSANDRA-3195)
 * Fix rolling upgrade from 0.7 to 0.8 problem (CASSANDRA-3166)
 * Accomodate missing encryption_options in IncomingTcpConnection.stream
   (CASSANDRA-3212)


0.8.5
 * fix NPE when encryption_options is unspecified (CASSANDRA-3007)
 * include column name in validation failure exceptions (CASSANDRA-2849)
 * make sure truncate clears out the commitlog so replay won't re-
   populate with truncated data (CASSANDRA-2950)
 * fix NPE when debug logging is enabled and dropped CF is present
   in a commitlog segment (CASSANDRA-3021)
 * fix cassandra.bat when CASSANDRA_HOME contains spaces (CASSANDRA-2952)
 * fix to SSTableSimpleUnsortedWriter bufferSize calculation (CASSANDRA-3027)
 * make cleanup and normal compaction able to skip empty rows
   (rows containing nothing but expired tombstones) (CASSANDRA-3039)
 * work around native memory leak in com.sun.management.GarbageCollectorMXBean
   (CASSANDRA-2868)
 * validate that column names in column_metadata are not equal to key_alias
   on create/update of the ColumnFamily and CQL 'ALTER' statement (CASSANDRA-3036)
 * return an InvalidRequestException if an indexed column is assigned
   a value larger than 64KB (CASSANDRA-3057)
 * fix of numeric-only and string column names handling in CLI "drop index"
   (CASSANDRA-3054)
 * prune index scan resultset back to original request for lazy
   resultset expansion case (CASSANDRA-2964)
 * (Hadoop) fail jobs when Cassandra node has failed but TaskTracker
   has not (CASSANDRA-2388)
 * fix dynamic snitch ignoring nodes when read_repair_chance is zero
   (CASSANDRA-2662)
 * avoid retaining references to dropped CFS objects in
   CompactionManager.estimatedCompactions (CASSANDRA-2708)
 * expose rpc timeouts per host in MessagingServiceMBean (CASSANDRA-2941)
 * avoid including cwd in classpath for deb and rpm packages (CASSANDRA-2881)
 * remove gossip state when a new IP takes over a token (CASSANDRA-3071)
 * allow sstable2json to work on index sstable files (CASSANDRA-3059)
 * always hint counters (CASSANDRA-3099)
 * fix log4j initialization in EmbeddedCassandraService (CASSANDRA-2857)
 * remove gossip state when a new IP takes over a token (CASSANDRA-3071)
 * work around native memory leak in com.sun.management.GarbageCollectorMXBean
    (CASSANDRA-2868)
 * fix UnavailableException with writes at CL.EACH_QUORM (CASSANDRA-3084)
 * fix parsing of the Keyspace and ColumnFamily names in numeric
   and string representations in CLI (CASSANDRA-3075)
 * fix corner cases in Range.differenceToFetch (CASSANDRA-3084)
 * fix ip address String representation in the ring cache (CASSANDRA-3044)
 * fix ring cache compatibility when mixing pre-0.8.4 nodes with post-
   in the same cluster (CASSANDRA-3023)
 * make repair report failure when a node participating dies (instead of
   hanging forever) (CASSANDRA-2433)
 * fix handling of the empty byte buffer by ReversedType (CASSANDRA-3111)
 * Add validation that Keyspace names are case-insensitively unique (CASSANDRA-3066)
 * catch invalid key_validation_class before instantiating UpdateColumnFamily (CASSANDRA-3102)
 * make Range and Bounds objects client-safe (CASSANDRA-3108)
 * optionally skip log4j configuration (CASSANDRA-3061)
 * bundle sstableloader with the debian package (CASSANDRA-3113)
 * don't try to build secondary indexes when there is none (CASSANDRA-3123)
 * improve SSTableSimpleUnsortedWriter speed for large rows (CASSANDRA-3122)
 * handle keyspace arguments correctly in nodetool snapshot (CASSANDRA-3038)
 * Fix SSTableImportTest on windows (CASSANDRA-3043)
 * expose compactionThroughputMbPerSec through JMX (CASSANDRA-3117)
 * log keyspace and CF of large rows being compacted


0.8.4
 * change TokenRing.endpoints to be a list of rpc addresses instead of
   listen/broadcast addresses (CASSANDRA-1777)
 * include files-to-be-streamed in StreamInSession.getSources (CASSANDRA-2972)
 * use JAVA env var in cassandra-env.sh (CASSANDRA-2785, 2992)
 * avoid doing read for no-op replicate-on-write at CL=1 (CASSANDRA-2892)
 * refuse counter write for CL.ANY (CASSANDRA-2990)
 * switch back to only logging recent dropped messages (CASSANDRA-3004)
 * always deserialize RowMutation for counters (CASSANDRA-3006)
 * ignore saved replication_factor strategy_option for NTS (CASSANDRA-3011)
 * make sure pre-truncate CL segments are discarded (CASSANDRA-2950)


0.8.3
 * add ability to drop local reads/writes that are going to timeout
   (CASSANDRA-2943)
 * revamp token removal process, keep gossip states for 3 days (CASSANDRA-2496)
 * don't accept extra args for 0-arg nodetool commands (CASSANDRA-2740)
 * log unavailableexception details at debug level (CASSANDRA-2856)
 * expose data_dir though jmx (CASSANDRA-2770)
 * don't include tmp files as sstable when create cfs (CASSANDRA-2929)
 * log Java classpath on startup (CASSANDRA-2895)
 * keep gossipped version in sync with actual on migration coordinator
   (CASSANDRA-2946)
 * use lazy initialization instead of class initialization in NodeId
   (CASSANDRA-2953)
 * check column family validity in nodetool repair (CASSANDRA-2933)
 * speedup bytes to hex conversions dramatically (CASSANDRA-2850)
 * Flush memtables on shutdown when durable writes are disabled
   (CASSANDRA-2958)
 * improved POSIX compatibility of start scripts (CASsANDRA-2965)
 * add counter support to Hadoop InputFormat (CASSANDRA-2981)
 * fix bug where dirty commitlog segments were removed (and avoid keeping
   segments with no post-flush activity permanently dirty) (CASSANDRA-2829)
 * fix throwing exception with batch mutation of counter super columns
   (CASSANDRA-2949)
 * ignore system tables during repair (CASSANDRA-2979)
 * throw exception when NTS is given replication_factor as an option
   (CASSANDRA-2960)
 * fix assertion error during compaction of counter CFs (CASSANDRA-2968)
 * avoid trying to create index names, when no index exists (CASSANDRA-2867)
 * don't sample the system table when choosing a bootstrap token
   (CASSANDRA-2825)
 * gossiper notifies of local state changes (CASSANDRA-2948)
 * add asynchronous and half-sync/half-async (hsha) thrift servers
   (CASSANDRA-1405)
 * fix potential use of free'd native memory in SerializingCache
   (CASSANDRA-2951)
 * prune index scan resultset back to original request for lazy
   resultset expansion case (CASSANDRA-2964)
 * (Hadoop) fail jobs when Cassandra node has failed but TaskTracker
    has not (CASSANDRA-2388)


0.8.2
 * CQL:
   - include only one row per unique key for IN queries (CASSANDRA-2717)
   - respect client timestamp on full row deletions (CASSANDRA-2912)
 * improve thread-safety in StreamOutSession (CASSANDRA-2792)
 * allow deleting a row and updating indexed columns in it in the
   same mutation (CASSANDRA-2773)
 * Expose number of threads blocked on submitting memtable to flush
   in JMX (CASSANDRA-2817)
 * add ability to return "endpoints" to nodetool (CASSANDRA-2776)
 * Add support for multiple (comma-delimited) coordinator addresses
   to ColumnFamilyInputFormat (CASSANDRA-2807)
 * fix potential NPE while scheduling read repair for range slice
   (CASSANDRA-2823)
 * Fix race in SystemTable.getCurrentLocalNodeId (CASSANDRA-2824)
 * Correctly set default for replicate_on_write (CASSANDRA-2835)
 * improve nodetool compactionstats formatting (CASSANDRA-2844)
 * fix index-building status display (CASSANDRA-2853)
 * fix CLI perpetuating obsolete KsDef.replication_factor (CASSANDRA-2846)
 * improve cli treatment of multiline comments (CASSANDRA-2852)
 * handle row tombstones correctly in EchoedRow (CASSANDRA-2786)
 * add MessagingService.get[Recently]DroppedMessages and
   StorageService.getExceptionCount (CASSANDRA-2804)
 * fix possibility of spurious UnavailableException for LOCAL_QUORUM
   reads with dynamic snitch + read repair disabled (CASSANDRA-2870)
 * add ant-optional as dependence for the debian package (CASSANDRA-2164)
 * add option to specify limit for get_slice in the CLI (CASSANDRA-2646)
 * decrease HH page size (CASSANDRA-2832)
 * reset cli keyspace after dropping the current one (CASSANDRA-2763)
 * add KeyRange option to Hadoop inputformat (CASSANDRA-1125)
 * fix protocol versioning (CASSANDRA-2818, 2860)
 * support spaces in path to log4j configuration (CASSANDRA-2383)
 * avoid including inferred types in CF update (CASSANDRA-2809)
 * fix JMX bulkload call (CASSANDRA-2908)
 * fix updating KS with durable_writes=false (CASSANDRA-2907)
 * add simplified facade to SSTableWriter for bulk loading use
   (CASSANDRA-2911)
 * fix re-using index CF sstable names after drop/recreate (CASSANDRA-2872)
 * prepend CF to default index names (CASSANDRA-2903)
 * fix hint replay (CASSANDRA-2928)
 * Properly synchronize repair's merkle tree computation (CASSANDRA-2816)


0.8.1
 * CQL:
   - support for insert, delete in BATCH (CASSANDRA-2537)
   - support for IN to SELECT, UPDATE (CASSANDRA-2553)
   - timestamp support for INSERT, UPDATE, and BATCH (CASSANDRA-2555)
   - TTL support (CASSANDRA-2476)
   - counter support (CASSANDRA-2473)
   - ALTER COLUMNFAMILY (CASSANDRA-1709)
   - DROP INDEX (CASSANDRA-2617)
   - add SCHEMA/TABLE as aliases for KS/CF (CASSANDRA-2743)
   - server handles wait-for-schema-agreement (CASSANDRA-2756)
   - key alias support (CASSANDRA-2480)
 * add support for comparator parameters and a generic ReverseType
   (CASSANDRA-2355)
 * add CompositeType and DynamicCompositeType (CASSANDRA-2231)
 * optimize batches containing multiple updates to the same row
   (CASSANDRA-2583)
 * adjust hinted handoff page size to avoid OOM with large columns
   (CASSANDRA-2652)
 * mark BRAF buffer invalid post-flush so we don't re-flush partial
   buffers again, especially on CL writes (CASSANDRA-2660)
 * add DROP INDEX support to CLI (CASSANDRA-2616)
 * don't perform HH to client-mode [storageproxy] nodes (CASSANDRA-2668)
 * Improve forceDeserialize/getCompactedRow encapsulation (CASSANDRA-2659)
 * Don't write CounterUpdateColumn to disk in tests (CASSANDRA-2650)
 * Add sstable bulk loading utility (CASSANDRA-1278)
 * avoid replaying hints to dropped columnfamilies (CASSANDRA-2685)
 * add placeholders for missing rows in range query pseudo-RR (CASSANDRA-2680)
 * remove no-op HHOM.renameHints (CASSANDRA-2693)
 * clone super columns to avoid modifying them during flush (CASSANDRA-2675)
 * allow writes to bypass the commitlog for certain keyspaces (CASSANDRA-2683)
 * avoid NPE when bypassing commitlog during memtable flush (CASSANDRA-2781)
 * Added support for making bootstrap retry if nodes flap (CASSANDRA-2644)
 * Added statusthrift to nodetool to report if thrift server is running (CASSANDRA-2722)
 * Fixed rows being cached if they do not exist (CASSANDRA-2723)
 * Support passing tableName and cfName to RowCacheProviders (CASSANDRA-2702)
 * close scrub file handles (CASSANDRA-2669)
 * throttle migration replay (CASSANDRA-2714)
 * optimize column serializer creation (CASSANDRA-2716)
 * Added support for making bootstrap retry if nodes flap (CASSANDRA-2644)
 * Added statusthrift to nodetool to report if thrift server is running
   (CASSANDRA-2722)
 * Fixed rows being cached if they do not exist (CASSANDRA-2723)
 * fix truncate/compaction race (CASSANDRA-2673)
 * workaround large resultsets causing large allocation retention
   by nio sockets (CASSANDRA-2654)
 * fix nodetool ring use with Ec2Snitch (CASSANDRA-2733)
 * fix removing columns and subcolumns that are supressed by a row or
   supercolumn tombstone during replica resolution (CASSANDRA-2590)
 * support sstable2json against snapshot sstables (CASSANDRA-2386)
 * remove active-pull schema requests (CASSANDRA-2715)
 * avoid marking entire list of sstables as actively being compacted
   in multithreaded compaction (CASSANDRA-2765)
 * seek back after deserializing a row to update cache with (CASSANDRA-2752)
 * avoid skipping rows in scrub for counter column family (CASSANDRA-2759)
 * fix ConcurrentModificationException in repair when dealing with 0.7 node
   (CASSANDRA-2767)
 * use threadsafe collections for StreamInSession (CASSANDRA-2766)
 * avoid infinite loop when creating merkle tree (CASSANDRA-2758)
 * avoids unmarking compacting sstable prematurely in cleanup (CASSANDRA-2769)
 * fix NPE when the commit log is bypassed (CASSANDRA-2718)
 * don't throw an exception in SS.isRPCServerRunning (CASSANDRA-2721)
 * make stress.jar executable (CASSANDRA-2744)
 * add daemon mode to java stress (CASSANDRA-2267)
 * expose the DC and rack of a node through JMX and nodetool ring (CASSANDRA-2531)
 * fix cache mbean getSize (CASSANDRA-2781)
 * Add Date, Float, Double, and Boolean types (CASSANDRA-2530)
 * Add startup flag to renew counter node id (CASSANDRA-2788)
 * add jamm agent to cassandra.bat (CASSANDRA-2787)
 * fix repair hanging if a neighbor has nothing to send (CASSANDRA-2797)
 * purge tombstone even if row is in only one sstable (CASSANDRA-2801)
 * Fix wrong purge of deleted cf during compaction (CASSANDRA-2786)
 * fix race that could result in Hadoop writer failing to throw an
   exception encountered after close() (CASSANDRA-2755)
 * fix scan wrongly throwing assertion error (CASSANDRA-2653)
 * Always use even distribution for merkle tree with RandomPartitionner
   (CASSANDRA-2841)
 * fix describeOwnership for OPP (CASSANDRA-2800)
 * ensure that string tokens do not contain commas (CASSANDRA-2762)


0.8.0-final
 * fix CQL grammar warning and cqlsh regression from CASSANDRA-2622
 * add ant generate-cql-html target (CASSANDRA-2526)
 * update CQL consistency levels (CASSANDRA-2566)
 * debian packaging fixes (CASSANDRA-2481, 2647)
 * fix UUIDType, IntegerType for direct buffers (CASSANDRA-2682, 2684)
 * switch to native Thrift for Hadoop map/reduce (CASSANDRA-2667)
 * fix StackOverflowError when building from eclipse (CASSANDRA-2687)
 * only provide replication_factor to strategy_options "help" for
   SimpleStrategy, OldNetworkTopologyStrategy (CASSANDRA-2678, 2713)
 * fix exception adding validators to non-string columns (CASSANDRA-2696)
 * avoid instantiating DatabaseDescriptor in JDBC (CASSANDRA-2694)
 * fix potential stack overflow during compaction (CASSANDRA-2626)
 * clone super columns to avoid modifying them during flush (CASSANDRA-2675)
 * reset underlying iterator in EchoedRow constructor (CASSANDRA-2653)


0.8.0-rc1
 * faster flushes and compaction from fixing excessively pessimistic
   rebuffering in BRAF (CASSANDRA-2581)
 * fix returning null column values in the python cql driver (CASSANDRA-2593)
 * fix merkle tree splitting exiting early (CASSANDRA-2605)
 * snapshot_before_compaction directory name fix (CASSANDRA-2598)
 * Disable compaction throttling during bootstrap (CASSANDRA-2612)
 * fix CQL treatment of > and < operators in range slices (CASSANDRA-2592)
 * fix potential double-application of counter updates on commitlog replay
   by moving replay position from header to sstable metadata (CASSANDRA-2419)
 * JDBC CQL driver exposes getColumn for access to timestamp
 * JDBC ResultSetMetadata properties added to AbstractType
 * r/m clustertool (CASSANDRA-2607)
 * add support for presenting row key as a column in CQL result sets
   (CASSANDRA-2622)
 * Don't allow {LOCAL|EACH}_QUORUM unless strategy is NTS (CASSANDRA-2627)
 * validate keyspace strategy_options during CQL create (CASSANDRA-2624)
 * fix empty Result with secondary index when limit=1 (CASSANDRA-2628)
 * Fix regression where bootstrapping a node with no schema fails
   (CASSANDRA-2625)
 * Allow removing LocationInfo sstables (CASSANDRA-2632)
 * avoid attempting to replay mutations from dropped keyspaces (CASSANDRA-2631)
 * avoid using cached position of a key when GT is requested (CASSANDRA-2633)
 * fix counting bloom filter true positives (CASSANDRA-2637)
 * initialize local ep state prior to gossip startup if needed (CASSANDRA-2638)
 * fix counter increment lost after restart (CASSANDRA-2642)
 * add quote-escaping via backslash to CLI (CASSANDRA-2623)
 * fix pig example script (CASSANDRA-2487)
 * fix dynamic snitch race in adding latencies (CASSANDRA-2618)
 * Start/stop cassandra after more important services such as mdadm in
   debian packaging (CASSANDRA-2481)


0.8.0-beta2
 * fix NPE compacting index CFs (CASSANDRA-2528)
 * Remove checking all column families on startup for compaction candidates
   (CASSANDRA-2444)
 * validate CQL create keyspace options (CASSANDRA-2525)
 * fix nodetool setcompactionthroughput (CASSANDRA-2550)
 * move	gossip heartbeat back to its own thread (CASSANDRA-2554)
 * validate cql TRUNCATE columnfamily before truncating (CASSANDRA-2570)
 * fix batch_mutate for mixed standard-counter mutations (CASSANDRA-2457)
 * disallow making schema changes to system keyspace (CASSANDRA-2563)
 * fix sending mutation messages multiple times (CASSANDRA-2557)
 * fix incorrect use of NBHM.size in ReadCallback that could cause
   reads to time out even when responses were received (CASSANDRA-2552)
 * trigger read repair correctly for LOCAL_QUORUM reads (CASSANDRA-2556)
 * Allow configuring the number of compaction thread (CASSANDRA-2558)
 * forceUserDefinedCompaction will attempt to compact what it is given
   even if the pessimistic estimate is that there is not enough disk space;
   automatic compactions will only compact 2 or more sstables (CASSANDRA-2575)
 * refuse to apply migrations with older timestamps than the current
   schema (CASSANDRA-2536)
 * remove unframed Thrift transport option
 * include indexes in snapshots (CASSANDRA-2596)
 * improve ignoring of obsolete mutations in index maintenance (CASSANDRA-2401)
 * recognize attempt to drop just the index while leaving the column
   definition alone (CASSANDRA-2619)


0.8.0-beta1
 * remove Avro RPC support (CASSANDRA-926)
 * support for columns that act as incr/decr counters
   (CASSANDRA-1072, 1937, 1944, 1936, 2101, 2093, 2288, 2105, 2384, 2236, 2342,
   2454)
 * CQL (CASSANDRA-1703, 1704, 1705, 1706, 1707, 1708, 1710, 1711, 1940,
   2124, 2302, 2277, 2493)
 * avoid double RowMutation serialization on write path (CASSANDRA-1800)
 * make NetworkTopologyStrategy the default (CASSANDRA-1960)
 * configurable internode encryption (CASSANDRA-1567, 2152)
 * human readable column names in sstable2json output (CASSANDRA-1933)
 * change default JMX port to 7199 (CASSANDRA-2027)
 * backwards compatible internal messaging (CASSANDRA-1015)
 * atomic switch of memtables and sstables (CASSANDRA-2284)
 * add pluggable SeedProvider (CASSANDRA-1669)
 * Fix clustertool to not throw exception when calling get_endpoints (CASSANDRA-2437)
 * upgrade to thrift 0.6 (CASSANDRA-2412)
 * repair works on a token range instead of full ring (CASSANDRA-2324)
 * purge tombstones from row cache (CASSANDRA-2305)
 * push replication_factor into strategy_options (CASSANDRA-1263)
 * give snapshots the same name on each node (CASSANDRA-1791)
 * remove "nodetool loadbalance" (CASSANDRA-2448)
 * multithreaded compaction (CASSANDRA-2191)
 * compaction throttling (CASSANDRA-2156)
 * add key type information and alias (CASSANDRA-2311, 2396)
 * cli no longer divides read_repair_chance by 100 (CASSANDRA-2458)
 * made CompactionInfo.getTaskType return an enum (CASSANDRA-2482)
 * add a server-wide cap on measured memtable memory usage and aggressively
   flush to keep under that threshold (CASSANDRA-2006)
 * add unified UUIDType (CASSANDRA-2233)
 * add off-heap row cache support (CASSANDRA-1969)


0.7.5
 * improvements/fixes to PIG driver (CASSANDRA-1618, CASSANDRA-2387,
   CASSANDRA-2465, CASSANDRA-2484)
 * validate index names (CASSANDRA-1761)
 * reduce contention on Table.flusherLock (CASSANDRA-1954)
 * try harder to detect failures during streaming, cleaning up temporary
   files more reliably (CASSANDRA-2088)
 * shut down server for OOM on a Thrift thread (CASSANDRA-2269)
 * fix tombstone handling in repair and sstable2json (CASSANDRA-2279)
 * preserve version when streaming data from old sstables (CASSANDRA-2283)
 * don't start repair if a neighboring node is marked as dead (CASSANDRA-2290)
 * purge tombstones from row cache (CASSANDRA-2305)
 * Avoid seeking when sstable2json exports the entire file (CASSANDRA-2318)
 * clear Built flag in system table when dropping an index (CASSANDRA-2320)
 * don't allow arbitrary argument for stress.java (CASSANDRA-2323)
 * validate values for index predicates in get_indexed_slice (CASSANDRA-2328)
 * queue secondary indexes for flush before the parent (CASSANDRA-2330)
 * allow job configuration to set the CL used in Hadoop jobs (CASSANDRA-2331)
 * add memtable_flush_queue_size defaulting to 4 (CASSANDRA-2333)
 * Allow overriding of initial_token, storage_port and rpc_port from system
   properties (CASSANDRA-2343)
 * fix comparator used for non-indexed secondary expressions in index scan
   (CASSANDRA-2347)
 * ensure size calculation and write phase of large-row compaction use
   the same threshold for TTL expiration (CASSANDRA-2349)
 * fix race when iterating CFs during add/drop (CASSANDRA-2350)
 * add ConsistencyLevel command to CLI (CASSANDRA-2354)
 * allow negative numbers in the cli (CASSANDRA-2358)
 * hard code serialVersionUID for tokens class (CASSANDRA-2361)
 * fix potential infinite loop in ByteBufferUtil.inputStream (CASSANDRA-2365)
 * fix encoding bugs in HintedHandoffManager, SystemTable when default
   charset is not UTF8 (CASSANDRA-2367)
 * avoids having removed node reappearing in Gossip (CASSANDRA-2371)
 * fix incorrect truncation of long to int when reading columns via block
   index (CASSANDRA-2376)
 * fix NPE during stream session (CASSANDRA-2377)
 * fix race condition that could leave orphaned data files when dropping CF or
   KS (CASSANDRA-2381)
 * fsync statistics component on write (CASSANDRA-2382)
 * fix duplicate results from CFS.scan (CASSANDRA-2406)
 * add IntegerType to CLI help (CASSANDRA-2414)
 * avoid caching token-only decoratedkeys (CASSANDRA-2416)
 * convert mmap assertion to if/throw so scrub can catch it (CASSANDRA-2417)
 * don't overwrite gc log (CASSANDR-2418)
 * invalidate row cache for streamed row to avoid inconsitencies
   (CASSANDRA-2420)
 * avoid copies in range/index scans (CASSANDRA-2425)
 * make sure we don't wipe data during cleanup if the node has not join
   the ring (CASSANDRA-2428)
 * Try harder to close files after compaction (CASSANDRA-2431)
 * re-set bootstrapped flag after move finishes (CASSANDRA-2435)
 * display validation_class in CLI 'describe keyspace' (CASSANDRA-2442)
 * make cleanup compactions cleanup the row cache (CASSANDRA-2451)
 * add column fields validation to scrub (CASSANDRA-2460)
 * use 64KB flush buffer instead of in_memory_compaction_limit (CASSANDRA-2463)
 * fix backslash substitutions in CLI (CASSANDRA-2492)
 * disable cache saving for system CFS (CASSANDRA-2502)
 * fixes for verifying destination availability under hinted conditions
   so UE can be thrown intead of timing out (CASSANDRA-2514)
 * fix update of validation class in column metadata (CASSANDRA-2512)
 * support LOCAL_QUORUM, EACH_QUORUM CLs outside of NTS (CASSANDRA-2516)
 * preserve version when streaming data from old sstables (CASSANDRA-2283)
 * fix backslash substitutions in CLI (CASSANDRA-2492)
 * count a row deletion as one operation towards memtable threshold
   (CASSANDRA-2519)
 * support LOCAL_QUORUM, EACH_QUORUM CLs outside of NTS (CASSANDRA-2516)


0.7.4
 * add nodetool join command (CASSANDRA-2160)
 * fix secondary indexes on pre-existing or streamed data (CASSANDRA-2244)
 * initialize endpoint in gossiper earlier (CASSANDRA-2228)
 * add ability to write to Cassandra from Pig (CASSANDRA-1828)
 * add rpc_[min|max]_threads (CASSANDRA-2176)
 * add CL.TWO, CL.THREE (CASSANDRA-2013)
 * avoid exporting an un-requested row in sstable2json, when exporting
   a key that does not exist (CASSANDRA-2168)
 * add incremental_backups option (CASSANDRA-1872)
 * add configurable row limit to Pig loadfunc (CASSANDRA-2276)
 * validate column values in batches as well as single-Column inserts
   (CASSANDRA-2259)
 * move sample schema from cassandra.yaml to schema-sample.txt,
   a cli scripts (CASSANDRA-2007)
 * avoid writing empty rows when scrubbing tombstoned rows (CASSANDRA-2296)
 * fix assertion error in range and index scans for CL < ALL
   (CASSANDRA-2282)
 * fix commitlog replay when flush position refers to data that didn't
   get synced before server died (CASSANDRA-2285)
 * fix fd leak in sstable2json with non-mmap'd i/o (CASSANDRA-2304)
 * reduce memory use during streaming of multiple sstables (CASSANDRA-2301)
 * purge tombstoned rows from cache after GCGraceSeconds (CASSANDRA-2305)
 * allow zero replicas in a NTS datacenter (CASSANDRA-1924)
 * make range queries respect snitch for local replicas (CASSANDRA-2286)
 * fix HH delivery when column index is larger than 2GB (CASSANDRA-2297)
 * make 2ary indexes use parent CF flush thresholds during initial build
   (CASSANDRA-2294)
 * update memtable_throughput to be a long (CASSANDRA-2158)


0.7.3
 * Keep endpoint state until aVeryLongTime (CASSANDRA-2115)
 * lower-latency read repair (CASSANDRA-2069)
 * add hinted_handoff_throttle_delay_in_ms option (CASSANDRA-2161)
 * fixes for cache save/load (CASSANDRA-2172, -2174)
 * Handle whole-row deletions in CFOutputFormat (CASSANDRA-2014)
 * Make memtable_flush_writers flush in parallel (CASSANDRA-2178)
 * Add compaction_preheat_key_cache option (CASSANDRA-2175)
 * refactor stress.py to have only one copy of the format string
   used for creating row keys (CASSANDRA-2108)
 * validate index names for \w+ (CASSANDRA-2196)
 * Fix Cassandra cli to respect timeout if schema does not settle
   (CASSANDRA-2187)
 * fix for compaction and cleanup writing old-format data into new-version
   sstable (CASSANDRA-2211, -2216)
 * add nodetool scrub (CASSANDRA-2217, -2240)
 * fix sstable2json large-row pagination (CASSANDRA-2188)
 * fix EOFing on requests for the last bytes in a file (CASSANDRA-2213)
 * fix BufferedRandomAccessFile bugs (CASSANDRA-2218, -2241)
 * check for memtable flush_after_mins exceeded every 10s (CASSANDRA-2183)
 * fix cache saving on Windows (CASSANDRA-2207)
 * add validateSchemaAgreement call + synchronization to schema
   modification operations (CASSANDRA-2222)
 * fix for reversed slice queries on large rows (CASSANDRA-2212)
 * fat clients were writing local data (CASSANDRA-2223)
 * set DEFAULT_MEMTABLE_LIFETIME_IN_MINS to 24h
 * improve detection and cleanup of partially-written sstables
   (CASSANDRA-2206)
 * fix supercolumn de/serialization when subcolumn comparator is different
   from supercolumn's (CASSANDRA-2104)
 * fix starting up on Windows when CASSANDRA_HOME contains whitespace
   (CASSANDRA-2237)
 * add [get|set][row|key]cacheSavePeriod to JMX (CASSANDRA-2100)
 * fix Hadoop ColumnFamilyOutputFormat dropping of mutations
   when batch fills up (CASSANDRA-2255)
 * move file deletions off of scheduledtasks executor (CASSANDRA-2253)


0.7.2
 * copy DecoratedKey.key when inserting into caches to avoid retaining
   a reference to the underlying buffer (CASSANDRA-2102)
 * format subcolumn names with subcomparator (CASSANDRA-2136)
 * fix column bloom filter deserialization (CASSANDRA-2165)


0.7.1
 * refactor MessageDigest creation code. (CASSANDRA-2107)
 * buffer network stack to avoid inefficient small TCP messages while avoiding
   the nagle/delayed ack problem (CASSANDRA-1896)
 * check log4j configuration for changes every 10s (CASSANDRA-1525, 1907)
 * more-efficient cross-DC replication (CASSANDRA-1530, -2051, -2138)
 * avoid polluting page cache with commitlog or sstable writes
   and seq scan operations (CASSANDRA-1470)
 * add RMI authentication options to nodetool (CASSANDRA-1921)
 * make snitches configurable at runtime (CASSANDRA-1374)
 * retry hadoop split requests on connection failure (CASSANDRA-1927)
 * implement describeOwnership for BOP, COPP (CASSANDRA-1928)
 * make read repair behave as expected for ConsistencyLevel > ONE
   (CASSANDRA-982, 2038)
 * distributed test harness (CASSANDRA-1859, 1964)
 * reduce flush lock contention (CASSANDRA-1930)
 * optimize supercolumn deserialization (CASSANDRA-1891)
 * fix CFMetaData.apply to only compare objects of the same class
   (CASSANDRA-1962)
 * allow specifying specific SSTables to compact from JMX (CASSANDRA-1963)
 * fix race condition in MessagingService.targets (CASSANDRA-1959, 2094, 2081)
 * refuse to open sstables from a future version (CASSANDRA-1935)
 * zero-copy reads (CASSANDRA-1714)
 * fix copy bounds for word Text in wordcount demo (CASSANDRA-1993)
 * fixes for contrib/javautils (CASSANDRA-1979)
 * check more frequently for memtable expiration (CASSANDRA-2000)
 * fix writing SSTable column count statistics (CASSANDRA-1976)
 * fix streaming of multiple CFs during bootstrap (CASSANDRA-1992)
 * explicitly set JVM GC new generation size with -Xmn (CASSANDRA-1968)
 * add short options for CLI flags (CASSANDRA-1565)
 * make keyspace argument to "describe keyspace" in CLI optional
   when authenticated to keyspace already (CASSANDRA-2029)
 * added option to specify -Dcassandra.join_ring=false on startup
   to allow "warm spare" nodes or performing JMX maintenance before
   joining the ring (CASSANDRA-526)
 * log migrations at INFO (CASSANDRA-2028)
 * add CLI verbose option in file mode (CASSANDRA-2030)
 * add single-line "--" comments to CLI (CASSANDRA-2032)
 * message serialization tests (CASSANDRA-1923)
 * switch from ivy to maven-ant-tasks (CASSANDRA-2017)
 * CLI attempts to block for new schema to propagate (CASSANDRA-2044)
 * fix potential overflow in nodetool cfstats (CASSANDRA-2057)
 * add JVM shutdownhook to sync commitlog (CASSANDRA-1919)
 * allow nodes to be up without being part of  normal traffic (CASSANDRA-1951)
 * fix CLI "show keyspaces" with null options on NTS (CASSANDRA-2049)
 * fix possible ByteBuffer race conditions (CASSANDRA-2066)
 * reduce garbage generated by MessagingService to prevent load spikes
   (CASSANDRA-2058)
 * fix math in RandomPartitioner.describeOwnership (CASSANDRA-2071)
 * fix deletion of sstable non-data components (CASSANDRA-2059)
 * avoid blocking gossip while deleting handoff hints (CASSANDRA-2073)
 * ignore messages from newer versions, keep track of nodes in gossip
   regardless of version (CASSANDRA-1970)
 * cache writing moved to CompactionManager to reduce i/o contention and
   updated to use non-cache-polluting writes (CASSANDRA-2053)
 * page through large rows when exporting to JSON (CASSANDRA-2041)
 * add flush_largest_memtables_at and reduce_cache_sizes_at options
   (CASSANDRA-2142)
 * add cli 'describe cluster' command (CASSANDRA-2127)
 * add cli support for setting username/password at 'connect' command
   (CASSANDRA-2111)
 * add -D option to Stress.java to allow reading hosts from a file
   (CASSANDRA-2149)
 * bound hints CF throughput between 32M and 256M (CASSANDRA-2148)
 * continue starting when invalid saved cache entries are encountered
   (CASSANDRA-2076)
 * add max_hint_window_in_ms option (CASSANDRA-1459)


0.7.0-final
 * fix offsets to ByteBuffer.get (CASSANDRA-1939)


0.7.0-rc4
 * fix cli crash after backgrounding (CASSANDRA-1875)
 * count timeouts in storageproxy latencies, and include latency
   histograms in StorageProxyMBean (CASSANDRA-1893)
 * fix CLI get recognition of supercolumns (CASSANDRA-1899)
 * enable keepalive on intra-cluster sockets (CASSANDRA-1766)
 * count timeouts towards dynamicsnitch latencies (CASSANDRA-1905)
 * Expose index-building status in JMX + cli schema description
   (CASSANDRA-1871)
 * allow [LOCAL|EACH]_QUORUM to be used with non-NetworkTopology
   replication Strategies
 * increased amount of index locks for faster commitlog replay
 * collect secondary index tombstones immediately (CASSANDRA-1914)
 * revert commitlog changes from #1780 (CASSANDRA-1917)
 * change RandomPartitioner min token to -1 to avoid collision w/
   tokens on actual nodes (CASSANDRA-1901)
 * examine the right nibble when validating TimeUUID (CASSANDRA-1910)
 * include secondary indexes in cleanup (CASSANDRA-1916)
 * CFS.scrubDataDirectories should also cleanup invalid secondary indexes
   (CASSANDRA-1904)
 * ability to disable/enable gossip on nodes to force them down
   (CASSANDRA-1108)


0.7.0-rc3
 * expose getNaturalEndpoints in StorageServiceMBean taking byte[]
   key; RMI cannot serialize ByteBuffer (CASSANDRA-1833)
 * infer org.apache.cassandra.locator for replication strategy classes
   when not otherwise specified
 * validation that generates less garbage (CASSANDRA-1814)
 * add TTL support to CLI (CASSANDRA-1838)
 * cli defaults to bytestype for subcomparator when creating
   column families (CASSANDRA-1835)
 * unregister index MBeans when index is dropped (CASSANDRA-1843)
 * make ByteBufferUtil.clone thread-safe (CASSANDRA-1847)
 * change exception for read requests during bootstrap from
   InvalidRequest to Unavailable (CASSANDRA-1862)
 * respect row-level tombstones post-flush in range scans
   (CASSANDRA-1837)
 * ReadResponseResolver check digests against each other (CASSANDRA-1830)
 * return InvalidRequest when remove of subcolumn without supercolumn
   is requested (CASSANDRA-1866)
 * flush before repair (CASSANDRA-1748)
 * SSTableExport validates key order (CASSANDRA-1884)
 * large row support for SSTableExport (CASSANDRA-1867)
 * Re-cache hot keys post-compaction without hitting disk (CASSANDRA-1878)
 * manage read repair in coordinator instead of data source, to
   provide latency information to dynamic snitch (CASSANDRA-1873)


0.7.0-rc2
 * fix live-column-count of slice ranges including tombstoned supercolumn
   with live subcolumn (CASSANDRA-1591)
 * rename o.a.c.internal.AntientropyStage -> AntiEntropyStage,
   o.a.c.request.Request_responseStage -> RequestResponseStage,
   o.a.c.internal.Internal_responseStage -> InternalResponseStage
 * add AbstractType.fromString (CASSANDRA-1767)
 * require index_type to be present when specifying index_name
   on ColumnDef (CASSANDRA-1759)
 * fix add/remove index bugs in CFMetadata (CASSANDRA-1768)
 * rebuild Strategy during system_update_keyspace (CASSANDRA-1762)
 * cli updates prompt to ... in continuation lines (CASSANDRA-1770)
 * support multiple Mutations per key in hadoop ColumnFamilyOutputFormat
   (CASSANDRA-1774)
 * improvements to Debian init script (CASSANDRA-1772)
 * use local classloader to check for version.properties (CASSANDRA-1778)
 * Validate that column names in column_metadata are valid for the
   defined comparator, and decode properly in cli (CASSANDRA-1773)
 * use cross-platform newlines in cli (CASSANDRA-1786)
 * add ExpiringColumn support to sstable import/export (CASSANDRA-1754)
 * add flush for each append to periodic commitlog mode; added
   periodic_without_flush option to disable this (CASSANDRA-1780)
 * close file handle used for post-flush truncate (CASSANDRA-1790)
 * various code cleanup (CASSANDRA-1793, -1794, -1795)
 * fix range queries against wrapped range (CASSANDRA-1781)
 * fix consistencylevel calculations for NetworkTopologyStrategy
   (CASSANDRA-1804)
 * cli support index type enum names (CASSANDRA-1810)
 * improved validation of column_metadata (CASSANDRA-1813)
 * reads at ConsistencyLevel > 1 throw UnavailableException
   immediately if insufficient live nodes exist (CASSANDRA-1803)
 * copy bytebuffers for local writes to avoid retaining the entire
   Thrift frame (CASSANDRA-1801)
 * fix NPE adding index to column w/o prior metadata (CASSANDRA-1764)
 * reduce fat client timeout (CASSANDRA-1730)
 * fix botched merge of CASSANDRA-1316


0.7.0-rc1
 * fix compaction and flush races with schema updates (CASSANDRA-1715)
 * add clustertool, config-converter, sstablekeys, and schematool
   Windows .bat files (CASSANDRA-1723)
 * reject range queries received during bootstrap (CASSANDRA-1739)
 * fix wrapping-range queries on non-minimum token (CASSANDRA-1700)
 * add nodetool cfhistogram (CASSANDRA-1698)
 * limit repaired ranges to what the nodes have in common (CASSANDRA-1674)
 * index scan treats missing columns as not matching secondary
   expressions (CASSANDRA-1745)
 * Fix misuse of DataOutputBuffer.getData in AntiEntropyService
   (CASSANDRA-1729)
 * detect and warn when obsolete version of JNA is present (CASSANDRA-1760)
 * reduce fat client timeout (CASSANDRA-1730)
 * cleanup smallest CFs first to increase free temp space for larger ones
   (CASSANDRA-1811)
 * Update windows .bat files to work outside of main Cassandra
   directory (CASSANDRA-1713)
 * fix read repair regression from 0.6.7 (CASSANDRA-1727)
 * more-efficient read repair (CASSANDRA-1719)
 * fix hinted handoff replay (CASSANDRA-1656)
 * log type of dropped messages (CASSANDRA-1677)
 * upgrade to SLF4J 1.6.1
 * fix ByteBuffer bug in ExpiringColumn.updateDigest (CASSANDRA-1679)
 * fix IntegerType.getString (CASSANDRA-1681)
 * make -Djava.net.preferIPv4Stack=true the default (CASSANDRA-628)
 * add INTERNAL_RESPONSE verb to differentiate from responses related
   to client requests (CASSANDRA-1685)
 * log tpstats when dropping messages (CASSANDRA-1660)
 * include unreachable nodes in describeSchemaVersions (CASSANDRA-1678)
 * Avoid dropping messages off the client request path (CASSANDRA-1676)
 * fix jna errno reporting (CASSANDRA-1694)
 * add friendlier error for UnknownHostException on startup (CASSANDRA-1697)
 * include jna dependency in RPM package (CASSANDRA-1690)
 * add --skip-keys option to stress.py (CASSANDRA-1696)
 * improve cli handling of non-string keys and column names
   (CASSANDRA-1701, -1693)
 * r/m extra subcomparator line in cli keyspaces output (CASSANDRA-1712)
 * add read repair chance to cli "show keyspaces"
 * upgrade to ConcurrentLinkedHashMap 1.1 (CASSANDRA-975)
 * fix index scan routing (CASSANDRA-1722)
 * fix tombstoning of supercolumns in range queries (CASSANDRA-1734)
 * clear endpoint cache after updating keyspace metadata (CASSANDRA-1741)
 * fix wrapping-range queries on non-minimum token (CASSANDRA-1700)
 * truncate includes secondary indexes (CASSANDRA-1747)
 * retain reference to PendingFile sstables (CASSANDRA-1749)
 * fix sstableimport regression (CASSANDRA-1753)
 * fix for bootstrap when no non-system tables are defined (CASSANDRA-1732)
 * handle replica unavailability in index scan (CASSANDRA-1755)
 * fix service initialization order deadlock (CASSANDRA-1756)
 * multi-line cli commands (CASSANDRA-1742)
 * fix race between snapshot and compaction (CASSANDRA-1736)
 * add listEndpointsPendingHints, deleteHintsForEndpoint JMX methods
   (CASSANDRA-1551)


0.7.0-beta3
 * add strategy options to describe_keyspace output (CASSANDRA-1560)
 * log warning when using randomly generated token (CASSANDRA-1552)
 * re-organize JMX into .db, .net, .internal, .request (CASSANDRA-1217)
 * allow nodes to change IPs between restarts (CASSANDRA-1518)
 * remember ring state between restarts by default (CASSANDRA-1518)
 * flush index built flag so we can read it before log replay (CASSANDRA-1541)
 * lock row cache updates to prevent race condition (CASSANDRA-1293)
 * remove assertion causing rare (and harmless) error messages in
   commitlog (CASSANDRA-1330)
 * fix moving nodes with no keyspaces defined (CASSANDRA-1574)
 * fix unbootstrap when no data is present in a transfer range (CASSANDRA-1573)
 * take advantage of AVRO-495 to simplify our avro IDL (CASSANDRA-1436)
 * extend authorization hierarchy to column family (CASSANDRA-1554)
 * deletion support in secondary indexes (CASSANDRA-1571)
 * meaningful error message for invalid replication strategy class
   (CASSANDRA-1566)
 * allow keyspace creation with RF > N (CASSANDRA-1428)
 * improve cli error handling (CASSANDRA-1580)
 * add cache save/load ability (CASSANDRA-1417, 1606, 1647)
 * add StorageService.getDrainProgress (CASSANDRA-1588)
 * Disallow bootstrap to an in-use token (CASSANDRA-1561)
 * Allow dynamic secondary index creation and destruction (CASSANDRA-1532)
 * log auto-guessed memtable thresholds (CASSANDRA-1595)
 * add ColumnDef support to cli (CASSANDRA-1583)
 * reduce index sample time by 75% (CASSANDRA-1572)
 * add cli support for column, strategy metadata (CASSANDRA-1578, 1612)
 * add cli support for schema modification (CASSANDRA-1584)
 * delete temp files on failed compactions (CASSANDRA-1596)
 * avoid blocking for dead nodes during removetoken (CASSANDRA-1605)
 * remove ConsistencyLevel.ZERO (CASSANDRA-1607)
 * expose in-progress compaction type in jmx (CASSANDRA-1586)
 * removed IClock & related classes from internals (CASSANDRA-1502)
 * fix removing tokens from SystemTable on decommission and removetoken
   (CASSANDRA-1609)
 * include CF metadata in cli 'show keyspaces' (CASSANDRA-1613)
 * switch from Properties to HashMap in PropertyFileSnitch to
   avoid synchronization bottleneck (CASSANDRA-1481)
 * PropertyFileSnitch configuration file renamed to
   cassandra-topology.properties
 * add cli support for get_range_slices (CASSANDRA-1088, CASSANDRA-1619)
 * Make memtable flush thresholds per-CF instead of global
   (CASSANDRA-1007, 1637)
 * add cli support for binary data without CfDef hints (CASSANDRA-1603)
 * fix building SSTable statistics post-stream (CASSANDRA-1620)
 * fix potential infinite loop in 2ary index queries (CASSANDRA-1623)
 * allow creating NTS keyspaces with no replicas configured (CASSANDRA-1626)
 * add jmx histogram of sstables accessed per read (CASSANDRA-1624)
 * remove system_rename_column_family and system_rename_keyspace from the
   client API until races can be fixed (CASSANDRA-1630, CASSANDRA-1585)
 * add cli sanity tests (CASSANDRA-1582)
 * update GC settings in cassandra.bat (CASSANDRA-1636)
 * cli support for index queries (CASSANDRA-1635)
 * cli support for updating schema memtable settings (CASSANDRA-1634)
 * cli --file option (CASSANDRA-1616)
 * reduce automatically chosen memtable sizes by 50% (CASSANDRA-1641)
 * move endpoint cache from snitch to strategy (CASSANDRA-1643)
 * fix commitlog recovery deleting the newly-created segment as well as
   the old ones (CASSANDRA-1644)
 * upgrade to Thrift 0.5 (CASSANDRA-1367)
 * renamed CL.DCQUORUM to LOCAL_QUORUM and DCQUORUMSYNC to EACH_QUORUM
 * cli truncate support (CASSANDRA-1653)
 * update GC settings in cassandra.bat (CASSANDRA-1636)
 * avoid logging when a node's ip/token is gossipped back to it (CASSANDRA-1666)


0.7-beta2
 * always use UTF-8 for hint keys (CASSANDRA-1439)
 * remove cassandra.yaml dependency from Hadoop and Pig (CASSADRA-1322)
 * expose CfDef metadata in describe_keyspaces (CASSANDRA-1363)
 * restore use of mmap_index_only option (CASSANDRA-1241)
 * dropping a keyspace with no column families generated an error
   (CASSANDRA-1378)
 * rename RackAwareStrategy to OldNetworkTopologyStrategy, RackUnawareStrategy
   to SimpleStrategy, DatacenterShardStrategy to NetworkTopologyStrategy,
   AbstractRackAwareSnitch to AbstractNetworkTopologySnitch (CASSANDRA-1392)
 * merge StorageProxy.mutate, mutateBlocking (CASSANDRA-1396)
 * faster UUIDType, LongType comparisons (CASSANDRA-1386, 1393)
 * fix setting read_repair_chance from CLI addColumnFamily (CASSANDRA-1399)
 * fix updates to indexed columns (CASSANDRA-1373)
 * fix race condition leaving to FileNotFoundException (CASSANDRA-1382)
 * fix sharded lock hash on index write path (CASSANDRA-1402)
 * add support for GT/E, LT/E in subordinate index clauses (CASSANDRA-1401)
 * cfId counter got out of sync when CFs were added (CASSANDRA-1403)
 * less chatty schema updates (CASSANDRA-1389)
 * rename column family mbeans. 'type' will now include either
   'IndexColumnFamilies' or 'ColumnFamilies' depending on the CFS type.
   (CASSANDRA-1385)
 * disallow invalid keyspace and column family names. This includes name that
   matches a '^\w+' regex. (CASSANDRA-1377)
 * use JNA, if present, to take snapshots (CASSANDRA-1371)
 * truncate hints if starting 0.7 for the first time (CASSANDRA-1414)
 * fix FD leak in single-row slicepredicate queries (CASSANDRA-1416)
 * allow index expressions against columns that are not part of the
   SlicePredicate (CASSANDRA-1410)
 * config-converter properly handles snitches and framed support
   (CASSANDRA-1420)
 * remove keyspace argument from multiget_count (CASSANDRA-1422)
 * allow specifying cassandra.yaml location as (local or remote) URL
   (CASSANDRA-1126)
 * fix using DynamicEndpointSnitch with NetworkTopologyStrategy
   (CASSANDRA-1429)
 * Add CfDef.default_validation_class (CASSANDRA-891)
 * fix EstimatedHistogram.max (CASSANDRA-1413)
 * quorum read optimization (CASSANDRA-1622)
 * handle zero-length (or missing) rows during HH paging (CASSANDRA-1432)
 * include secondary indexes during schema migrations (CASSANDRA-1406)
 * fix commitlog header race during schema change (CASSANDRA-1435)
 * fix ColumnFamilyStoreMBeanIterator to use new type name (CASSANDRA-1433)
 * correct filename generated by xml->yaml converter (CASSANDRA-1419)
 * add CMSInitiatingOccupancyFraction=75 and UseCMSInitiatingOccupancyOnly
   to default JVM options
 * decrease jvm heap for cassandra-cli (CASSANDRA-1446)
 * ability to modify keyspaces and column family definitions on a live cluster
   (CASSANDRA-1285)
 * support for Hadoop Streaming [non-jvm map/reduce via stdin/out]
   (CASSANDRA-1368)
 * Move persistent sstable stats from the system table to an sstable component
   (CASSANDRA-1430)
 * remove failed bootstrap attempt from pending ranges when gossip times
   it out after 1h (CASSANDRA-1463)
 * eager-create tcp connections to other cluster members (CASSANDRA-1465)
 * enumerate stages and derive stage from message type instead of
   transmitting separately (CASSANDRA-1465)
 * apply reversed flag during collation from different data sources
   (CASSANDRA-1450)
 * make failure to remove commitlog segment non-fatal (CASSANDRA-1348)
 * correct ordering of drain operations so CL.recover is no longer
   necessary (CASSANDRA-1408)
 * removed keyspace from describe_splits method (CASSANDRA-1425)
 * rename check_schema_agreement to describe_schema_versions
   (CASSANDRA-1478)
 * fix QUORUM calculation for RF > 3 (CASSANDRA-1487)
 * remove tombstones during non-major compactions when bloom filter
   verifies that row does not exist in other sstables (CASSANDRA-1074)
 * nodes that coordinated a loadbalance in the past could not be seen by
   newly added nodes (CASSANDRA-1467)
 * exposed endpoint states (gossip details) via jmx (CASSANDRA-1467)
 * ensure that compacted sstables are not included when new readers are
   instantiated (CASSANDRA-1477)
 * by default, calculate heap size and memtable thresholds at runtime (CASSANDRA-1469)
 * fix races dealing with adding/dropping keyspaces and column families in
   rapid succession (CASSANDRA-1477)
 * clean up of Streaming system (CASSANDRA-1503, 1504, 1506)
 * add options to configure Thrift socket keepalive and buffer sizes (CASSANDRA-1426)
 * make contrib CassandraServiceDataCleaner recursive (CASSANDRA-1509)
 * min, max compaction threshold are configurable and persistent
   per-ColumnFamily (CASSANDRA-1468)
 * fix replaying the last mutation in a commitlog unnecessarily
   (CASSANDRA-1512)
 * invoke getDefaultUncaughtExceptionHandler from DTPE with the original
   exception rather than the ExecutionException wrapper (CASSANDRA-1226)
 * remove Clock from the Thrift (and Avro) API (CASSANDRA-1501)
 * Close intra-node sockets when connection is broken (CASSANDRA-1528)
 * RPM packaging spec file (CASSANDRA-786)
 * weighted request scheduler (CASSANDRA-1485)
 * treat expired columns as deleted (CASSANDRA-1539)
 * make IndexInterval configurable (CASSANDRA-1488)
 * add describe_snitch to Thrift API (CASSANDRA-1490)
 * MD5 authenticator compares plain text submitted password with MD5'd
   saved property, instead of vice versa (CASSANDRA-1447)
 * JMX MessagingService pending and completed counts (CASSANDRA-1533)
 * fix race condition processing repair responses (CASSANDRA-1511)
 * make repair blocking (CASSANDRA-1511)
 * create EndpointSnitchInfo and MBean to expose rack and DC (CASSANDRA-1491)
 * added option to contrib/word_count to output results back to Cassandra
   (CASSANDRA-1342)
 * rewrite Hadoop ColumnFamilyRecordWriter to pool connections, retry to
   multiple Cassandra nodes, and smooth impact on the Cassandra cluster
   by using smaller batch sizes (CASSANDRA-1434)
 * fix setting gc_grace_seconds via CLI (CASSANDRA-1549)
 * support TTL'd index values (CASSANDRA-1536)
 * make removetoken work like decommission (CASSANDRA-1216)
 * make cli comparator-aware and improve quote rules (CASSANDRA-1523,-1524)
 * make nodetool compact and cleanup blocking (CASSANDRA-1449)
 * add memtable, cache information to GCInspector logs (CASSANDRA-1558)
 * enable/disable HintedHandoff via JMX (CASSANDRA-1550)
 * Ignore stray files in the commit log directory (CASSANDRA-1547)
 * Disallow bootstrap to an in-use token (CASSANDRA-1561)


0.7-beta1
 * sstable versioning (CASSANDRA-389)
 * switched to slf4j logging (CASSANDRA-625)
 * add (optional) expiration time for column (CASSANDRA-699)
 * access levels for authentication/authorization (CASSANDRA-900)
 * add ReadRepairChance to CF definition (CASSANDRA-930)
 * fix heisenbug in system tests, especially common on OS X (CASSANDRA-944)
 * convert to byte[] keys internally and all public APIs (CASSANDRA-767)
 * ability to alter schema definitions on a live cluster (CASSANDRA-44)
 * renamed configuration file to cassandra.xml, and log4j.properties to
   log4j-server.properties, which must now be loaded from
   the classpath (which is how our scripts in bin/ have always done it)
   (CASSANDRA-971)
 * change get_count to require a SlicePredicate. create multi_get_count
   (CASSANDRA-744)
 * re-organized endpointsnitch implementations and added SimpleSnitch
   (CASSANDRA-994)
 * Added preload_row_cache option (CASSANDRA-946)
 * add CRC to commitlog header (CASSANDRA-999)
 * removed deprecated batch_insert and get_range_slice methods (CASSANDRA-1065)
 * add truncate thrift method (CASSANDRA-531)
 * http mini-interface using mx4j (CASSANDRA-1068)
 * optimize away copy of sliced row on memtable read path (CASSANDRA-1046)
 * replace constant-size 2GB mmaped segments and special casing for index
   entries spanning segment boundaries, with SegmentedFile that computes
   segments that always contain entire entries/rows (CASSANDRA-1117)
 * avoid reading large rows into memory during compaction (CASSANDRA-16)
 * added hadoop OutputFormat (CASSANDRA-1101)
 * efficient Streaming (no more anticompaction) (CASSANDRA-579)
 * split commitlog header into separate file and add size checksum to
   mutations (CASSANDRA-1179)
 * avoid allocating a new byte[] for each mutation on replay (CASSANDRA-1219)
 * revise HH schema to be per-endpoint (CASSANDRA-1142)
 * add joining/leaving status to nodetool ring (CASSANDRA-1115)
 * allow multiple repair sessions per node (CASSANDRA-1190)
 * optimize away MessagingService for local range queries (CASSANDRA-1261)
 * make framed transport the default so malformed requests can't OOM the
   server (CASSANDRA-475)
 * significantly faster reads from row cache (CASSANDRA-1267)
 * take advantage of row cache during range queries (CASSANDRA-1302)
 * make GCGraceSeconds a per-ColumnFamily value (CASSANDRA-1276)
 * keep persistent row size and column count statistics (CASSANDRA-1155)
 * add IntegerType (CASSANDRA-1282)
 * page within a single row during hinted handoff (CASSANDRA-1327)
 * push DatacenterShardStrategy configuration into keyspace definition,
   eliminating datacenter.properties. (CASSANDRA-1066)
 * optimize forward slices starting with '' and single-index-block name
   queries by skipping the column index (CASSANDRA-1338)
 * streaming refactor (CASSANDRA-1189)
 * faster comparison for UUID types (CASSANDRA-1043)
 * secondary index support (CASSANDRA-749 and subtasks)
 * make compaction buckets deterministic (CASSANDRA-1265)


0.6.6
 * Allow using DynamicEndpointSnitch with RackAwareStrategy (CASSANDRA-1429)
 * remove the remaining vestiges of the unfinished DatacenterShardStrategy
   (replaced by NetworkTopologyStrategy in 0.7)


0.6.5
 * fix key ordering in range query results with RandomPartitioner
   and ConsistencyLevel > ONE (CASSANDRA-1145)
 * fix for range query starting with the wrong token range (CASSANDRA-1042)
 * page within a single row during hinted handoff (CASSANDRA-1327)
 * fix compilation on non-sun JDKs (CASSANDRA-1061)
 * remove String.trim() call on row keys in batch mutations (CASSANDRA-1235)
 * Log summary of dropped messages instead of spamming log (CASSANDRA-1284)
 * add dynamic endpoint snitch (CASSANDRA-981)
 * fix streaming for keyspaces with hyphens in their name (CASSANDRA-1377)
 * fix errors in hard-coded bloom filter optKPerBucket by computing it
   algorithmically (CASSANDRA-1220
 * remove message deserialization stage, and uncap read/write stages
   so slow reads/writes don't block gossip processing (CASSANDRA-1358)
 * add jmx port configuration to Debian package (CASSANDRA-1202)
 * use mlockall via JNA, if present, to prevent Linux from swapping
   out parts of the JVM (CASSANDRA-1214)


0.6.4
 * avoid queuing multiple hint deliveries for the same endpoint
   (CASSANDRA-1229)
 * better performance for and stricter checking of UTF8 column names
   (CASSANDRA-1232)
 * extend option to lower compaction priority to hinted handoff
   as well (CASSANDRA-1260)
 * log errors in gossip instead of re-throwing (CASSANDRA-1289)
 * avoid aborting commitlog replay prematurely if a flushed-but-
   not-removed commitlog segment is encountered (CASSANDRA-1297)
 * fix duplicate rows being read during mapreduce (CASSANDRA-1142)
 * failure detection wasn't closing command sockets (CASSANDRA-1221)
 * cassandra-cli.bat works on windows (CASSANDRA-1236)
 * pre-emptively drop requests that cannot be processed within RPCTimeout
   (CASSANDRA-685)
 * add ack to Binary write verb and update CassandraBulkLoader
   to wait for acks for each row (CASSANDRA-1093)
 * added describe_partitioner Thrift method (CASSANDRA-1047)
 * Hadoop jobs no longer require the Cassandra storage-conf.xml
   (CASSANDRA-1280, CASSANDRA-1047)
 * log thread pool stats when GC is excessive (CASSANDRA-1275)
 * remove gossip message size limit (CASSANDRA-1138)
 * parallelize local and remote reads during multiget, and respect snitch
   when determining whether to do local read for CL.ONE (CASSANDRA-1317)
 * fix read repair to use requested consistency level on digest mismatch,
   rather than assuming QUORUM (CASSANDRA-1316)
 * process digest mismatch re-reads in parallel (CASSANDRA-1323)
 * switch hints CF comparator to BytesType (CASSANDRA-1274)


0.6.3
 * retry to make streaming connections up to 8 times. (CASSANDRA-1019)
 * reject describe_ring() calls on invalid keyspaces (CASSANDRA-1111)
 * fix cache size calculation for size of 100% (CASSANDRA-1129)
 * fix cache capacity only being recalculated once (CASSANDRA-1129)
 * remove hourly scan of all hints on the off chance that the gossiper
   missed a status change; instead, expose deliverHintsToEndpoint to JMX
   so it can be done manually, if necessary (CASSANDRA-1141)
 * don't reject reads at CL.ALL (CASSANDRA-1152)
 * reject deletions to supercolumns in CFs containing only standard
   columns (CASSANDRA-1139)
 * avoid preserving login information after client disconnects
   (CASSANDRA-1057)
 * prefer sun jdk to openjdk in debian init script (CASSANDRA-1174)
 * detect partioner config changes between restarts and fail fast
   (CASSANDRA-1146)
 * use generation time to resolve node token reassignment disagreements
   (CASSANDRA-1118)
 * restructure the startup ordering of Gossiper and MessageService to avoid
   timing anomalies (CASSANDRA-1160)
 * detect incomplete commit log hearders (CASSANDRA-1119)
 * force anti-entropy service to stream files on the stream stage to avoid
   sending streams out of order (CASSANDRA-1169)
 * remove inactive stream managers after AES streams files (CASSANDRA-1169)
 * allow removing entire row through batch_mutate Deletion (CASSANDRA-1027)
 * add JMX metrics for row-level bloom filter false positives (CASSANDRA-1212)
 * added a redhat init script to contrib (CASSANDRA-1201)
 * use midpoint when bootstrapping a new machine into range with not
   much data yet instead of random token (CASSANDRA-1112)
 * kill server on OOM in executor stage as well as Thrift (CASSANDRA-1226)
 * remove opportunistic repairs, when two machines with overlapping replica
   responsibilities happen to finish major compactions of the same CF near
   the same time.  repairs are now fully manual (CASSANDRA-1190)
 * add ability to lower compaction priority (default is no change from 0.6.2)
   (CASSANDRA-1181)


0.6.2
 * fix contrib/word_count build. (CASSANDRA-992)
 * split CommitLogExecutorService into BatchCommitLogExecutorService and
   PeriodicCommitLogExecutorService (CASSANDRA-1014)
 * add latency histograms to CFSMBean (CASSANDRA-1024)
 * make resolving timestamp ties deterministic by using value bytes
   as a tiebreaker (CASSANDRA-1039)
 * Add option to turn off Hinted Handoff (CASSANDRA-894)
 * fix windows startup (CASSANDRA-948)
 * make concurrent_reads, concurrent_writes configurable at runtime via JMX
   (CASSANDRA-1060)
 * disable GCInspector on non-Sun JVMs (CASSANDRA-1061)
 * fix tombstone handling in sstable rows with no other data (CASSANDRA-1063)
 * fix size of row in spanned index entries (CASSANDRA-1056)
 * install json2sstable, sstable2json, and sstablekeys to Debian package
 * StreamingService.StreamDestinations wouldn't empty itself after streaming
   finished (CASSANDRA-1076)
 * added Collections.shuffle(splits) before returning the splits in
   ColumnFamilyInputFormat (CASSANDRA-1096)
 * do not recalculate cache capacity post-compaction if it's been manually
   modified (CASSANDRA-1079)
 * better defaults for flush sorter + writer executor queue sizes
   (CASSANDRA-1100)
 * windows scripts for SSTableImport/Export (CASSANDRA-1051)
 * windows script for nodetool (CASSANDRA-1113)
 * expose PhiConvictThreshold (CASSANDRA-1053)
 * make repair of RF==1 a no-op (CASSANDRA-1090)
 * improve default JVM GC options (CASSANDRA-1014)
 * fix SlicePredicate serialization inside Hadoop jobs (CASSANDRA-1049)
 * close Thrift sockets in Hadoop ColumnFamilyRecordReader (CASSANDRA-1081)


0.6.1
 * fix NPE in sstable2json when no excluded keys are given (CASSANDRA-934)
 * keep the replica set constant throughout the read repair process
   (CASSANDRA-937)
 * allow querying getAllRanges with empty token list (CASSANDRA-933)
 * fix command line arguments inversion in clustertool (CASSANDRA-942)
 * fix race condition that could trigger a false-positive assertion
   during post-flush discard of old commitlog segments (CASSANDRA-936)
 * fix neighbor calculation for anti-entropy repair (CASSANDRA-924)
 * perform repair even for small entropy differences (CASSANDRA-924)
 * Use hostnames in CFInputFormat to allow Hadoop's naive string-based
   locality comparisons to work (CASSANDRA-955)
 * cache read-only BufferedRandomAccessFile length to avoid
   3 system calls per invocation (CASSANDRA-950)
 * nodes with IPv6 (and no IPv4) addresses could not join cluster
   (CASSANDRA-969)
 * Retrieve the correct number of undeleted columns, if any, from
   a supercolumn in a row that had been deleted previously (CASSANDRA-920)
 * fix index scans that cross the 2GB mmap boundaries for both mmap
   and standard i/o modes (CASSANDRA-866)
 * expose drain via nodetool (CASSANDRA-978)


0.6.0-RC1
 * JMX drain to flush memtables and run through commit log (CASSANDRA-880)
 * Bootstrapping can skip ranges under the right conditions (CASSANDRA-902)
 * fix merging row versions in range_slice for CL > ONE (CASSANDRA-884)
 * default write ConsistencyLeven chaned from ZERO to ONE
 * fix for index entries spanning mmap buffer boundaries (CASSANDRA-857)
 * use lexical comparison if time part of TimeUUIDs are the same
   (CASSANDRA-907)
 * bound read, mutation, and response stages to fix possible OOM
   during log replay (CASSANDRA-885)
 * Use microseconds-since-epoch (UTC) in cli, instead of milliseconds
 * Treat batch_mutate Deletion with null supercolumn as "apply this predicate
   to top level supercolumns" (CASSANDRA-834)
 * Streaming destination nodes do not update their JMX status (CASSANDRA-916)
 * Fix internal RPC timeout calculation (CASSANDRA-911)
 * Added Pig loadfunc to contrib/pig (CASSANDRA-910)


0.6.0-beta3
 * fix compaction bucketing bug (CASSANDRA-814)
 * update windows batch file (CASSANDRA-824)
 * deprecate KeysCachedFraction configuration directive in favor
   of KeysCached; move to unified-per-CF key cache (CASSANDRA-801)
 * add invalidateRowCache to ColumnFamilyStoreMBean (CASSANDRA-761)
 * send Handoff hints to natural locations to reduce load on
   remaining nodes in a failure scenario (CASSANDRA-822)
 * Add RowWarningThresholdInMB configuration option to warn before very
   large rows get big enough to threaten node stability, and -x option to
   be able to remove them with sstable2json if the warning is unheeded
   until it's too late (CASSANDRA-843)
 * Add logging of GC activity (CASSANDRA-813)
 * fix ConcurrentModificationException in commitlog discard (CASSANDRA-853)
 * Fix hardcoded row count in Hadoop RecordReader (CASSANDRA-837)
 * Add a jmx status to the streaming service and change several DEBUG
   messages to INFO (CASSANDRA-845)
 * fix classpath in cassandra-cli.bat for Windows (CASSANDRA-858)
 * allow re-specifying host, port to cassandra-cli if invalid ones
   are first tried (CASSANDRA-867)
 * fix race condition handling rpc timeout in the coordinator
   (CASSANDRA-864)
 * Remove CalloutLocation and StagingFileDirectory from storage-conf files
   since those settings are no longer used (CASSANDRA-878)
 * Parse a long from RowWarningThresholdInMB instead of an int (CASSANDRA-882)
 * Remove obsolete ControlPort code from DatabaseDescriptor (CASSANDRA-886)
 * move skipBytes side effect out of assert (CASSANDRA-899)
 * add "double getLoad" to StorageServiceMBean (CASSANDRA-898)
 * track row stats per CF at compaction time (CASSANDRA-870)
 * disallow CommitLogDirectory matching a DataFileDirectory (CASSANDRA-888)
 * default key cache size is 200k entries, changed from 10% (CASSANDRA-863)
 * add -Dcassandra-foreground=yes to cassandra.bat
 * exit if cluster name is changed unexpectedly (CASSANDRA-769)


0.6.0-beta1/beta2
 * add batch_mutate thrift command, deprecating batch_insert (CASSANDRA-336)
 * remove get_key_range Thrift API, deprecated in 0.5 (CASSANDRA-710)
 * add optional login() Thrift call for authentication (CASSANDRA-547)
 * support fat clients using gossiper and StorageProxy to perform
   replication in-process [jvm-only] (CASSANDRA-535)
 * support mmapped I/O for reads, on by default on 64bit JVMs
   (CASSANDRA-408, CASSANDRA-669)
 * improve insert concurrency, particularly during Hinted Handoff
   (CASSANDRA-658)
 * faster network code (CASSANDRA-675)
 * stress.py moved to contrib (CASSANDRA-635)
 * row caching [must be explicitly enabled per-CF in config] (CASSANDRA-678)
 * present a useful measure of compaction progress in JMX (CASSANDRA-599)
 * add bin/sstablekeys (CASSNADRA-679)
 * add ConsistencyLevel.ANY (CASSANDRA-687)
 * make removetoken remove nodes from gossip entirely (CASSANDRA-644)
 * add ability to set cache sizes at runtime (CASSANDRA-708)
 * report latency and cache hit rate statistics with lifetime totals
   instead of average over the last minute (CASSANDRA-702)
 * support get_range_slice for RandomPartitioner (CASSANDRA-745)
 * per-keyspace replication factory and replication strategy (CASSANDRA-620)
 * track latency in microseconds (CASSANDRA-733)
 * add describe_ Thrift methods, deprecating get_string_property and
   get_string_list_property
 * jmx interface for tracking operation mode and streams in general.
   (CASSANDRA-709)
 * keep memtables in sorted order to improve range query performance
   (CASSANDRA-799)
 * use while loop instead of recursion when trimming sstables compaction list
   to avoid blowing stack in pathological cases (CASSANDRA-804)
 * basic Hadoop map/reduce support (CASSANDRA-342)


0.5.1
 * ensure all files for an sstable are streamed to the same directory.
   (CASSANDRA-716)
 * more accurate load estimate for bootstrapping (CASSANDRA-762)
 * tolerate dead or unavailable bootstrap target on write (CASSANDRA-731)
 * allow larger numbers of keys (> 140M) in a sstable bloom filter
   (CASSANDRA-790)
 * include jvm argument improvements from CASSANDRA-504 in debian package
 * change streaming chunk size to 32MB to accomodate Windows XP limitations
   (was 64MB) (CASSANDRA-795)
 * fix get_range_slice returning results in the wrong order (CASSANDRA-781)


0.5.0 final
 * avoid attempting to delete temporary bootstrap files twice (CASSANDRA-681)
 * fix bogus NaN in nodeprobe cfstats output (CASSANDRA-646)
 * provide a policy for dealing with single thread executors w/ a full queue
   (CASSANDRA-694)
 * optimize inner read in MessagingService, vastly improving multiple-node
   performance (CASSANDRA-675)
 * wait for table flush before streaming data back to a bootstrapping node.
   (CASSANDRA-696)
 * keep track of bootstrapping sources by table so that bootstrapping doesn't
   give the indication of finishing early (CASSANDRA-673)


0.5.0 RC3
 * commit the correct version of the patch for CASSANDRA-663


0.5.0 RC2 (unreleased)
 * fix bugs in converting get_range_slice results to Thrift
   (CASSANDRA-647, CASSANDRA-649)
 * expose java.util.concurrent.TimeoutException in StorageProxy methods
   (CASSANDRA-600)
 * TcpConnectionManager was holding on to disconnected connections,
   giving the false indication they were being used. (CASSANDRA-651)
 * Remove duplicated write. (CASSANDRA-662)
 * Abort bootstrap if IP is already in the token ring (CASSANDRA-663)
 * increase default commitlog sync period, and wait for last sync to
   finish before submitting another (CASSANDRA-668)


0.5.0 RC1
 * Fix potential NPE in get_range_slice (CASSANDRA-623)
 * add CRC32 to commitlog entries (CASSANDRA-605)
 * fix data streaming on windows (CASSANDRA-630)
 * GC compacted sstables after cleanup and compaction (CASSANDRA-621)
 * Speed up anti-entropy validation (CASSANDRA-629)
 * Fix anti-entropy assertion error (CASSANDRA-639)
 * Fix pending range conflicts when bootstapping or moving
   multiple nodes at once (CASSANDRA-603)
 * Handle obsolete gossip related to node movement in the case where
   one or more nodes is down when the movement occurs (CASSANDRA-572)
 * Include dead nodes in gossip to avoid a variety of problems
   and fix HH to removed nodes (CASSANDRA-634)
 * return an InvalidRequestException for mal-formed SlicePredicates
   (CASSANDRA-643)
 * fix bug determining closest neighbor for use in multiple datacenters
   (CASSANDRA-648)
 * Vast improvements in anticompaction speed (CASSANDRA-607)
 * Speed up log replay and writes by avoiding redundant serializations
   (CASSANDRA-652)


0.5.0 beta 2
 * Bootstrap improvements (several tickets)
 * add nodeprobe repair anti-entropy feature (CASSANDRA-193, CASSANDRA-520)
 * fix possibility of partition when many nodes restart at once
   in clusters with multiple seeds (CASSANDRA-150)
 * fix NPE in get_range_slice when no data is found (CASSANDRA-578)
 * fix potential NPE in hinted handoff (CASSANDRA-585)
 * fix cleanup of local "system" keyspace (CASSANDRA-576)
 * improve computation of cluster load balance (CASSANDRA-554)
 * added super column read/write, column count, and column/row delete to
   cassandra-cli (CASSANDRA-567, CASSANDRA-594)
 * fix returning live subcolumns of deleted supercolumns (CASSANDRA-583)
 * respect JAVA_HOME in bin/ scripts (several tickets)
 * add StorageService.initClient for fat clients on the JVM (CASSANDRA-535)
   (see contrib/client_only for an example of use)
 * make consistency_level functional in get_range_slice (CASSANDRA-568)
 * optimize key deserialization for RandomPartitioner (CASSANDRA-581)
 * avoid GCing tombstones except on major compaction (CASSANDRA-604)
 * increase failure conviction threshold, resulting in less nodes
   incorrectly (and temporarily) marked as down (CASSANDRA-610)
 * respect memtable thresholds during log replay (CASSANDRA-609)
 * support ConsistencyLevel.ALL on read (CASSANDRA-584)
 * add nodeprobe removetoken command (CASSANDRA-564)


0.5.0 beta
 * Allow multiple simultaneous flushes, improving flush throughput
   on multicore systems (CASSANDRA-401)
 * Split up locks to improve write and read throughput on multicore systems
   (CASSANDRA-444, CASSANDRA-414)
 * More efficient use of memory during compaction (CASSANDRA-436)
 * autobootstrap option: when enabled, all non-seed nodes will attempt
   to bootstrap when started, until bootstrap successfully
   completes. -b option is removed.  (CASSANDRA-438)
 * Unless a token is manually specified in the configuration xml,
   a bootstraping node will use a token that gives it half the
   keys from the most-heavily-loaded node in the cluster,
   instead of generating a random token.
   (CASSANDRA-385, CASSANDRA-517)
 * Miscellaneous bootstrap fixes (several tickets)
 * Ability to change a node's token even after it has data on it
   (CASSANDRA-541)
 * Ability to decommission a live node from the ring (CASSANDRA-435)
 * Semi-automatic loadbalancing via nodeprobe (CASSANDRA-192)
 * Add ability to set compaction thresholds at runtime via
   JMX / nodeprobe.  (CASSANDRA-465)
 * Add "comment" field to ColumnFamily definition. (CASSANDRA-481)
 * Additional JMX metrics (CASSANDRA-482)
 * JSON based export and import tools (several tickets)
 * Hinted Handoff fixes (several tickets)
 * Add key cache to improve read performance (CASSANDRA-423)
 * Simplified construction of custom ReplicationStrategy classes
   (CASSANDRA-497)
 * Graphical application (Swing) for ring integrity verification and
   visualization was added to contrib (CASSANDRA-252)
 * Add DCQUORUM, DCQUORUMSYNC consistency levels and corresponding
   ReplicationStrategy / EndpointSnitch classes.  Experimental.
   (CASSANDRA-492)
 * Web client interface added to contrib (CASSANDRA-457)
 * More-efficient flush for Random, CollatedOPP partitioners
   for normal writes (CASSANDRA-446) and bulk load (CASSANDRA-420)
 * Add MemtableFlushAfterMinutes, a global replacement for the old
   per-CF FlushPeriodInMinutes setting (CASSANDRA-463)
 * optimizations to slice reading (CASSANDRA-350) and supercolumn
   queries (CASSANDRA-510)
 * force binding to given listenaddress for nodes with multiple
   interfaces (CASSANDRA-546)
 * stress.py benchmarking tool improvements (several tickets)
 * optimized replica placement code (CASSANDRA-525)
 * faster log replay on restart (CASSANDRA-539, CASSANDRA-540)
 * optimized local-node writes (CASSANDRA-558)
 * added get_range_slice, deprecating get_key_range (CASSANDRA-344)
 * expose TimedOutException to thrift (CASSANDRA-563)


0.4.2
 * Add validation disallowing null keys (CASSANDRA-486)
 * Fix race conditions in TCPConnectionManager (CASSANDRA-487)
 * Fix using non-utf8-aware comparison as a sanity check.
   (CASSANDRA-493)
 * Improve default garbage collector options (CASSANDRA-504)
 * Add "nodeprobe flush" (CASSANDRA-505)
 * remove NotFoundException from get_slice throws list (CASSANDRA-518)
 * fix get (not get_slice) of entire supercolumn (CASSANDRA-508)
 * fix null token during bootstrap (CASSANDRA-501)


0.4.1
 * Fix FlushPeriod columnfamily configuration regression
   (CASSANDRA-455)
 * Fix long column name support (CASSANDRA-460)
 * Fix for serializing a row that only contains tombstones
   (CASSANDRA-458)
 * Fix for discarding unneeded commitlog segments (CASSANDRA-459)
 * Add SnapshotBeforeCompaction configuration option (CASSANDRA-426)
 * Fix compaction abort under insufficient disk space (CASSANDRA-473)
 * Fix reading subcolumn slice from tombstoned CF (CASSANDRA-484)
 * Fix race condition in RVH causing occasional NPE (CASSANDRA-478)


0.4.0
 * fix get_key_range problems when a node is down (CASSANDRA-440)
   and add UnavailableException to more Thrift methods
 * Add example EndPointSnitch contrib code (several tickets)


0.4.0 RC2
 * fix SSTable generation clash during compaction (CASSANDRA-418)
 * reject method calls with null parameters (CASSANDRA-308)
 * properly order ranges in nodeprobe output (CASSANDRA-421)
 * fix logging of certain errors on executor threads (CASSANDRA-425)


0.4.0 RC1
 * Bootstrap feature is live; use -b on startup (several tickets)
 * Added multiget api (CASSANDRA-70)
 * fix Deadlock with SelectorManager.doProcess and TcpConnection.write
   (CASSANDRA-392)
 * remove key cache b/c of concurrency bugs in third-party
   CLHM library (CASSANDRA-405)
 * update non-major compaction logic to use two threshold values
   (CASSANDRA-407)
 * add periodic / batch commitlog sync modes (several tickets)
 * inline BatchMutation into batch_insert params (CASSANDRA-403)
 * allow setting the logging level at runtime via mbean (CASSANDRA-402)
 * change default comparator to BytesType (CASSANDRA-400)
 * add forwards-compatible ConsistencyLevel parameter to get_key_range
   (CASSANDRA-322)
 * r/m special case of blocking for local destination when writing with
   ConsistencyLevel.ZERO (CASSANDRA-399)
 * Fixes to make BinaryMemtable [bulk load interface] useful (CASSANDRA-337);
   see contrib/bmt_example for an example of using it.
 * More JMX properties added (several tickets)
 * Thrift changes (several tickets)
    - Merged _super get methods with the normal ones; return values
      are now of ColumnOrSuperColumn.
    - Similarly, merged batch_insert_super into batch_insert.



0.4.0 beta
 * On-disk data format has changed to allow billions of keys/rows per
   node instead of only millions
 * Multi-keyspace support
 * Scan all sstables for all queries to avoid situations where
   different types of operation on the same ColumnFamily could
   disagree on what data was present
 * Snapshot support via JMX
 * Thrift API has changed a _lot_:
    - removed time-sorted CFs; instead, user-defined comparators
      may be defined on the column names, which are now byte arrays.
      Default comparators are provided for UTF8, Bytes, Ascii, Long (i64),
      and UUID types.
    - removed colon-delimited strings in thrift api in favor of explicit
      structs such as ColumnPath, ColumnParent, etc.  Also normalized
      thrift struct and argument naming.
    - Added columnFamily argument to get_key_range.
    - Change signature of get_slice to accept starting and ending
      columns as well as an offset.  (This allows use of indexes.)
      Added "ascending" flag to allow reasonably-efficient reverse
      scans as well.  Removed get_slice_by_range as redundant.
    - get_key_range operates on one CF at a time
    - changed `block` boolean on insert methods to ConsistencyLevel enum,
      with options of NONE, ONE, QUORUM, and ALL.
    - added similar consistency_level parameter to read methods
    - column-name-set slice with no names given now returns zero columns
      instead of all of them.  ("all" can run your server out of memory.
      use a range-based slice with a high max column count instead.)
 * Removed the web interface. Node information can now be obtained by
   using the newly introduced nodeprobe utility.
 * More JMX stats
 * Remove magic values from internals (e.g. special key to indicate
   when to flush memtables)
 * Rename configuration "table" to "keyspace"
 * Moved to crash-only design; no more shutdown (just kill the process)
 * Lots of bug fixes

Full list of issues resolved in 0.4 is at https://issues.apache.org/jira/secure/IssueNavigator.jspa?reset=true&&pid=12310865&fixfor=12313862&resolution=1&sorter/field=issuekey&sorter/order=DESC


0.3.0 RC3
 * Fix potential deadlock under load in TCPConnection.
   (CASSANDRA-220)


0.3.0 RC2
 * Fix possible data loss when server is stopped after replaying
   log but before new inserts force memtable flush.
   (CASSANDRA-204)
 * Added BUGS file


0.3.0 RC1
 * Range queries on keys, including user-defined key collation
 * Remove support
 * Workarounds for a weird bug in JDK select/register that seems
   particularly common on VM environments. Cassandra should deploy
   fine on EC2 now
 * Much improved infrastructure: the beginnings of a decent test suite
   ("ant test" for unit tests; "nosetests" for system tests), code
   coverage reporting, etc.
 * Expanded node status reporting via JMX
 * Improved error reporting/logging on both server and client
 * Reduced memory footprint in default configuration
 * Combined blocking and non-blocking versions of insert APIs
 * Added FlushPeriodInMinutes configuration parameter to force
   flushing of infrequently-updated ColumnFamilies<|MERGE_RESOLUTION|>--- conflicted
+++ resolved
@@ -1,4 +1,3 @@
-<<<<<<< HEAD
 4.0
  * Upgrade junit from 4.6 to 4.12 (CASSANDRA-13360)
  * Cleanup ParentRepairSession after repairs (CASSANDRA-13359)
@@ -46,10 +45,8 @@
  * Add histogram for delay to deliver hints (CASSANDRA-13234)
 
 
-=======
 3.11.1
  * Default logging we ship will incorrectly print "?:?" for "%F:%L" pattern (CASSANDRA-13317)
->>>>>>> cbb20cd3
 3.11.0
  * Possible AssertionError in UnfilteredRowIteratorWithLowerBound (CASSANDRA-13366)
  * Support unaligned memory access for AArch64 (CASSANDRA-13326)

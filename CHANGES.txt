--- conflicted
+++ resolved
@@ -1,4 +1,3 @@
-<<<<<<< HEAD
 3.0.17
  * Better handle missing partition columns in system_schema.columns (CASSANDRA-14379)
  * Delay hints store excise by write timeout to avoid race with decommission (CASSANDRA-13740)
@@ -22,10 +21,7 @@
  * Fully utilise specified compaction threads (CASSANDRA-14210)
  * Pre-create deletion log records to finish compactions quicker (CASSANDRA-12763)
 Merged from 2.2:
-=======
-2.2.13
  * CqlRecordReader no longer quotes the keyspace when connecting, as the java driver will (CASSANDRA-10751)
->>>>>>> 1b0b113f
  * Fix compaction failure caused by reading un-flushed data (CASSANDRA-12743)
  * Use Bounds instead of Range for sstables in anticompaction (CASSANDRA-14411)
  * Fix JSON queries with IN restrictions and ORDER BY clause (CASSANDRA-14286)

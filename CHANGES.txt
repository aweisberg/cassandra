--- conflicted
+++ resolved
@@ -1,4 +1,3 @@
-<<<<<<< HEAD
 3.10
  * Fix secondary index queries regression (CASSANDRA-13013)
  * Add duration type to the protocol V5 (CASSANDRA-12850)
@@ -116,10 +115,8 @@
  * Restore resumable hints delivery (CASSANDRA-11960)
  * Properly report LWT contention (CASSANDRA-12626)
 Merged from 3.0:
-=======
 3.0.11
  * Fix NPE in StorageService.excise() (CASSANDRA-13163)
->>>>>>> 992aba4b
  * Better error when modifying function permissions without explicit keyspace (CASSANDRA-12925)
  * Indexer is not correctly invoked when building indexes over sstables (CASSANDRA-13075)
  * Read repair is not blocking repair to finish in foreground repair (CASSANDRA-13115)

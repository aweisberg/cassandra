3.0
 * rpc_interface and listen_interface generate NPE on startup when specified interface doesn't exist (CASSANDRA-8677)
 * Fix ArrayIndexOutOfBoundsException in nodetool cfhistograms (CASSANDRA-8514)
 * Serializing Row cache alternative, fully off heap (CASSANDRA-7438)
 * Duplicate rows returned when in clause has repeated values (CASSANDRA-6707)
 * Make CassandraException unchecked, extend RuntimeException (CASSANDRA-8560)
 * Support direct buffer decompression for reads (CASSANDRA-8464)
 * DirectByteBuffer compatible LZ4 methods (CASSANDRA-7039)
 * Add role based access control (CASSANDRA-7653)
 * Group sstables for anticompaction correctly (CASSANDRA-8578)
 * Add ReadFailureException to native protocol, respond
   immediately when replicas encounter errors while handling
   a read request (CASSANDRA-7886)
 * Switch CommitLogSegment from RandomAccessFile to nio (CASSANDRA-8308)
 * Allow mixing token and partition key restrictions (CASSANDRA-7016)
 * Support index key/value entries on map collections (CASSANDRA-8473)
 * Modernize schema tables (CASSANDRA-8261)
 * Support for user-defined aggregation functions (CASSANDRA-8053)
 * Fix NPE in SelectStatement with empty IN values (CASSANDRA-8419)
 * Refactor SelectStatement, return IN results in natural order instead
   of IN value list order and ignore duplicate values in partition key IN restrictions (CASSANDRA-7981)
 * Support UDTs, tuples, and collections in user-defined
   functions (CASSANDRA-7563)
 * Fix aggregate fn results on empty selection, result column name,
   and cqlsh parsing (CASSANDRA-8229)
 * Mark sstables as repaired after full repair (CASSANDRA-7586)
 * Extend Descriptor to include a format value and refactor reader/writer
   APIs (CASSANDRA-7443)
 * Integrate JMH for microbenchmarks (CASSANDRA-8151)
 * Keep sstable levels when bootstrapping (CASSANDRA-7460)
 * Add Sigar library and perform basic OS settings check on startup (CASSANDRA-7838)
 * Support for aggregation functions (CASSANDRA-4914)
 * Remove cassandra-cli (CASSANDRA-7920)
 * Accept dollar quoted strings in CQL (CASSANDRA-7769)
 * Make assassinate a first class command (CASSANDRA-7935)
 * Support IN clause on any clustering column (CASSANDRA-4762)
 * Improve compaction logging (CASSANDRA-7818)
 * Remove YamlFileNetworkTopologySnitch (CASSANDRA-7917)
 * Do anticompaction in groups (CASSANDRA-6851)
 * Support user-defined functions (CASSANDRA-7395, 7526, 7562, 7740, 7781, 7929,
   7924, 7812, 8063, 7813, 7708)
 * Permit configurable timestamps with cassandra-stress (CASSANDRA-7416)
 * Move sstable RandomAccessReader to nio2, which allows using the
   FILE_SHARE_DELETE flag on Windows (CASSANDRA-4050)
 * Remove CQL2 (CASSANDRA-5918)
 * Add Thrift get_multi_slice call (CASSANDRA-6757)
 * Optimize fetching multiple cells by name (CASSANDRA-6933)
 * Allow compilation in java 8 (CASSANDRA-7028)
 * Make incremental repair default (CASSANDRA-7250)
 * Enable code coverage thru JaCoCo (CASSANDRA-7226)
 * Switch external naming of 'column families' to 'tables' (CASSANDRA-4369) 
 * Shorten SSTable path (CASSANDRA-6962)
 * Use unsafe mutations for most unit tests (CASSANDRA-6969)
 * Fix race condition during calculation of pending ranges (CASSANDRA-7390)
 * Fail on very large batch sizes (CASSANDRA-8011)
 * Improve concurrency of repair (CASSANDRA-6455, 8208)


2.1.3
 * Fix schema from Thrift conversion with empty metadata (CASSANDRA-8695)
 * Safer Resource Management (CASSANDRA-7705)
 * Make sure we compact highly overlapping cold sstables with
   STCS (CASSANDRA-8635)
<<<<<<< HEAD
=======
 * rpc_interface and listen_interface generate NPE on startup when specified
   interface doesn't exist (CASSANDRA-8677)
 * Fix ArrayIndexOutOfBoundsException in nodetool cfhistograms (CASSANDRA-8514)
 * Switch from yammer metrics for nodetool cf/proxy histograms (CASSANDRA-8662)
>>>>>>> b788bb37
 * Make sure we don't add tmplink files to the compaction
   strategy (CASSANDRA-8580)
 * (cqlsh) Handle maps with blob keys (CASSANDRA-8372)
 * (cqlsh) Handle DynamicCompositeType schemas correctly (CASSANDRA-8563)
 * Add tooling to detect hot partitions (CASSANDRA-7974)
 * Fix cassandra-stress user-mode truncation of partition generation (CASSANDRA-8608)
 * Only stream from unrepaired sstables during inc repair (CASSANDRA-8267)
 * Don't allow starting multiple inc repairs on the same sstables (CASSANDRA-8316)
 * Invalidate prepared BATCH statements when related tables
   or keyspaces are dropped (CASSANDRA-8652)
 * Fix missing results in secondary index queries on collections
   with ALLOW FILTERING (CASSANDRA-8421)
 * Expose EstimatedHistogram metrics for range slices (CASSANDRA-8627)
 * (cqlsh) Escape clqshrc passwords properly (CASSANDRA-8618)
 * Fix NPE when passing wrong argument in ALTER TABLE statement (CASSANDRA-8355)
 * Pig: Refactor and deprecate CqlStorage (CASSANDRA-8599)
 * Don't reuse the same cleanup strategy for all sstables (CASSANDRA-8537)
 * Fix case-sensitivity of index name on CREATE and DROP INDEX
   statements (CASSANDRA-8365)
 * Better detection/logging for corruption in compressed sstables (CASSANDRA-8192)
 * Use the correct repairedAt value when closing writer (CASSANDRA-8570)
 * (cqlsh) Handle a schema mismatch being detected on startup (CASSANDRA-8512)
 * Properly calculate expected write size during compaction (CASSANDRA-8532)
 * Invalidate affected prepared statements when a table's columns
   are altered (CASSANDRA-7910)
 * Stress - user defined writes should populate sequentally (CASSANDRA-8524)
 * Fix regression in SSTableRewriter causing some rows to become unreadable 
   during compaction (CASSANDRA-8429)
 * Run major compactions for repaired/unrepaired in parallel (CASSANDRA-8510)
 * (cqlsh) Fix compression options in DESCRIBE TABLE output when compression
   is disabled (CASSANDRA-8288)
 * (cqlsh) Fix DESCRIBE output after keyspaces are altered (CASSANDRA-7623)
 * Make sure we set lastCompactedKey correctly (CASSANDRA-8463)
 * (cqlsh) Fix output of CONSISTENCY command (CASSANDRA-8507)
 * (cqlsh) Fixed the handling of LIST statements (CASSANDRA-8370)
 * Make sstablescrub check leveled manifest again (CASSANDRA-8432)
 * Check first/last keys in sstable when giving out positions (CASSANDRA-8458)
 * Disable mmap on Windows (CASSANDRA-6993)
 * Add missing ConsistencyLevels to cassandra-stress (CASSANDRA-8253)
 * Add auth support to cassandra-stress (CASSANDRA-7985)
 * Fix ArrayIndexOutOfBoundsException when generating error message
   for some CQL syntax errors (CASSANDRA-8455)
 * Scale memtable slab allocation logarithmically (CASSANDRA-7882)
 * cassandra-stress simultaneous inserts over same seed (CASSANDRA-7964)
 * Reduce cassandra-stress sampling memory requirements (CASSANDRA-7926)
 * Ensure memtable flush cannot expire commit log entries from its future (CASSANDRA-8383)
 * Make read "defrag" async to reclaim memtables (CASSANDRA-8459)
 * Remove tmplink files for offline compactions (CASSANDRA-8321)
 * Reduce maxHintsInProgress (CASSANDRA-8415)
 * BTree updates may call provided update function twice (CASSANDRA-8018)
 * Release sstable references after anticompaction (CASSANDRA-8386)
 * Handle abort() in SSTableRewriter properly (CASSANDRA-8320)
 * Centralize shared executors (CASSANDRA-8055)
 * Fix filtering for CONTAINS (KEY) relations on frozen collection
   clustering columns when the query is restricted to a single
   partition (CASSANDRA-8203)
 * Do more aggressive entire-sstable TTL expiry checks (CASSANDRA-8243)
 * Add more log info if readMeter is null (CASSANDRA-8238)
 * add check of the system wall clock time at startup (CASSANDRA-8305)
 * Support for frozen collections (CASSANDRA-7859)
 * Fix overflow on histogram computation (CASSANDRA-8028)
 * Have paxos reuse the timestamp generation of normal queries (CASSANDRA-7801)
 * Fix incremental repair not remove parent session on remote (CASSANDRA-8291)
 * Improve JBOD disk utilization (CASSANDRA-7386)
 * Log failed host when preparing incremental repair (CASSANDRA-8228)
 * Force config client mode in CQLSSTableWriter (CASSANDRA-8281)
Merged from 2.0:
 * Add batch remove iterator to ABSC (CASSANDRA-8414, 8666)
 * Round up time deltas lower than 1ms in BulkLoader (CASSANDRA-8645)
 * Use more efficient slice size for querying internal secondary
   index tables (CASSANDRA-8550)
 * Fix potentially returning deleted rows with range tombstone (CASSANDRA-8558)
 * Check for available disk space before starting a compaction (CASSANDRA-8562)
 * Fix DISTINCT queries with LIMITs or paging when some partitions
   contain only tombstones (CASSANDRA-8490)
 * Introduce background cache refreshing to permissions cache
   (CASSANDRA-8194)
 * Fix race condition in StreamTransferTask that could lead to
   infinite loops and premature sstable deletion (CASSANDRA-7704)
 * Add an extra version check to MigrationTask (CASSANDRA-8462)
 * Ensure SSTableWriter cleans up properly after failure (CASSANDRA-8499)
 * Increase bf true positive count on key cache hit (CASSANDRA-8525)
 * Move MeteredFlusher to its own thread (CASSANDRA-8485)
 * Fix non-distinct results in DISTNCT queries on static columns when
   paging is enabled (CASSANDRA-8087)
 * Move all hints related tasks to hints internal executor (CASSANDRA-8285)
 * Fix paging for multi-partition IN queries (CASSANDRA-8408)
 * Fix MOVED_NODE topology event never being emitted when a node
   moves its token (CASSANDRA-8373)
 * Fix validation of indexes in COMPACT tables (CASSANDRA-8156)
 * Avoid StackOverflowError when a large list of IN values
   is used for a clustering column (CASSANDRA-8410)
 * Fix NPE when writetime() or ttl() calls are wrapped by
   another function call (CASSANDRA-8451)
 * Fix NPE after dropping a keyspace (CASSANDRA-8332)
 * Fix error message on read repair timeouts (CASSANDRA-7947)
 * Default DTCS base_time_seconds changed to 60 (CASSANDRA-8417)
 * Refuse Paxos operation with more than one pending endpoint (CASSANDRA-8346, 8640)
 * Throw correct exception when trying to bind a keyspace or table
   name (CASSANDRA-6952)
 * Make HHOM.compact synchronized (CASSANDRA-8416)
 * cancel latency-sampling task when CF is dropped (CASSANDRA-8401)
 * don't block SocketThread for MessagingService (CASSANDRA-8188)
 * Increase quarantine delay on replacement (CASSANDRA-8260)
 * Expose off-heap memory usage stats (CASSANDRA-7897)
 * Ignore Paxos commits for truncated tables (CASSANDRA-7538)
 * Validate size of indexed column values (CASSANDRA-8280)
 * Make LCS split compaction results over all data directories (CASSANDRA-8329)
 * Fix some failing queries that use multi-column relations
   on COMPACT STORAGE tables (CASSANDRA-8264)
 * Fix InvalidRequestException with ORDER BY (CASSANDRA-8286)
 * Disable SSLv3 for POODLE (CASSANDRA-8265)
 * Fix millisecond timestamps in Tracing (CASSANDRA-8297)
 * Include keyspace name in error message when there are insufficient
   live nodes to stream from (CASSANDRA-8221)
 * Avoid overlap in L1 when L0 contains many nonoverlapping
   sstables (CASSANDRA-8211)
 * Improve PropertyFileSnitch logging (CASSANDRA-8183)
 * Add DC-aware sequential repair (CASSANDRA-8193)
 * Use live sstables in snapshot repair if possible (CASSANDRA-8312)
 * Fix hints serialized size calculation (CASSANDRA-8587)

2.1.2
 * (cqlsh) parse_for_table_meta errors out on queries with undefined
   grammars (CASSANDRA-8262)
 * (cqlsh) Fix SELECT ... TOKEN() function broken in C* 2.1.1 (CASSANDRA-8258)
 * Fix Cassandra crash when running on JDK8 update 40 (CASSANDRA-8209)
 * Optimize partitioner tokens (CASSANDRA-8230)
 * Improve compaction of repaired/unrepaired sstables (CASSANDRA-8004)
 * Make cache serializers pluggable (CASSANDRA-8096)
 * Fix issues with CONTAINS (KEY) queries on secondary indexes
   (CASSANDRA-8147)
 * Fix read-rate tracking of sstables for some queries (CASSANDRA-8239)
 * Fix default timestamp in QueryOptions (CASSANDRA-8246)
 * Set socket timeout when reading remote version (CASSANDRA-8188)
 * Refactor how we track live size (CASSANDRA-7852)
 * Make sure unfinished compaction files are removed (CASSANDRA-8124)
 * Fix shutdown when run as Windows service (CASSANDRA-8136)
 * Fix DESCRIBE TABLE with custom indexes (CASSANDRA-8031)
 * Fix race in RecoveryManagerTest (CASSANDRA-8176)
 * Avoid IllegalArgumentException while sorting sstables in
   IndexSummaryManager (CASSANDRA-8182)
 * Shutdown JVM on file descriptor exhaustion (CASSANDRA-7579)
 * Add 'die' policy for commit log and disk failure (CASSANDRA-7927)
 * Fix installing as service on Windows (CASSANDRA-8115)
 * Fix CREATE TABLE for CQL2 (CASSANDRA-8144)
 * Avoid boxing in ColumnStats min/max trackers (CASSANDRA-8109)
Merged from 2.0:
 * Correctly handle non-text column names in cql3 (CASSANDRA-8178)
 * Fix deletion for indexes on primary key columns (CASSANDRA-8206)
 * Add 'nodetool statusgossip' (CASSANDRA-8125)
 * Improve client notification that nodes are ready for requests (CASSANDRA-7510)
 * Handle negative timestamp in writetime method (CASSANDRA-8139)
 * Pig: Remove errant LIMIT clause in CqlNativeStorage (CASSANDRA-8166)
 * Throw ConfigurationException when hsha is used with the default
   rpc_max_threads setting of 'unlimited' (CASSANDRA-8116)
 * Allow concurrent writing of the same table in the same JVM using
   CQLSSTableWriter (CASSANDRA-7463)
 * Fix totalDiskSpaceUsed calculation (CASSANDRA-8205)


2.1.1
 * Fix spin loop in AtomicSortedColumns (CASSANDRA-7546)
 * Dont notify when replacing tmplink files (CASSANDRA-8157)
 * Fix validation with multiple CONTAINS clause (CASSANDRA-8131)
 * Fix validation of collections in TriggerExecutor (CASSANDRA-8146)
 * Fix IllegalArgumentException when a list of IN values containing tuples
   is passed as a single arg to a prepared statement with the v1 or v2
   protocol (CASSANDRA-8062)
 * Fix ClassCastException in DISTINCT query on static columns with
   query paging (CASSANDRA-8108)
 * Fix NPE on null nested UDT inside a set (CASSANDRA-8105)
 * Fix exception when querying secondary index on set items or map keys
   when some clustering columns are specified (CASSANDRA-8073)
 * Send proper error response when there is an error during native
   protocol message decode (CASSANDRA-8118)
 * Gossip should ignore generation numbers too far in the future (CASSANDRA-8113)
 * Fix NPE when creating a table with frozen sets, lists (CASSANDRA-8104)
 * Fix high memory use due to tracking reads on incrementally opened sstable
   readers (CASSANDRA-8066)
 * Fix EXECUTE request with skipMetadata=false returning no metadata
   (CASSANDRA-8054)
 * Allow concurrent use of CQLBulkOutputFormat (CASSANDRA-7776)
 * Shutdown JVM on OOM (CASSANDRA-7507)
 * Upgrade netty version and enable epoll event loop (CASSANDRA-7761)
 * Don't duplicate sstables smaller than split size when using
   the sstablesplitter tool (CASSANDRA-7616)
 * Avoid re-parsing already prepared statements (CASSANDRA-7923)
 * Fix some Thrift slice deletions and updates of COMPACT STORAGE
   tables with some clustering columns omitted (CASSANDRA-7990)
 * Fix filtering for CONTAINS on sets (CASSANDRA-8033)
 * Properly track added size (CASSANDRA-7239)
 * Allow compilation in java 8 (CASSANDRA-7208)
 * Fix Assertion error on RangeTombstoneList diff (CASSANDRA-8013)
 * Release references to overlapping sstables during compaction (CASSANDRA-7819)
 * Send notification when opening compaction results early (CASSANDRA-8034)
 * Make native server start block until properly bound (CASSANDRA-7885)
 * (cqlsh) Fix IPv6 support (CASSANDRA-7988)
 * Ignore fat clients when checking for endpoint collision (CASSANDRA-7939)
 * Make sstablerepairedset take a list of files (CASSANDRA-7995)
 * (cqlsh) Tab completeion for indexes on map keys (CASSANDRA-7972)
 * (cqlsh) Fix UDT field selection in select clause (CASSANDRA-7891)
 * Fix resource leak in event of corrupt sstable
 * (cqlsh) Add command line option for cqlshrc file path (CASSANDRA-7131)
 * Provide visibility into prepared statements churn (CASSANDRA-7921, CASSANDRA-7930)
 * Invalidate prepared statements when their keyspace or table is
   dropped (CASSANDRA-7566)
 * cassandra-stress: fix support for NetworkTopologyStrategy (CASSANDRA-7945)
 * Fix saving caches when a table is dropped (CASSANDRA-7784)
 * Add better error checking of new stress profile (CASSANDRA-7716)
 * Use ThreadLocalRandom and remove FBUtilities.threadLocalRandom (CASSANDRA-7934)
 * Prevent operator mistakes due to simultaneous bootstrap (CASSANDRA-7069)
 * cassandra-stress supports whitelist mode for node config (CASSANDRA-7658)
 * GCInspector more closely tracks GC; cassandra-stress and nodetool report it (CASSANDRA-7916)
 * nodetool won't output bogus ownership info without a keyspace (CASSANDRA-7173)
 * Add human readable option to nodetool commands (CASSANDRA-5433)
 * Don't try to set repairedAt on old sstables (CASSANDRA-7913)
 * Add metrics for tracking PreparedStatement use (CASSANDRA-7719)
 * (cqlsh) tab-completion for triggers (CASSANDRA-7824)
 * (cqlsh) Support for query paging (CASSANDRA-7514)
 * (cqlsh) Show progress of COPY operations (CASSANDRA-7789)
 * Add syntax to remove multiple elements from a map (CASSANDRA-6599)
 * Support non-equals conditions in lightweight transactions (CASSANDRA-6839)
 * Add IF [NOT] EXISTS to create/drop triggers (CASSANDRA-7606)
 * (cqlsh) Display the current logged-in user (CASSANDRA-7785)
 * (cqlsh) Don't ignore CTRL-C during COPY FROM execution (CASSANDRA-7815)
 * (cqlsh) Order UDTs according to cross-type dependencies in DESCRIBE
   output (CASSANDRA-7659)
 * (cqlsh) Fix handling of CAS statement results (CASSANDRA-7671)
 * (cqlsh) COPY TO/FROM improvements (CASSANDRA-7405)
 * Support list index operations with conditions (CASSANDRA-7499)
 * Add max live/tombstoned cells to nodetool cfstats output (CASSANDRA-7731)
 * Validate IPv6 wildcard addresses properly (CASSANDRA-7680)
 * (cqlsh) Error when tracing query (CASSANDRA-7613)
 * Avoid IOOBE when building SyntaxError message snippet (CASSANDRA-7569)
 * SSTableExport uses correct validator to create string representation of partition
   keys (CASSANDRA-7498)
 * Avoid NPEs when receiving type changes for an unknown keyspace (CASSANDRA-7689)
 * Add support for custom 2i validation (CASSANDRA-7575)
 * Pig support for hadoop CqlInputFormat (CASSANDRA-6454)
 * Add duration mode to cassandra-stress (CASSANDRA-7468)
 * Add listen_interface and rpc_interface options (CASSANDRA-7417)
 * Improve schema merge performance (CASSANDRA-7444)
 * Adjust MT depth based on # of partition validating (CASSANDRA-5263)
 * Optimise NativeCell comparisons (CASSANDRA-6755)
 * Configurable client timeout for cqlsh (CASSANDRA-7516)
 * Include snippet of CQL query near syntax error in messages (CASSANDRA-7111)
 * Make repair -pr work with -local (CASSANDRA-7450)
 * Fix error in sstableloader with -cph > 1 (CASSANDRA-8007)
 * Fix snapshot repair error on indexed tables (CASSANDRA-8020)
 * Do not exit nodetool repair when receiving JMX NOTIF_LOST (CASSANDRA-7909)
 * Stream to private IP when available (CASSANDRA-8084)
Merged from 2.0:
 * Reject conditions on DELETE unless full PK is given (CASSANDRA-6430)
 * Properly reject the token function DELETE (CASSANDRA-7747)
 * Force batchlog replay before decommissioning a node (CASSANDRA-7446)
 * Fix hint replay with many accumulated expired hints (CASSANDRA-6998)
 * Fix duplicate results in DISTINCT queries on static columns with query
   paging (CASSANDRA-8108)
 * Add DateTieredCompactionStrategy (CASSANDRA-6602)
 * Properly validate ascii and utf8 string literals in CQL queries (CASSANDRA-8101)
 * (cqlsh) Fix autocompletion for alter keyspace (CASSANDRA-8021)
 * Create backup directories for commitlog archiving during startup (CASSANDRA-8111)
 * Reduce totalBlockFor() for LOCAL_* consistency levels (CASSANDRA-8058)
 * Fix merging schemas with re-dropped keyspaces (CASSANDRA-7256)
 * Fix counters in supercolumns during live upgrades from 1.2 (CASSANDRA-7188)
 * Notify DT subscribers when a column family is truncated (CASSANDRA-8088)
 * Add sanity check of $JAVA on startup (CASSANDRA-7676)
 * Schedule fat client schema pull on join (CASSANDRA-7993)
 * Don't reset nodes' versions when closing IncomingTcpConnections
   (CASSANDRA-7734)
 * Record the real messaging version in all cases in OutboundTcpConnection
   (CASSANDRA-8057)
 * SSL does not work in cassandra-cli (CASSANDRA-7899)
 * Fix potential exception when using ReversedType in DynamicCompositeType
   (CASSANDRA-7898)
 * Better validation of collection values (CASSANDRA-7833)
 * Track min/max timestamps correctly (CASSANDRA-7969)
 * Fix possible overflow while sorting CL segments for replay (CASSANDRA-7992)
 * Increase nodetool Xmx (CASSANDRA-7956)
 * Archive any commitlog segments present at startup (CASSANDRA-6904)
 * CrcCheckChance should adjust based on live CFMetadata not 
   sstable metadata (CASSANDRA-7978)
 * token() should only accept columns in the partitioning
   key order (CASSANDRA-6075)
 * Add method to invalidate permission cache via JMX (CASSANDRA-7977)
 * Allow propagating multiple gossip states atomically (CASSANDRA-6125)
 * Log exceptions related to unclean native protocol client disconnects
   at DEBUG or INFO (CASSANDRA-7849)
 * Allow permissions cache to be set via JMX (CASSANDRA-7698)
 * Include schema_triggers CF in readable system resources (CASSANDRA-7967)
 * Fix RowIndexEntry to report correct serializedSize (CASSANDRA-7948)
 * Make CQLSSTableWriter sync within partitions (CASSANDRA-7360)
 * Potentially use non-local replicas in CqlConfigHelper (CASSANDRA-7906)
 * Explicitly disallow mixing multi-column and single-column
   relations on clustering columns (CASSANDRA-7711)
 * Better error message when condition is set on PK column (CASSANDRA-7804)
 * Don't send schema change responses and events for no-op DDL
   statements (CASSANDRA-7600)
 * (Hadoop) fix cluster initialisation for a split fetching (CASSANDRA-7774)
 * Throw InvalidRequestException when queries contain relations on entire
   collection columns (CASSANDRA-7506)
 * (cqlsh) enable CTRL-R history search with libedit (CASSANDRA-7577)
 * (Hadoop) allow ACFRW to limit nodes to local DC (CASSANDRA-7252)
 * (cqlsh) cqlsh should automatically disable tracing when selecting
   from system_traces (CASSANDRA-7641)
 * (Hadoop) Add CqlOutputFormat (CASSANDRA-6927)
 * Don't depend on cassandra config for nodetool ring (CASSANDRA-7508)
 * (cqlsh) Fix failing cqlsh formatting tests (CASSANDRA-7703)
 * Fix IncompatibleClassChangeError from hadoop2 (CASSANDRA-7229)
 * Add 'nodetool sethintedhandoffthrottlekb' (CASSANDRA-7635)
 * (cqlsh) Add tab-completion for CREATE/DROP USER IF [NOT] EXISTS (CASSANDRA-7611)
 * Catch errors when the JVM pulls the rug out from GCInspector (CASSANDRA-5345)
 * cqlsh fails when version number parts are not int (CASSANDRA-7524)
 * Fix NPE when table dropped during streaming (CASSANDRA-7946)
 * Fix wrong progress when streaming uncompressed (CASSANDRA-7878)
 * Fix possible infinite loop in creating repair range (CASSANDRA-7983)
 * Fix unit in nodetool for streaming throughput (CASSANDRA-7375)
Merged from 1.2:
 * Don't index tombstones (CASSANDRA-7828)
 * Improve PasswordAuthenticator default super user setup (CASSANDRA-7788)


2.1.0
 * (cqlsh) Removed "ALTER TYPE <name> RENAME TO <name>" from tab-completion
   (CASSANDRA-7895)
 * Fixed IllegalStateException in anticompaction (CASSANDRA-7892)
 * cqlsh: DESCRIBE support for frozen UDTs, tuples (CASSANDRA-7863)
 * Avoid exposing internal classes over JMX (CASSANDRA-7879)
 * Add null check for keys when freezing collection (CASSANDRA-7869)
 * Improve stress workload realism (CASSANDRA-7519)


2.1.0-rc7
 * Add frozen keyword and require UDT to be frozen (CASSANDRA-7857)
 * Track added sstable size correctly (CASSANDRA-7239)
 * (cqlsh) Fix case insensitivity (CASSANDRA-7834)
 * Fix failure to stream ranges when moving (CASSANDRA-7836)
 * Correctly remove tmplink files (CASSANDRA-7803)
 * (cqlsh) Fix column name formatting for functions, CAS operations,
   and UDT field selections (CASSANDRA-7806)
 * (cqlsh) Fix COPY FROM handling of null/empty primary key
   values (CASSANDRA-7792)
 * Fix ordering of static cells (CASSANDRA-7763)
Merged from 2.0:
 * Forbid re-adding dropped counter columns (CASSANDRA-7831)
 * Fix CFMetaData#isThriftCompatible() for PK-only tables (CASSANDRA-7832)
 * Always reject inequality on the partition key without token()
   (CASSANDRA-7722)
 * Always send Paxos commit to all replicas (CASSANDRA-7479)
 * Make disruptor_thrift_server invocation pool configurable (CASSANDRA-7594)
 * Make repair no-op when RF=1 (CASSANDRA-7864)


2.0.10
 * Don't send schema change responses and events for no-op DDL
   statements (CASSANDRA-7600)
 * (Hadoop) fix cluster initialisation for a split fetching (CASSANDRA-7774)
 * Configure system.paxos with LeveledCompactionStrategy (CASSANDRA-7753)
 * Fix ALTER clustering column type from DateType to TimestampType when
   using DESC clustering order (CASSANRDA-7797)
 * Throw EOFException if we run out of chunks in compressed datafile
   (CASSANDRA-7664)
 * Fix PRSI handling of CQL3 row markers for row cleanup (CASSANDRA-7787)
 * Fix dropping collection when it's the last regular column (CASSANDRA-7744)
 * Properly reject operations on list index with conditions (CASSANDRA-7499)
 * Make StreamReceiveTask thread safe and gc friendly (CASSANDRA-7795)
 * Validate empty cell names from counter updates (CASSANDRA-7798)
Merged from 1.2:
 * Don't allow compacted sstables to be marked as compacting (CASSANDRA-7145)
 * Track expired tombstones (CASSANDRA-7810)


2.1.0-rc6
 * Fix OOM issue from netty caching over time (CASSANDRA-7743)
 * json2sstable couldn't import JSON for CQL table (CASSANDRA-7477)
 * Invalidate all caches on table drop (CASSANDRA-7561)
 * Skip strict endpoint selection for ranges if RF == nodes (CASSANRA-7765)
 * Fix Thrift range filtering without 2ary index lookups (CASSANDRA-7741)
 * Add tracing entries about concurrent range requests (CASSANDRA-7599)
 * (cqlsh) Fix DESCRIBE for NTS keyspaces (CASSANDRA-7729)
 * Remove netty buffer ref-counting (CASSANDRA-7735)
 * Pass mutated cf to index updater for use by PRSI (CASSANDRA-7742)
 * Include stress yaml example in release and deb (CASSANDRA-7717)
 * workaround for netty issue causing corrupted data off the wire (CASSANDRA-7695)
 * cqlsh DESC CLUSTER fails retrieving ring information (CASSANDRA-7687)
 * Fix binding null values inside UDT (CASSANDRA-7685)
 * Fix UDT field selection with empty fields (CASSANDRA-7670)
 * Bogus deserialization of static cells from sstable (CASSANDRA-7684)
 * Fix NPE on compaction leftover cleanup for dropped table (CASSANDRA-7770)
Merged from 2.0:
 * Fix race condition in StreamTransferTask that could lead to
   infinite loops and premature sstable deletion (CASSANDRA-7704)
 * (cqlsh) Wait up to 10 sec for a tracing session (CASSANDRA-7222)
 * Fix NPE in FileCacheService.sizeInBytes (CASSANDRA-7756)
 * Remove duplicates from StorageService.getJoiningNodes (CASSANDRA-7478)
 * Clone token map outside of hot gossip loops (CASSANDRA-7758)
 * Fix MS expiring map timeout for Paxos messages (CASSANDRA-7752)
 * Do not flush on truncate if durable_writes is false (CASSANDRA-7750)
 * Give CRR a default input_cql Statement (CASSANDRA-7226)
 * Better error message when adding a collection with the same name
   than a previously dropped one (CASSANDRA-6276)
 * Fix validation when adding static columns (CASSANDRA-7730)
 * (Thrift) fix range deletion of supercolumns (CASSANDRA-7733)
 * Fix potential AssertionError in RangeTombstoneList (CASSANDRA-7700)
 * Validate arguments of blobAs* functions (CASSANDRA-7707)
 * Fix potential AssertionError with 2ndary indexes (CASSANDRA-6612)
 * Avoid logging CompactionInterrupted at ERROR (CASSANDRA-7694)
 * Minor leak in sstable2jon (CASSANDRA-7709)
 * Add cassandra.auto_bootstrap system property (CASSANDRA-7650)
 * Update java driver (for hadoop) (CASSANDRA-7618)
 * Remove CqlPagingRecordReader/CqlPagingInputFormat (CASSANDRA-7570)
 * Support connecting to ipv6 jmx with nodetool (CASSANDRA-7669)


2.1.0-rc5
 * Reject counters inside user types (CASSANDRA-7672)
 * Switch to notification-based GCInspector (CASSANDRA-7638)
 * (cqlsh) Handle nulls in UDTs and tuples correctly (CASSANDRA-7656)
 * Don't use strict consistency when replacing (CASSANDRA-7568)
 * Fix min/max cell name collection on 2.0 SSTables with range
   tombstones (CASSANDRA-7593)
 * Tolerate min/max cell names of different lengths (CASSANDRA-7651)
 * Filter cached results correctly (CASSANDRA-7636)
 * Fix tracing on the new SEPExecutor (CASSANDRA-7644)
 * Remove shuffle and taketoken (CASSANDRA-7601)
 * Clean up Windows batch scripts (CASSANDRA-7619)
 * Fix native protocol drop user type notification (CASSANDRA-7571)
 * Give read access to system.schema_usertypes to all authenticated users
   (CASSANDRA-7578)
 * (cqlsh) Fix cqlsh display when zero rows are returned (CASSANDRA-7580)
 * Get java version correctly when JAVA_TOOL_OPTIONS is set (CASSANDRA-7572)
 * Fix NPE when dropping index from non-existent keyspace, AssertionError when
   dropping non-existent index with IF EXISTS (CASSANDRA-7590)
 * Fix sstablelevelresetter hang (CASSANDRA-7614)
 * (cqlsh) Fix deserialization of blobs (CASSANDRA-7603)
 * Use "keyspace updated" schema change message for UDT changes in v1 and
   v2 protocols (CASSANDRA-7617)
 * Fix tracing of range slices and secondary index lookups that are local
   to the coordinator (CASSANDRA-7599)
 * Set -Dcassandra.storagedir for all tool shell scripts (CASSANDRA-7587)
 * Don't swap max/min col names when mutating sstable metadata (CASSANDRA-7596)
 * (cqlsh) Correctly handle paged result sets (CASSANDRA-7625)
 * (cqlsh) Improve waiting for a trace to complete (CASSANDRA-7626)
 * Fix tracing of concurrent range slices and 2ary index queries (CASSANDRA-7626)
 * Fix scrub against collection type (CASSANDRA-7665)
Merged from 2.0:
 * Set gc_grace_seconds to seven days for system schema tables (CASSANDRA-7668)
 * SimpleSeedProvider no longer caches seeds forever (CASSANDRA-7663)
 * Always flush on truncate (CASSANDRA-7511)
 * Fix ReversedType(DateType) mapping to native protocol (CASSANDRA-7576)
 * Always merge ranges owned by a single node (CASSANDRA-6930)
 * Track max/min timestamps for range tombstones (CASSANDRA-7647)
 * Fix NPE when listing saved caches dir (CASSANDRA-7632)


2.1.0-rc4
 * Fix word count hadoop example (CASSANDRA-7200)
 * Updated memtable_cleanup_threshold and memtable_flush_writers defaults 
   (CASSANDRA-7551)
 * (Windows) fix startup when WMI memory query fails (CASSANDRA-7505)
 * Anti-compaction proceeds if any part of the repair failed (CASSANDRA-7521)
 * Add missing table name to DROP INDEX responses and notifications (CASSANDRA-7539)
 * Bump CQL version to 3.2.0 and update CQL documentation (CASSANDRA-7527)
 * Fix configuration error message when running nodetool ring (CASSANDRA-7508)
 * Support conditional updates, tuple type, and the v3 protocol in cqlsh (CASSANDRA-7509)
 * Handle queries on multiple secondary index types (CASSANDRA-7525)
 * Fix cqlsh authentication with v3 native protocol (CASSANDRA-7564)
 * Fix NPE when unknown prepared statement ID is used (CASSANDRA-7454)
Merged from 2.0:
 * (Windows) force range-based repair to non-sequential mode (CASSANDRA-7541)
 * Fix range merging when DES scores are zero (CASSANDRA-7535)
 * Warn when SSL certificates have expired (CASSANDRA-7528)
 * Fix error when doing reversed queries with static columns (CASSANDRA-7490)
Merged from 1.2:
 * Set correct stream ID on responses when non-Exception Throwables
   are thrown while handling native protocol messages (CASSANDRA-7470)


2.1.0-rc3
 * Consider expiry when reconciling otherwise equal cells (CASSANDRA-7403)
 * Introduce CQL support for stress tool (CASSANDRA-6146)
 * Fix ClassCastException processing expired messages (CASSANDRA-7496)
 * Fix prepared marker for collections inside UDT (CASSANDRA-7472)
 * Remove left-over populate_io_cache_on_flush and replicate_on_write
   uses (CASSANDRA-7493)
 * (Windows) handle spaces in path names (CASSANDRA-7451)
 * Ensure writes have completed after dropping a table, before recycling
   commit log segments (CASSANDRA-7437)
 * Remove left-over rows_per_partition_to_cache (CASSANDRA-7493)
 * Fix error when CONTAINS is used with a bind marker (CASSANDRA-7502)
 * Properly reject unknown UDT field (CASSANDRA-7484)
Merged from 2.0:
 * Fix CC#collectTimeOrderedData() tombstone optimisations (CASSANDRA-7394)
 * Support DISTINCT for static columns and fix behaviour when DISTINC is
   not use (CASSANDRA-7305).
 * Workaround JVM NPE on JMX bind failure (CASSANDRA-7254)
 * Fix race in FileCacheService RemovalListener (CASSANDRA-7278)
 * Fix inconsistent use of consistencyForCommit that allowed LOCAL_QUORUM
   operations to incorrect become full QUORUM (CASSANDRA-7345)
 * Properly handle unrecognized opcodes and flags (CASSANDRA-7440)
 * (Hadoop) close CqlRecordWriter clients when finished (CASSANDRA-7459)
 * Commit disk failure policy (CASSANDRA-7429)
 * Make sure high level sstables get compacted (CASSANDRA-7414)
 * Fix AssertionError when using empty clustering columns and static columns
   (CASSANDRA-7455)
 * Add option to disable STCS in L0 (CASSANDRA-6621)
 * Upgrade to snappy-java 1.0.5.2 (CASSANDRA-7476)


2.1.0-rc2
 * Fix heap size calculation for CompoundSparseCellName and 
   CompoundSparseCellName.WithCollection (CASSANDRA-7421)
 * Allow counter mutations in UNLOGGED batches (CASSANDRA-7351)
 * Modify reconcile logic to always pick a tombstone over a counter cell
   (CASSANDRA-7346)
 * Avoid incremental compaction on Windows (CASSANDRA-7365)
 * Fix exception when querying a composite-keyed table with a collection index
   (CASSANDRA-7372)
 * Use node's host id in place of counter ids (CASSANDRA-7366)
 * Fix error when doing reversed queries with static columns (CASSANDRA-7490)
 * Backport CASSANDRA-6747 (CASSANDRA-7560)
 * Track max/min timestamps for range tombstones (CASSANDRA-7647)
 * Fix NPE when listing saved caches dir (CASSANDRA-7632)
 * Fix sstableloader unable to connect encrypted node (CASSANDRA-7585)
Merged from 1.2:
 * Clone token map outside of hot gossip loops (CASSANDRA-7758)
 * Add stop method to EmbeddedCassandraService (CASSANDRA-7595)
 * Support connecting to ipv6 jmx with nodetool (CASSANDRA-7669)
 * Set gc_grace_seconds to seven days for system schema tables (CASSANDRA-7668)
 * SimpleSeedProvider no longer caches seeds forever (CASSANDRA-7663)
 * Set correct stream ID on responses when non-Exception Throwables
   are thrown while handling native protocol messages (CASSANDRA-7470)
 * Fix row size miscalculation in LazilyCompactedRow (CASSANDRA-7543)
 * Fix race in background compaction check (CASSANDRA-7745)
 * Don't clear out range tombstones during compaction (CASSANDRA-7808)


2.1.0-rc1
 * Revert flush directory (CASSANDRA-6357)
 * More efficient executor service for fast operations (CASSANDRA-4718)
 * Move less common tools into a new cassandra-tools package (CASSANDRA-7160)
 * Support more concurrent requests in native protocol (CASSANDRA-7231)
 * Add tab-completion to debian nodetool packaging (CASSANDRA-6421)
 * Change concurrent_compactors defaults (CASSANDRA-7139)
 * Add PowerShell Windows launch scripts (CASSANDRA-7001)
 * Make commitlog archive+restore more robust (CASSANDRA-6974)
 * Fix marking commitlogsegments clean (CASSANDRA-6959)
 * Add snapshot "manifest" describing files included (CASSANDRA-6326)
 * Parallel streaming for sstableloader (CASSANDRA-3668)
 * Fix bugs in supercolumns handling (CASSANDRA-7138)
 * Fix ClassClassException on composite dense tables (CASSANDRA-7112)
 * Cleanup and optimize collation and slice iterators (CASSANDRA-7107)
 * Upgrade NBHM lib (CASSANDRA-7128)
 * Optimize netty server (CASSANDRA-6861)
 * Fix repair hang when given CF does not exist (CASSANDRA-7189)
 * Allow c* to be shutdown in an embedded mode (CASSANDRA-5635)
 * Add server side batching to native transport (CASSANDRA-5663)
 * Make batchlog replay asynchronous (CASSANDRA-6134)
 * remove unused classes (CASSANDRA-7197)
 * Limit user types to the keyspace they are defined in (CASSANDRA-6643)
 * Add validate method to CollectionType (CASSANDRA-7208)
 * New serialization format for UDT values (CASSANDRA-7209, CASSANDRA-7261)
 * Fix nodetool netstats (CASSANDRA-7270)
 * Fix potential ClassCastException in HintedHandoffManager (CASSANDRA-7284)
 * Use prepared statements internally (CASSANDRA-6975)
 * Fix broken paging state with prepared statement (CASSANDRA-7120)
 * Fix IllegalArgumentException in CqlStorage (CASSANDRA-7287)
 * Allow nulls/non-existant fields in UDT (CASSANDRA-7206)
 * Backport Thrift MultiSliceRequest (CASSANDRA-7027)
 * Handle overlapping MultiSlices (CASSANDRA-7279)
 * Fix DataOutputTest on Windows (CASSANDRA-7265)
 * Embedded sets in user defined data-types are not updating (CASSANDRA-7267)
 * Add tuple type to CQL/native protocol (CASSANDRA-7248)
 * Fix CqlPagingRecordReader on tables with few rows (CASSANDRA-7322)
Merged from 2.0:
 * Copy compaction options to make sure they are reloaded (CASSANDRA-7290)
 * Add option to do more aggressive tombstone compactions (CASSANDRA-6563)
 * Don't try to compact already-compacting files in HHOM (CASSANDRA-7288)
 * Always reallocate buffers in HSHA (CASSANDRA-6285)
 * (Hadoop) support authentication in CqlRecordReader (CASSANDRA-7221)
 * (Hadoop) Close java driver Cluster in CQLRR.close (CASSANDRA-7228)
 * Warn when 'USING TIMESTAMP' is used on a CAS BATCH (CASSANDRA-7067)
 * return all cpu values from BackgroundActivityMonitor.readAndCompute (CASSANDRA-7183)
 * Correctly delete scheduled range xfers (CASSANDRA-7143)
 * return all cpu values from BackgroundActivityMonitor.readAndCompute (CASSANDRA-7183)  
 * reduce garbage creation in calculatePendingRanges (CASSANDRA-7191)
 * fix c* launch issues on Russian os's due to output of linux 'free' cmd (CASSANDRA-6162)
 * Fix disabling autocompaction (CASSANDRA-7187)
 * Fix potential NumberFormatException when deserializing IntegerType (CASSANDRA-7088)
 * cqlsh can't tab-complete disabling compaction (CASSANDRA-7185)
 * cqlsh: Accept and execute CQL statement(s) from command-line parameter (CASSANDRA-7172)
 * Fix IllegalStateException in CqlPagingRecordReader (CASSANDRA-7198)
 * Fix the InvertedIndex trigger example (CASSANDRA-7211)
 * Add --resolve-ip option to 'nodetool ring' (CASSANDRA-7210)
 * reduce garbage on codec flag deserialization (CASSANDRA-7244) 
 * Fix duplicated error messages on directory creation error at startup (CASSANDRA-5818)
 * Proper null handle for IF with map element access (CASSANDRA-7155)
 * Improve compaction visibility (CASSANDRA-7242)
 * Correctly delete scheduled range xfers (CASSANDRA-7143)
 * Make batchlog replica selection rack-aware (CASSANDRA-6551)
 * Fix CFMetaData#getColumnDefinitionFromColumnName() (CASSANDRA-7074)
 * Fix writetime/ttl functions for static columns (CASSANDRA-7081)
 * Suggest CTRL-C or semicolon after three blank lines in cqlsh (CASSANDRA-7142)
 * Fix 2ndary index queries with DESC clustering order (CASSANDRA-6950)
 * Invalid key cache entries on DROP (CASSANDRA-6525)
 * Fix flapping RecoveryManagerTest (CASSANDRA-7084)
 * Add missing iso8601 patterns for date strings (CASSANDRA-6973)
 * Support selecting multiple rows in a partition using IN (CASSANDRA-6875)
 * Add authentication support to shuffle (CASSANDRA-6484)
 * Swap local and global default read repair chances (CASSANDRA-7320)
 * Add conditional CREATE/DROP USER support (CASSANDRA-7264)
 * Cqlsh counts non-empty lines for "Blank lines" warning (CASSANDRA-7325)
Merged from 1.2:
 * Add Cloudstack snitch (CASSANDRA-7147)
 * Update system.peers correctly when relocating tokens (CASSANDRA-7126)
 * Add Google Compute Engine snitch (CASSANDRA-7132)
 * remove duplicate query for local tokens (CASSANDRA-7182)
 * exit CQLSH with error status code if script fails (CASSANDRA-6344)
 * Fix bug with some IN queries missig results (CASSANDRA-7105)
 * Fix availability validation for LOCAL_ONE CL (CASSANDRA-7319)
 * Hint streaming can cause decommission to fail (CASSANDRA-7219)


2.1.0-beta2
 * Increase default CL space to 8GB (CASSANDRA-7031)
 * Add range tombstones to read repair digests (CASSANDRA-6863)
 * Fix BTree.clear for large updates (CASSANDRA-6943)
 * Fail write instead of logging a warning when unable to append to CL
   (CASSANDRA-6764)
 * Eliminate possibility of CL segment appearing twice in active list 
   (CASSANDRA-6557)
 * Apply DONTNEED fadvise to commitlog segments (CASSANDRA-6759)
 * Switch CRC component to Adler and include it for compressed sstables 
   (CASSANDRA-4165)
 * Allow cassandra-stress to set compaction strategy options (CASSANDRA-6451)
 * Add broadcast_rpc_address option to cassandra.yaml (CASSANDRA-5899)
 * Auto reload GossipingPropertyFileSnitch config (CASSANDRA-5897)
 * Fix overflow of memtable_total_space_in_mb (CASSANDRA-6573)
 * Fix ABTC NPE and apply update function correctly (CASSANDRA-6692)
 * Allow nodetool to use a file or prompt for password (CASSANDRA-6660)
 * Fix AIOOBE when concurrently accessing ABSC (CASSANDRA-6742)
 * Fix assertion error in ALTER TYPE RENAME (CASSANDRA-6705)
 * Scrub should not always clear out repaired status (CASSANDRA-5351)
 * Improve handling of range tombstone for wide partitions (CASSANDRA-6446)
 * Fix ClassCastException for compact table with composites (CASSANDRA-6738)
 * Fix potentially repairing with wrong nodes (CASSANDRA-6808)
 * Change caching option syntax (CASSANDRA-6745)
 * Fix stress to do proper counter reads (CASSANDRA-6835)
 * Fix help message for stress counter_write (CASSANDRA-6824)
 * Fix stress smart Thrift client to pick servers correctly (CASSANDRA-6848)
 * Add logging levels (minimal, normal or verbose) to stress tool (CASSANDRA-6849)
 * Fix race condition in Batch CLE (CASSANDRA-6860)
 * Improve cleanup/scrub/upgradesstables failure handling (CASSANDRA-6774)
 * ByteBuffer write() methods for serializing sstables (CASSANDRA-6781)
 * Proper compare function for CollectionType (CASSANDRA-6783)
 * Update native server to Netty 4 (CASSANDRA-6236)
 * Fix off-by-one error in stress (CASSANDRA-6883)
 * Make OpOrder AutoCloseable (CASSANDRA-6901)
 * Remove sync repair JMX interface (CASSANDRA-6900)
 * Add multiple memory allocation options for memtables (CASSANDRA-6689, 6694)
 * Remove adjusted op rate from stress output (CASSANDRA-6921)
 * Add optimized CF.hasColumns() implementations (CASSANDRA-6941)
 * Serialize batchlog mutations with the version of the target node
   (CASSANDRA-6931)
 * Optimize CounterColumn#reconcile() (CASSANDRA-6953)
 * Properly remove 1.2 sstable support in 2.1 (CASSANDRA-6869)
 * Lock counter cells, not partitions (CASSANDRA-6880)
 * Track presence of legacy counter shards in sstables (CASSANDRA-6888)
 * Ensure safe resource cleanup when replacing sstables (CASSANDRA-6912)
 * Add failure handler to async callback (CASSANDRA-6747)
 * Fix AE when closing SSTable without releasing reference (CASSANDRA-7000)
 * Clean up IndexInfo on keyspace/table drops (CASSANDRA-6924)
 * Only snapshot relative SSTables when sequential repair (CASSANDRA-7024)
 * Require nodetool rebuild_index to specify index names (CASSANDRA-7038)
 * fix cassandra stress errors on reads with native protocol (CASSANDRA-7033)
 * Use OpOrder to guard sstable references for reads (CASSANDRA-6919)
 * Preemptive opening of compaction result (CASSANDRA-6916)
 * Multi-threaded scrub/cleanup/upgradesstables (CASSANDRA-5547)
 * Optimize cellname comparison (CASSANDRA-6934)
 * Native protocol v3 (CASSANDRA-6855)
 * Optimize Cell liveness checks and clean up Cell (CASSANDRA-7119)
 * Support consistent range movements (CASSANDRA-2434)
Merged from 2.0:
 * Avoid race-prone second "scrub" of system keyspace (CASSANDRA-6797)
 * Pool CqlRecordWriter clients by inetaddress rather than Range
   (CASSANDRA-6665)
 * Fix compaction_history timestamps (CASSANDRA-6784)
 * Compare scores of full replica ordering in DES (CASSANDRA-6683)
 * fix CME in SessionInfo updateProgress affecting netstats (CASSANDRA-6577)
 * Allow repairing between specific replicas (CASSANDRA-6440)
 * Allow per-dc enabling of hints (CASSANDRA-6157)
 * Add compatibility for Hadoop 0.2.x (CASSANDRA-5201)
 * Fix EstimatedHistogram races (CASSANDRA-6682)
 * Failure detector correctly converts initial value to nanos (CASSANDRA-6658)
 * Add nodetool taketoken to relocate vnodes (CASSANDRA-4445)
 * Expose bulk loading progress over JMX (CASSANDRA-4757)
 * Correctly handle null with IF conditions and TTL (CASSANDRA-6623)
 * Account for range/row tombstones in tombstone drop
   time histogram (CASSANDRA-6522)
 * Stop CommitLogSegment.close() from calling sync() (CASSANDRA-6652)
 * Make commitlog failure handling configurable (CASSANDRA-6364)
 * Avoid overlaps in LCS (CASSANDRA-6688)
 * Improve support for paginating over composites (CASSANDRA-4851)
 * Fix count(*) queries in a mixed cluster (CASSANDRA-6707)
 * Improve repair tasks(snapshot, differencing) concurrency (CASSANDRA-6566)
 * Fix replaying pre-2.0 commit logs (CASSANDRA-6714)
 * Add static columns to CQL3 (CASSANDRA-6561)
 * Optimize single partition batch statements (CASSANDRA-6737)
 * Disallow post-query re-ordering when paging (CASSANDRA-6722)
 * Fix potential paging bug with deleted columns (CASSANDRA-6748)
 * Fix NPE on BulkLoader caused by losing StreamEvent (CASSANDRA-6636)
 * Fix truncating compression metadata (CASSANDRA-6791)
 * Add CMSClassUnloadingEnabled JVM option (CASSANDRA-6541)
 * Catch memtable flush exceptions during shutdown (CASSANDRA-6735)
 * Fix upgradesstables NPE for non-CF-based indexes (CASSANDRA-6645)
 * Fix UPDATE updating PRIMARY KEY columns implicitly (CASSANDRA-6782)
 * Fix IllegalArgumentException when updating from 1.2 with SuperColumns
   (CASSANDRA-6733)
 * FBUtilities.singleton() should use the CF comparator (CASSANDRA-6778)
 * Fix CQLSStableWriter.addRow(Map<String, Object>) (CASSANDRA-6526)
 * Fix HSHA server introducing corrupt data (CASSANDRA-6285)
 * Fix CAS conditions for COMPACT STORAGE tables (CASSANDRA-6813)
 * Starting threads in OutboundTcpConnectionPool constructor causes race conditions (CASSANDRA-7177)
 * Allow overriding cassandra-rackdc.properties file (CASSANDRA-7072)
 * Set JMX RMI port to 7199 (CASSANDRA-7087)
 * Use LOCAL_QUORUM for data reads at LOCAL_SERIAL (CASSANDRA-6939)
 * Log a warning for large batches (CASSANDRA-6487)
 * Put nodes in hibernate when join_ring is false (CASSANDRA-6961)
 * Avoid early loading of non-system keyspaces before compaction-leftovers 
   cleanup at startup (CASSANDRA-6913)
 * Restrict Windows to parallel repairs (CASSANDRA-6907)
 * (Hadoop) Allow manually specifying start/end tokens in CFIF (CASSANDRA-6436)
 * Fix NPE in MeteredFlusher (CASSANDRA-6820)
 * Fix race processing range scan responses (CASSANDRA-6820)
 * Allow deleting snapshots from dropped keyspaces (CASSANDRA-6821)
 * Add uuid() function (CASSANDRA-6473)
 * Omit tombstones from schema digests (CASSANDRA-6862)
 * Include correct consistencyLevel in LWT timeout (CASSANDRA-6884)
 * Lower chances for losing new SSTables during nodetool refresh and
   ColumnFamilyStore.loadNewSSTables (CASSANDRA-6514)
 * Add support for DELETE ... IF EXISTS to CQL3 (CASSANDRA-5708)
 * Update hadoop_cql3_word_count example (CASSANDRA-6793)
 * Fix handling of RejectedExecution in sync Thrift server (CASSANDRA-6788)
 * Log more information when exceeding tombstone_warn_threshold (CASSANDRA-6865)
 * Fix truncate to not abort due to unreachable fat clients (CASSANDRA-6864)
 * Fix schema concurrency exceptions (CASSANDRA-6841)
 * Fix leaking validator FH in StreamWriter (CASSANDRA-6832)
 * Fix saving triggers to schema (CASSANDRA-6789)
 * Fix trigger mutations when base mutation list is immutable (CASSANDRA-6790)
 * Fix accounting in FileCacheService to allow re-using RAR (CASSANDRA-6838)
 * Fix static counter columns (CASSANDRA-6827)
 * Restore expiring->deleted (cell) compaction optimization (CASSANDRA-6844)
 * Fix CompactionManager.needsCleanup (CASSANDRA-6845)
 * Correctly compare BooleanType values other than 0 and 1 (CASSANDRA-6779)
 * Read message id as string from earlier versions (CASSANDRA-6840)
 * Properly use the Paxos consistency for (non-protocol) batch (CASSANDRA-6837)
 * Add paranoid disk failure option (CASSANDRA-6646)
 * Improve PerRowSecondaryIndex performance (CASSANDRA-6876)
 * Extend triggers to support CAS updates (CASSANDRA-6882)
 * Static columns with IF NOT EXISTS don't always work as expected (CASSANDRA-6873)
 * Fix paging with SELECT DISTINCT (CASSANDRA-6857)
 * Fix UnsupportedOperationException on CAS timeout (CASSANDRA-6923)
 * Improve MeteredFlusher handling of MF-unaffected column families
   (CASSANDRA-6867)
 * Add CqlRecordReader using native pagination (CASSANDRA-6311)
 * Add QueryHandler interface (CASSANDRA-6659)
 * Track liveRatio per-memtable, not per-CF (CASSANDRA-6945)
 * Make sure upgradesstables keeps sstable level (CASSANDRA-6958)
 * Fix LIMIT with static columns (CASSANDRA-6956)
 * Fix clash with CQL column name in thrift validation (CASSANDRA-6892)
 * Fix error with super columns in mixed 1.2-2.0 clusters (CASSANDRA-6966)
 * Fix bad skip of sstables on slice query with composite start/finish (CASSANDRA-6825)
 * Fix unintended update with conditional statement (CASSANDRA-6893)
 * Fix map element access in IF (CASSANDRA-6914)
 * Avoid costly range calculations for range queries on system keyspaces
   (CASSANDRA-6906)
 * Fix SSTable not released if stream session fails (CASSANDRA-6818)
 * Avoid build failure due to ANTLR timeout (CASSANDRA-6991)
 * Queries on compact tables can return more rows that requested (CASSANDRA-7052)
 * USING TIMESTAMP for batches does not work (CASSANDRA-7053)
 * Fix performance regression from CASSANDRA-5614 (CASSANDRA-6949)
 * Ensure that batchlog and hint timeouts do not produce hints (CASSANDRA-7058)
 * Merge groupable mutations in TriggerExecutor#execute() (CASSANDRA-7047)
 * Plug holes in resource release when wiring up StreamSession (CASSANDRA-7073)
 * Re-add parameter columns to tracing session (CASSANDRA-6942)
 * Preserves CQL metadata when updating table from thrift (CASSANDRA-6831)
Merged from 1.2:
 * Fix nodetool display with vnodes (CASSANDRA-7082)
 * Add UNLOGGED, COUNTER options to BATCH documentation (CASSANDRA-6816)
 * add extra SSL cipher suites (CASSANDRA-6613)
 * fix nodetool getsstables for blob PK (CASSANDRA-6803)
 * Fix BatchlogManager#deleteBatch() use of millisecond timestamps
   (CASSANDRA-6822)
 * Continue assassinating even if the endpoint vanishes (CASSANDRA-6787)
 * Schedule schema pulls on change (CASSANDRA-6971)
 * Non-droppable verbs shouldn't be dropped from OTC (CASSANDRA-6980)
 * Shutdown batchlog executor in SS#drain() (CASSANDRA-7025)
 * Fix batchlog to account for CF truncation records (CASSANDRA-6999)
 * Fix CQLSH parsing of functions and BLOB literals (CASSANDRA-7018)
 * Properly load trustore in the native protocol (CASSANDRA-6847)
 * Always clean up references in SerializingCache (CASSANDRA-6994)
 * Don't shut MessagingService down when replacing a node (CASSANDRA-6476)
 * fix npe when doing -Dcassandra.fd_initial_value_ms (CASSANDRA-6751)


2.1.0-beta1
 * Add flush directory distinct from compaction directories (CASSANDRA-6357)
 * Require JNA by default (CASSANDRA-6575)
 * add listsnapshots command to nodetool (CASSANDRA-5742)
 * Introduce AtomicBTreeColumns (CASSANDRA-6271, 6692)
 * Multithreaded commitlog (CASSANDRA-3578)
 * allocate fixed index summary memory pool and resample cold index summaries 
   to use less memory (CASSANDRA-5519)
 * Removed multithreaded compaction (CASSANDRA-6142)
 * Parallelize fetching rows for low-cardinality indexes (CASSANDRA-1337)
 * change logging from log4j to logback (CASSANDRA-5883)
 * switch to LZ4 compression for internode communication (CASSANDRA-5887)
 * Stop using Thrift-generated Index* classes internally (CASSANDRA-5971)
 * Remove 1.2 network compatibility code (CASSANDRA-5960)
 * Remove leveled json manifest migration code (CASSANDRA-5996)
 * Remove CFDefinition (CASSANDRA-6253)
 * Use AtomicIntegerFieldUpdater in RefCountedMemory (CASSANDRA-6278)
 * User-defined types for CQL3 (CASSANDRA-5590)
 * Use of o.a.c.metrics in nodetool (CASSANDRA-5871, 6406)
 * Batch read from OTC's queue and cleanup (CASSANDRA-1632)
 * Secondary index support for collections (CASSANDRA-4511, 6383)
 * SSTable metadata(Stats.db) format change (CASSANDRA-6356)
 * Push composites support in the storage engine
   (CASSANDRA-5417, CASSANDRA-6520)
 * Add snapshot space used to cfstats (CASSANDRA-6231)
 * Add cardinality estimator for key count estimation (CASSANDRA-5906)
 * CF id is changed to be non-deterministic. Data dir/key cache are created
   uniquely for CF id (CASSANDRA-5202)
 * New counters implementation (CASSANDRA-6504)
 * Replace UnsortedColumns, EmptyColumns, TreeMapBackedSortedColumns with new
   ArrayBackedSortedColumns (CASSANDRA-6630, CASSANDRA-6662, CASSANDRA-6690)
 * Add option to use row cache with a given amount of rows (CASSANDRA-5357)
 * Avoid repairing already repaired data (CASSANDRA-5351)
 * Reject counter updates with USING TTL/TIMESTAMP (CASSANDRA-6649)
 * Replace index_interval with min/max_index_interval (CASSANDRA-6379)
 * Lift limitation that order by columns must be selected for IN queries (CASSANDRA-4911)


2.0.5
 * Reduce garbage generated by bloom filter lookups (CASSANDRA-6609)
 * Add ks.cf names to tombstone logging (CASSANDRA-6597)
 * Use LOCAL_QUORUM for LWT operations at LOCAL_SERIAL (CASSANDRA-6495)
 * Wait for gossip to settle before accepting client connections (CASSANDRA-4288)
 * Delete unfinished compaction incrementally (CASSANDRA-6086)
 * Allow specifying custom secondary index options in CQL3 (CASSANDRA-6480)
 * Improve replica pinning for cache efficiency in DES (CASSANDRA-6485)
 * Fix LOCAL_SERIAL from thrift (CASSANDRA-6584)
 * Don't special case received counts in CAS timeout exceptions (CASSANDRA-6595)
 * Add support for 2.1 global counter shards (CASSANDRA-6505)
 * Fix NPE when streaming connection is not yet established (CASSANDRA-6210)
 * Avoid rare duplicate read repair triggering (CASSANDRA-6606)
 * Fix paging discardFirst (CASSANDRA-6555)
 * Fix ArrayIndexOutOfBoundsException in 2ndary index query (CASSANDRA-6470)
 * Release sstables upon rebuilding 2i (CASSANDRA-6635)
 * Add AbstractCompactionStrategy.startup() method (CASSANDRA-6637)
 * SSTableScanner may skip rows during cleanup (CASSANDRA-6638)
 * sstables from stalled repair sessions can resurrect deleted data (CASSANDRA-6503)
 * Switch stress to use ITransportFactory (CASSANDRA-6641)
 * Fix IllegalArgumentException during prepare (CASSANDRA-6592)
 * Fix possible loss of 2ndary index entries during compaction (CASSANDRA-6517)
 * Fix direct Memory on architectures that do not support unaligned long access
   (CASSANDRA-6628)
 * Let scrub optionally skip broken counter partitions (CASSANDRA-5930)
Merged from 1.2:
 * fsync compression metadata (CASSANDRA-6531)
 * Validate CF existence on execution for prepared statement (CASSANDRA-6535)
 * Add ability to throttle batchlog replay (CASSANDRA-6550)
 * Fix executing LOCAL_QUORUM with SimpleStrategy (CASSANDRA-6545)
 * Avoid StackOverflow when using large IN queries (CASSANDRA-6567)
 * Nodetool upgradesstables includes secondary indexes (CASSANDRA-6598)
 * Paginate batchlog replay (CASSANDRA-6569)
 * skip blocking on streaming during drain (CASSANDRA-6603)
 * Improve error message when schema doesn't match loaded sstable (CASSANDRA-6262)
 * Add properties to adjust FD initial value and max interval (CASSANDRA-4375)
 * Fix preparing with batch and delete from collection (CASSANDRA-6607)
 * Fix ABSC reverse iterator's remove() method (CASSANDRA-6629)
 * Handle host ID conflicts properly (CASSANDRA-6615)
 * Move handling of migration event source to solve bootstrap race. (CASSANDRA-6648)
 * Make sure compaction throughput value doesn't overflow with int math (CASSANDRA-6647)


2.0.4
 * Allow removing snapshots of no-longer-existing CFs (CASSANDRA-6418)
 * add StorageService.stopDaemon() (CASSANDRA-4268)
 * add IRE for invalid CF supplied to get_count (CASSANDRA-5701)
 * add client encryption support to sstableloader (CASSANDRA-6378)
 * Fix accept() loop for SSL sockets post-shutdown (CASSANDRA-6468)
 * Fix size-tiered compaction in LCS L0 (CASSANDRA-6496)
 * Fix assertion failure in filterColdSSTables (CASSANDRA-6483)
 * Fix row tombstones in larger-than-memory compactions (CASSANDRA-6008)
 * Fix cleanup ClassCastException (CASSANDRA-6462)
 * Reduce gossip memory use by interning VersionedValue strings (CASSANDRA-6410)
 * Allow specifying datacenters to participate in a repair (CASSANDRA-6218)
 * Fix divide-by-zero in PCI (CASSANDRA-6403)
 * Fix setting last compacted key in the wrong level for LCS (CASSANDRA-6284)
 * Add millisecond precision formats to the timestamp parser (CASSANDRA-6395)
 * Expose a total memtable size metric for a CF (CASSANDRA-6391)
 * cqlsh: handle symlinks properly (CASSANDRA-6425)
 * Fix potential infinite loop when paging query with IN (CASSANDRA-6464)
 * Fix assertion error in AbstractQueryPager.discardFirst (CASSANDRA-6447)
 * Fix streaming older SSTable yields unnecessary tombstones (CASSANDRA-6527)
Merged from 1.2:
 * Improved error message on bad properties in DDL queries (CASSANDRA-6453)
 * Randomize batchlog candidates selection (CASSANDRA-6481)
 * Fix thundering herd on endpoint cache invalidation (CASSANDRA-6345, 6485)
 * Improve batchlog write performance with vnodes (CASSANDRA-6488)
 * cqlsh: quote single quotes in strings inside collections (CASSANDRA-6172)
 * Improve gossip performance for typical messages (CASSANDRA-6409)
 * Throw IRE if a prepared statement has more markers than supported 
   (CASSANDRA-5598)
 * Expose Thread metrics for the native protocol server (CASSANDRA-6234)
 * Change snapshot response message verb to INTERNAL to avoid dropping it 
   (CASSANDRA-6415)
 * Warn when collection read has > 65K elements (CASSANDRA-5428)
 * Fix cache persistence when both row and key cache are enabled 
   (CASSANDRA-6413)
 * (Hadoop) add describe_local_ring (CASSANDRA-6268)
 * Fix handling of concurrent directory creation failure (CASSANDRA-6459)
 * Allow executing CREATE statements multiple times (CASSANDRA-6471)
 * Don't send confusing info with timeouts (CASSANDRA-6491)
 * Don't resubmit counter mutation runnables internally (CASSANDRA-6427)
 * Don't drop local mutations without a hint (CASSANDRA-6510)
 * Don't allow null max_hint_window_in_ms (CASSANDRA-6419)
 * Validate SliceRange start and finish lengths (CASSANDRA-6521)


2.0.3
 * Fix FD leak on slice read path (CASSANDRA-6275)
 * Cancel read meter task when closing SSTR (CASSANDRA-6358)
 * free off-heap IndexSummary during bulk (CASSANDRA-6359)
 * Recover from IOException in accept() thread (CASSANDRA-6349)
 * Improve Gossip tolerance of abnormally slow tasks (CASSANDRA-6338)
 * Fix trying to hint timed out counter writes (CASSANDRA-6322)
 * Allow restoring specific columnfamilies from archived CL (CASSANDRA-4809)
 * Avoid flushing compaction_history after each operation (CASSANDRA-6287)
 * Fix repair assertion error when tombstones expire (CASSANDRA-6277)
 * Skip loading corrupt key cache (CASSANDRA-6260)
 * Fixes for compacting larger-than-memory rows (CASSANDRA-6274)
 * Compact hottest sstables first and optionally omit coldest from
   compaction entirely (CASSANDRA-6109)
 * Fix modifying column_metadata from thrift (CASSANDRA-6182)
 * cqlsh: fix LIST USERS output (CASSANDRA-6242)
 * Add IRequestSink interface (CASSANDRA-6248)
 * Update memtable size while flushing (CASSANDRA-6249)
 * Provide hooks around CQL2/CQL3 statement execution (CASSANDRA-6252)
 * Require Permission.SELECT for CAS updates (CASSANDRA-6247)
 * New CQL-aware SSTableWriter (CASSANDRA-5894)
 * Reject CAS operation when the protocol v1 is used (CASSANDRA-6270)
 * Correctly throw error when frame too large (CASSANDRA-5981)
 * Fix serialization bug in PagedRange with 2ndary indexes (CASSANDRA-6299)
 * Fix CQL3 table validation in Thrift (CASSANDRA-6140)
 * Fix bug missing results with IN clauses (CASSANDRA-6327)
 * Fix paging with reversed slices (CASSANDRA-6343)
 * Set minTimestamp correctly to be able to drop expired sstables (CASSANDRA-6337)
 * Support NaN and Infinity as float literals (CASSANDRA-6003)
 * Remove RF from nodetool ring output (CASSANDRA-6289)
 * Fix attempting to flush empty rows (CASSANDRA-6374)
 * Fix potential out of bounds exception when paging (CASSANDRA-6333)
Merged from 1.2:
 * Optimize FD phi calculation (CASSANDRA-6386)
 * Improve initial FD phi estimate when starting up (CASSANDRA-6385)
 * Don't list CQL3 table in CLI describe even if named explicitely 
   (CASSANDRA-5750)
 * Invalidate row cache when dropping CF (CASSANDRA-6351)
 * add non-jamm path for cached statements (CASSANDRA-6293)
 * add windows bat files for shell commands (CASSANDRA-6145)
 * Require logging in for Thrift CQL2/3 statement preparation (CASSANDRA-6254)
 * restrict max_num_tokens to 1536 (CASSANDRA-6267)
 * Nodetool gets default JMX port from cassandra-env.sh (CASSANDRA-6273)
 * make calculatePendingRanges asynchronous (CASSANDRA-6244)
 * Remove blocking flushes in gossip thread (CASSANDRA-6297)
 * Fix potential socket leak in connectionpool creation (CASSANDRA-6308)
 * Allow LOCAL_ONE/LOCAL_QUORUM to work with SimpleStrategy (CASSANDRA-6238)
 * cqlsh: handle 'null' as session duration (CASSANDRA-6317)
 * Fix json2sstable handling of range tombstones (CASSANDRA-6316)
 * Fix missing one row in reverse query (CASSANDRA-6330)
 * Fix reading expired row value from row cache (CASSANDRA-6325)
 * Fix AssertionError when doing set element deletion (CASSANDRA-6341)
 * Make CL code for the native protocol match the one in C* 2.0
   (CASSANDRA-6347)
 * Disallow altering CQL3 table from thrift (CASSANDRA-6370)
 * Fix size computation of prepared statement (CASSANDRA-6369)


2.0.2
 * Update FailureDetector to use nanontime (CASSANDRA-4925)
 * Fix FileCacheService regressions (CASSANDRA-6149)
 * Never return WriteTimeout for CL.ANY (CASSANDRA-6132)
 * Fix race conditions in bulk loader (CASSANDRA-6129)
 * Add configurable metrics reporting (CASSANDRA-4430)
 * drop queries exceeding a configurable number of tombstones (CASSANDRA-6117)
 * Track and persist sstable read activity (CASSANDRA-5515)
 * Fixes for speculative retry (CASSANDRA-5932, CASSANDRA-6194)
 * Improve memory usage of metadata min/max column names (CASSANDRA-6077)
 * Fix thrift validation refusing row markers on CQL3 tables (CASSANDRA-6081)
 * Fix insertion of collections with CAS (CASSANDRA-6069)
 * Correctly send metadata on SELECT COUNT (CASSANDRA-6080)
 * Track clients' remote addresses in ClientState (CASSANDRA-6070)
 * Create snapshot dir if it does not exist when migrating
   leveled manifest (CASSANDRA-6093)
 * make sequential nodetool repair the default (CASSANDRA-5950)
 * Add more hooks for compaction strategy implementations (CASSANDRA-6111)
 * Fix potential NPE on composite 2ndary indexes (CASSANDRA-6098)
 * Delete can potentially be skipped in batch (CASSANDRA-6115)
 * Allow alter keyspace on system_traces (CASSANDRA-6016)
 * Disallow empty column names in cql (CASSANDRA-6136)
 * Use Java7 file-handling APIs and fix file moving on Windows (CASSANDRA-5383)
 * Save compaction history to system keyspace (CASSANDRA-5078)
 * Fix NPE if StorageService.getOperationMode() is executed before full startup (CASSANDRA-6166)
 * CQL3: support pre-epoch longs for TimestampType (CASSANDRA-6212)
 * Add reloadtriggers command to nodetool (CASSANDRA-4949)
 * cqlsh: ignore empty 'value alias' in DESCRIBE (CASSANDRA-6139)
 * Fix sstable loader (CASSANDRA-6205)
 * Reject bootstrapping if the node already exists in gossip (CASSANDRA-5571)
 * Fix NPE while loading paxos state (CASSANDRA-6211)
 * cqlsh: add SHOW SESSION <tracing-session> command (CASSANDRA-6228)
Merged from 1.2:
 * (Hadoop) Require CFRR batchSize to be at least 2 (CASSANDRA-6114)
 * Add a warning for small LCS sstable size (CASSANDRA-6191)
 * Add ability to list specific KS/CF combinations in nodetool cfstats (CASSANDRA-4191)
 * Mark CF clean if a mutation raced the drop and got it marked dirty (CASSANDRA-5946)
 * Add a LOCAL_ONE consistency level (CASSANDRA-6202)
 * Limit CQL prepared statement cache by size instead of count (CASSANDRA-6107)
 * Tracing should log write failure rather than raw exceptions (CASSANDRA-6133)
 * lock access to TM.endpointToHostIdMap (CASSANDRA-6103)
 * Allow estimated memtable size to exceed slab allocator size (CASSANDRA-6078)
 * Start MeteredFlusher earlier to prevent OOM during CL replay (CASSANDRA-6087)
 * Avoid sending Truncate command to fat clients (CASSANDRA-6088)
 * Allow where clause conditions to be in parenthesis (CASSANDRA-6037)
 * Do not open non-ssl storage port if encryption option is all (CASSANDRA-3916)
 * Move batchlog replay to its own executor (CASSANDRA-6079)
 * Add tombstone debug threshold and histogram (CASSANDRA-6042, 6057)
 * Enable tcp keepalive on incoming connections (CASSANDRA-4053)
 * Fix fat client schema pull NPE (CASSANDRA-6089)
 * Fix memtable flushing for indexed tables (CASSANDRA-6112)
 * Fix skipping columns with multiple slices (CASSANDRA-6119)
 * Expose connected thrift + native client counts (CASSANDRA-5084)
 * Optimize auth setup (CASSANDRA-6122)
 * Trace index selection (CASSANDRA-6001)
 * Update sstablesPerReadHistogram to use biased sampling (CASSANDRA-6164)
 * Log UnknownColumnfamilyException when closing socket (CASSANDRA-5725)
 * Properly error out on CREATE INDEX for counters table (CASSANDRA-6160)
 * Handle JMX notification failure for repair (CASSANDRA-6097)
 * (Hadoop) Fetch no more than 128 splits in parallel (CASSANDRA-6169)
 * stress: add username/password authentication support (CASSANDRA-6068)
 * Fix indexed queries with row cache enabled on parent table (CASSANDRA-5732)
 * Fix compaction race during columnfamily drop (CASSANDRA-5957)
 * Fix validation of empty column names for compact tables (CASSANDRA-6152)
 * Skip replaying mutations that pass CRC but fail to deserialize (CASSANDRA-6183)
 * Rework token replacement to use replace_address (CASSANDRA-5916)
 * Fix altering column types (CASSANDRA-6185)
 * cqlsh: fix CREATE/ALTER WITH completion (CASSANDRA-6196)
 * add windows bat files for shell commands (CASSANDRA-6145)
 * Fix potential stack overflow during range tombstones insertion (CASSANDRA-6181)
 * (Hadoop) Make LOCAL_ONE the default consistency level (CASSANDRA-6214)


2.0.1
 * Fix bug that could allow reading deleted data temporarily (CASSANDRA-6025)
 * Improve memory use defaults (CASSANDRA-6059)
 * Make ThriftServer more easlly extensible (CASSANDRA-6058)
 * Remove Hadoop dependency from ITransportFactory (CASSANDRA-6062)
 * add file_cache_size_in_mb setting (CASSANDRA-5661)
 * Improve error message when yaml contains invalid properties (CASSANDRA-5958)
 * Improve leveled compaction's ability to find non-overlapping L0 compactions
   to work on concurrently (CASSANDRA-5921)
 * Notify indexer of columns shadowed by range tombstones (CASSANDRA-5614)
 * Log Merkle tree stats (CASSANDRA-2698)
 * Switch from crc32 to adler32 for compressed sstable checksums (CASSANDRA-5862)
 * Improve offheap memcpy performance (CASSANDRA-5884)
 * Use a range aware scanner for cleanup (CASSANDRA-2524)
 * Cleanup doesn't need to inspect sstables that contain only local data
   (CASSANDRA-5722)
 * Add ability for CQL3 to list partition keys (CASSANDRA-4536)
 * Improve native protocol serialization (CASSANDRA-5664)
 * Upgrade Thrift to 0.9.1 (CASSANDRA-5923)
 * Require superuser status for adding triggers (CASSANDRA-5963)
 * Make standalone scrubber handle old and new style leveled manifest
   (CASSANDRA-6005)
 * Fix paxos bugs (CASSANDRA-6012, 6013, 6023)
 * Fix paged ranges with multiple replicas (CASSANDRA-6004)
 * Fix potential AssertionError during tracing (CASSANDRA-6041)
 * Fix NPE in sstablesplit (CASSANDRA-6027)
 * Migrate pre-2.0 key/value/column aliases to system.schema_columns
   (CASSANDRA-6009)
 * Paging filter empty rows too agressively (CASSANDRA-6040)
 * Support variadic parameters for IN clauses (CASSANDRA-4210)
 * cqlsh: return the result of CAS writes (CASSANDRA-5796)
 * Fix validation of IN clauses with 2ndary indexes (CASSANDRA-6050)
 * Support named bind variables in CQL (CASSANDRA-6033)
Merged from 1.2:
 * Allow cache-keys-to-save to be set at runtime (CASSANDRA-5980)
 * Avoid second-guessing out-of-space state (CASSANDRA-5605)
 * Tuning knobs for dealing with large blobs and many CFs (CASSANDRA-5982)
 * (Hadoop) Fix CQLRW for thrift tables (CASSANDRA-6002)
 * Fix possible divide-by-zero in HHOM (CASSANDRA-5990)
 * Allow local batchlog writes for CL.ANY (CASSANDRA-5967)
 * Upgrade metrics-core to version 2.2.0 (CASSANDRA-5947)
 * Fix CqlRecordWriter with composite keys (CASSANDRA-5949)
 * Add snitch, schema version, cluster, partitioner to JMX (CASSANDRA-5881)
 * Allow disabling SlabAllocator (CASSANDRA-5935)
 * Make user-defined compaction JMX blocking (CASSANDRA-4952)
 * Fix streaming does not transfer wrapped range (CASSANDRA-5948)
 * Fix loading index summary containing empty key (CASSANDRA-5965)
 * Correctly handle limits in CompositesSearcher (CASSANDRA-5975)
 * Pig: handle CQL collections (CASSANDRA-5867)
 * Pass the updated cf to the PRSI index() method (CASSANDRA-5999)
 * Allow empty CQL3 batches (as no-op) (CASSANDRA-5994)
 * Support null in CQL3 functions (CASSANDRA-5910)
 * Replace the deprecated MapMaker with CacheLoader (CASSANDRA-6007)
 * Add SSTableDeletingNotification to DataTracker (CASSANDRA-6010)
 * Fix snapshots in use get deleted during snapshot repair (CASSANDRA-6011)
 * Move hints and exception count to o.a.c.metrics (CASSANDRA-6017)
 * Fix memory leak in snapshot repair (CASSANDRA-6047)
 * Fix sstable2sjon for CQL3 tables (CASSANDRA-5852)


2.0.0
 * Fix thrift validation when inserting into CQL3 tables (CASSANDRA-5138)
 * Fix periodic memtable flushing behavior with clean memtables (CASSANDRA-5931)
 * Fix dateOf() function for pre-2.0 timestamp columns (CASSANDRA-5928)
 * Fix SSTable unintentionally loads BF when opened for batch (CASSANDRA-5938)
 * Add stream session progress to JMX (CASSANDRA-4757)
 * Fix NPE during CAS operation (CASSANDRA-5925)
Merged from 1.2:
 * Fix getBloomFilterDiskSpaceUsed for AlwaysPresentFilter (CASSANDRA-5900)
 * Don't announce schema version until we've loaded the changes locally
   (CASSANDRA-5904)
 * Fix to support off heap bloom filters size greater than 2 GB (CASSANDRA-5903)
 * Properly handle parsing huge map and set literals (CASSANDRA-5893)


2.0.0-rc2
 * enable vnodes by default (CASSANDRA-5869)
 * fix CAS contention timeout (CASSANDRA-5830)
 * fix HsHa to respect max frame size (CASSANDRA-4573)
 * Fix (some) 2i on composite components omissions (CASSANDRA-5851)
 * cqlsh: add DESCRIBE FULL SCHEMA variant (CASSANDRA-5880)
Merged from 1.2:
 * Correctly validate sparse composite cells in scrub (CASSANDRA-5855)
 * Add KeyCacheHitRate metric to CF metrics (CASSANDRA-5868)
 * cqlsh: add support for multiline comments (CASSANDRA-5798)
 * Handle CQL3 SELECT duplicate IN restrictions on clustering columns
   (CASSANDRA-5856)


2.0.0-rc1
 * improve DecimalSerializer performance (CASSANDRA-5837)
 * fix potential spurious wakeup in AsyncOneResponse (CASSANDRA-5690)
 * fix schema-related trigger issues (CASSANDRA-5774)
 * Better validation when accessing CQL3 table from thrift (CASSANDRA-5138)
 * Fix assertion error during repair (CASSANDRA-5801)
 * Fix range tombstone bug (CASSANDRA-5805)
 * DC-local CAS (CASSANDRA-5797)
 * Add a native_protocol_version column to the system.local table (CASSANRDA-5819)
 * Use index_interval from cassandra.yaml when upgraded (CASSANDRA-5822)
 * Fix buffer underflow on socket close (CASSANDRA-5792)
Merged from 1.2:
 * Fix reading DeletionTime from 1.1-format sstables (CASSANDRA-5814)
 * cqlsh: add collections support to COPY (CASSANDRA-5698)
 * retry important messages for any IOException (CASSANDRA-5804)
 * Allow empty IN relations in SELECT/UPDATE/DELETE statements (CASSANDRA-5626)
 * cqlsh: fix crashing on Windows due to libedit detection (CASSANDRA-5812)
 * fix bulk-loading compressed sstables (CASSANDRA-5820)
 * (Hadoop) fix quoting in CqlPagingRecordReader and CqlRecordWriter 
   (CASSANDRA-5824)
 * update default LCS sstable size to 160MB (CASSANDRA-5727)
 * Allow compacting 2Is via nodetool (CASSANDRA-5670)
 * Hex-encode non-String keys in OPP (CASSANDRA-5793)
 * nodetool history logging (CASSANDRA-5823)
 * (Hadoop) fix support for Thrift tables in CqlPagingRecordReader 
   (CASSANDRA-5752)
 * add "all time blocked" to StatusLogger output (CASSANDRA-5825)
 * Future-proof inter-major-version schema migrations (CASSANDRA-5845)
 * (Hadoop) add CqlPagingRecordReader support for ReversedType in Thrift table
   (CASSANDRA-5718)
 * Add -no-snapshot option to scrub (CASSANDRA-5891)
 * Fix to support off heap bloom filters size greater than 2 GB (CASSANDRA-5903)
 * Properly handle parsing huge map and set literals (CASSANDRA-5893)
 * Fix LCS L0 compaction may overlap in L1 (CASSANDRA-5907)
 * New sstablesplit tool to split large sstables offline (CASSANDRA-4766)
 * Fix potential deadlock in native protocol server (CASSANDRA-5926)
 * Disallow incompatible type change in CQL3 (CASSANDRA-5882)
Merged from 1.1:
 * Correctly validate sparse composite cells in scrub (CASSANDRA-5855)


2.0.0-beta2
 * Replace countPendingHints with Hints Created metric (CASSANDRA-5746)
 * Allow nodetool with no args, and with help to run without a server (CASSANDRA-5734)
 * Cleanup AbstractType/TypeSerializer classes (CASSANDRA-5744)
 * Remove unimplemented cli option schema-mwt (CASSANDRA-5754)
 * Support range tombstones in thrift (CASSANDRA-5435)
 * Normalize table-manipulating CQL3 statements' class names (CASSANDRA-5759)
 * cqlsh: add missing table options to DESCRIBE output (CASSANDRA-5749)
 * Fix assertion error during repair (CASSANDRA-5757)
 * Fix bulkloader (CASSANDRA-5542)
 * Add LZ4 compression to the native protocol (CASSANDRA-5765)
 * Fix bugs in the native protocol v2 (CASSANDRA-5770)
 * CAS on 'primary key only' table (CASSANDRA-5715)
 * Support streaming SSTables of old versions (CASSANDRA-5772)
 * Always respect protocol version in native protocol (CASSANDRA-5778)
 * Fix ConcurrentModificationException during streaming (CASSANDRA-5782)
 * Update deletion timestamp in Commit#updatesWithPaxosTime (CASSANDRA-5787)
 * Thrift cas() method crashes if input columns are not sorted (CASSANDRA-5786)
 * Order columns names correctly when querying for CAS (CASSANDRA-5788)
 * Fix streaming retry (CASSANDRA-5775)
Merged from 1.2:
 * if no seeds can be a reached a node won't start in a ring by itself (CASSANDRA-5768)
 * add cassandra.unsafesystem property (CASSANDRA-5704)
 * (Hadoop) quote identifiers in CqlPagingRecordReader (CASSANDRA-5763)
 * Add replace_node functionality for vnodes (CASSANDRA-5337)
 * Add timeout events to query traces (CASSANDRA-5520)
 * Fix serialization of the LEFT gossip value (CASSANDRA-5696)
 * Pig: support for cql3 tables (CASSANDRA-5234)
 * Fix skipping range tombstones with reverse queries (CASSANDRA-5712)
 * Expire entries out of ThriftSessionManager (CASSANDRA-5719)
 * Don't keep ancestor information in memory (CASSANDRA-5342)
 * Expose native protocol server status in nodetool info (CASSANDRA-5735)
 * Fix pathetic performance of range tombstones (CASSANDRA-5677)
 * Fix querying with an empty (impossible) range (CASSANDRA-5573)
 * cqlsh: handle CUSTOM 2i in DESCRIBE output (CASSANDRA-5760)
 * Fix minor bug in Range.intersects(Bound) (CASSANDRA-5771)
 * cqlsh: handle disabled compression in DESCRIBE output (CASSANDRA-5766)
 * Ensure all UP events are notified on the native protocol (CASSANDRA-5769)
 * Fix formatting of sstable2json with multiple -k arguments (CASSANDRA-5781)
 * Don't rely on row marker for queries in general to hide lost markers
   after TTL expires (CASSANDRA-5762)
 * Sort nodetool help output (CASSANDRA-5776)
 * Fix column expiring during 2 phases compaction (CASSANDRA-5799)
 * now() is being rejected in INSERTs when inside collections (CASSANDRA-5795)


2.0.0-beta1
 * Add support for indexing clustered columns (CASSANDRA-5125)
 * Removed on-heap row cache (CASSANDRA-5348)
 * use nanotime consistently for node-local timeouts (CASSANDRA-5581)
 * Avoid unnecessary second pass on name-based queries (CASSANDRA-5577)
 * Experimental triggers (CASSANDRA-1311)
 * JEMalloc support for off-heap allocation (CASSANDRA-3997)
 * Single-pass compaction (CASSANDRA-4180)
 * Removed token range bisection (CASSANDRA-5518)
 * Removed compatibility with pre-1.2.5 sstables and network messages
   (CASSANDRA-5511)
 * removed PBSPredictor (CASSANDRA-5455)
 * CAS support (CASSANDRA-5062, 5441, 5442, 5443, 5619, 5667)
 * Leveled compaction performs size-tiered compactions in L0 
   (CASSANDRA-5371, 5439)
 * Add yaml network topology snitch for mixed ec2/other envs (CASSANDRA-5339)
 * Log when a node is down longer than the hint window (CASSANDRA-4554)
 * Optimize tombstone creation for ExpiringColumns (CASSANDRA-4917)
 * Improve LeveledScanner work estimation (CASSANDRA-5250, 5407)
 * Replace compaction lock with runWithCompactionsDisabled (CASSANDRA-3430)
 * Change Message IDs to ints (CASSANDRA-5307)
 * Move sstable level information into the Stats component, removing the
   need for a separate Manifest file (CASSANDRA-4872)
 * avoid serializing to byte[] on commitlog append (CASSANDRA-5199)
 * make index_interval configurable per columnfamily (CASSANDRA-3961, CASSANDRA-5650)
 * add default_time_to_live (CASSANDRA-3974)
 * add memtable_flush_period_in_ms (CASSANDRA-4237)
 * replace supercolumns internally by composites (CASSANDRA-3237, 5123)
 * upgrade thrift to 0.9.0 (CASSANDRA-3719)
 * drop unnecessary keyspace parameter from user-defined compaction API 
   (CASSANDRA-5139)
 * more robust solution to incomplete compactions + counters (CASSANDRA-5151)
 * Change order of directory searching for c*.in.sh (CASSANDRA-3983)
 * Add tool to reset SSTable compaction level for LCS (CASSANDRA-5271)
 * Allow custom configuration loader (CASSANDRA-5045)
 * Remove memory emergency pressure valve logic (CASSANDRA-3534)
 * Reduce request latency with eager retry (CASSANDRA-4705)
 * cqlsh: Remove ASSUME command (CASSANDRA-5331)
 * Rebuild BF when loading sstables if bloom_filter_fp_chance
   has changed since compaction (CASSANDRA-5015)
 * remove row-level bloom filters (CASSANDRA-4885)
 * Change Kernel Page Cache skipping into row preheating (disabled by default)
   (CASSANDRA-4937)
 * Improve repair by deciding on a gcBefore before sending
   out TreeRequests (CASSANDRA-4932)
 * Add an official way to disable compactions (CASSANDRA-5074)
 * Reenable ALTER TABLE DROP with new semantics (CASSANDRA-3919)
 * Add binary protocol versioning (CASSANDRA-5436)
 * Swap THshaServer for TThreadedSelectorServer (CASSANDRA-5530)
 * Add alias support to SELECT statement (CASSANDRA-5075)
 * Don't create empty RowMutations in CommitLogReplayer (CASSANDRA-5541)
 * Use range tombstones when dropping cfs/columns from schema (CASSANDRA-5579)
 * cqlsh: drop CQL2/CQL3-beta support (CASSANDRA-5585)
 * Track max/min column names in sstables to be able to optimize slice
   queries (CASSANDRA-5514, CASSANDRA-5595, CASSANDRA-5600)
 * Binary protocol: allow batching already prepared statements (CASSANDRA-4693)
 * Allow preparing timestamp, ttl and limit in CQL3 queries (CASSANDRA-4450)
 * Support native link w/o JNA in Java7 (CASSANDRA-3734)
 * Use SASL authentication in binary protocol v2 (CASSANDRA-5545)
 * Replace Thrift HsHa with LMAX Disruptor based implementation (CASSANDRA-5582)
 * cqlsh: Add row count to SELECT output (CASSANDRA-5636)
 * Include a timestamp with all read commands to determine column expiration
   (CASSANDRA-5149)
 * Streaming 2.0 (CASSANDRA-5286, 5699)
 * Conditional create/drop ks/table/index statements in CQL3 (CASSANDRA-2737)
 * more pre-table creation property validation (CASSANDRA-5693)
 * Redesign repair messages (CASSANDRA-5426)
 * Fix ALTER RENAME post-5125 (CASSANDRA-5702)
 * Disallow renaming a 2ndary indexed column (CASSANDRA-5705)
 * Rename Table to Keyspace (CASSANDRA-5613)
 * Ensure changing column_index_size_in_kb on different nodes don't corrupt the
   sstable (CASSANDRA-5454)
 * Move resultset type information into prepare, not execute (CASSANDRA-5649)
 * Auto paging in binary protocol (CASSANDRA-4415, 5714)
 * Don't tie client side use of AbstractType to JDBC (CASSANDRA-4495)
 * Adds new TimestampType to replace DateType (CASSANDRA-5723, CASSANDRA-5729)
Merged from 1.2:
 * make starting native protocol server idempotent (CASSANDRA-5728)
 * Fix loading key cache when a saved entry is no longer valid (CASSANDRA-5706)
 * Fix serialization of the LEFT gossip value (CASSANDRA-5696)
 * cqlsh: Don't show 'null' in place of empty values (CASSANDRA-5675)
 * Race condition in detecting version on a mixed 1.1/1.2 cluster
   (CASSANDRA-5692)
 * Fix skipping range tombstones with reverse queries (CASSANDRA-5712)
 * Expire entries out of ThriftSessionManager (CASSANRDA-5719)
 * Don't keep ancestor information in memory (CASSANDRA-5342)
 * cqlsh: fix handling of semicolons inside BATCH queries (CASSANDRA-5697)


1.2.6
 * Fix tracing when operation completes before all responses arrive 
   (CASSANDRA-5668)
 * Fix cross-DC mutation forwarding (CASSANDRA-5632)
 * Reduce SSTableLoader memory usage (CASSANDRA-5555)
 * Scale hinted_handoff_throttle_in_kb to cluster size (CASSANDRA-5272)
 * (Hadoop) Add CQL3 input/output formats (CASSANDRA-4421, 5622)
 * (Hadoop) Fix InputKeyRange in CFIF (CASSANDRA-5536)
 * Fix dealing with ridiculously large max sstable sizes in LCS (CASSANDRA-5589)
 * Ignore pre-truncate hints (CASSANDRA-4655)
 * Move System.exit on OOM into a separate thread (CASSANDRA-5273)
 * Write row markers when serializing schema (CASSANDRA-5572)
 * Check only SSTables for the requested range when streaming (CASSANDRA-5569)
 * Improve batchlog replay behavior and hint ttl handling (CASSANDRA-5314)
 * Exclude localTimestamp from validation for tombstones (CASSANDRA-5398)
 * cqlsh: add custom prompt support (CASSANDRA-5539)
 * Reuse prepared statements in hot auth queries (CASSANDRA-5594)
 * cqlsh: add vertical output option (see EXPAND) (CASSANDRA-5597)
 * Add a rate limit option to stress (CASSANDRA-5004)
 * have BulkLoader ignore snapshots directories (CASSANDRA-5587) 
 * fix SnitchProperties logging context (CASSANDRA-5602)
 * Expose whether jna is enabled and memory is locked via JMX (CASSANDRA-5508)
 * cqlsh: fix COPY FROM with ReversedType (CASSANDRA-5610)
 * Allow creating CUSTOM indexes on collections (CASSANDRA-5615)
 * Evaluate now() function at execution time (CASSANDRA-5616)
 * Expose detailed read repair metrics (CASSANDRA-5618)
 * Correct blob literal + ReversedType parsing (CASSANDRA-5629)
 * Allow GPFS to prefer the internal IP like EC2MRS (CASSANDRA-5630)
 * fix help text for -tspw cassandra-cli (CASSANDRA-5643)
 * don't throw away initial causes exceptions for internode encryption issues 
   (CASSANDRA-5644)
 * Fix message spelling errors for cql select statements (CASSANDRA-5647)
 * Suppress custom exceptions thru jmx (CASSANDRA-5652)
 * Update CREATE CUSTOM INDEX syntax (CASSANDRA-5639)
 * Fix PermissionDetails.equals() method (CASSANDRA-5655)
 * Never allow partition key ranges in CQL3 without token() (CASSANDRA-5666)
 * Gossiper incorrectly drops AppState for an upgrading node (CASSANDRA-5660)
 * Connection thrashing during multi-region ec2 during upgrade, due to 
   messaging version (CASSANDRA-5669)
 * Avoid over reconnecting in EC2MRS (CASSANDRA-5678)
 * Fix ReadResponseSerializer.serializedSize() for digest reads (CASSANDRA-5476)
 * allow sstable2json on 2i CFs (CASSANDRA-5694)
Merged from 1.1:
 * Remove buggy thrift max message length option (CASSANDRA-5529)
 * Fix NPE in Pig's widerow mode (CASSANDRA-5488)
 * Add split size parameter to Pig and disable split combination (CASSANDRA-5544)


1.2.5
 * make BytesToken.toString only return hex bytes (CASSANDRA-5566)
 * Ensure that submitBackground enqueues at least one task (CASSANDRA-5554)
 * fix 2i updates with identical values and timestamps (CASSANDRA-5540)
 * fix compaction throttling bursty-ness (CASSANDRA-4316)
 * reduce memory consumption of IndexSummary (CASSANDRA-5506)
 * remove per-row column name bloom filters (CASSANDRA-5492)
 * Include fatal errors in trace events (CASSANDRA-5447)
 * Ensure that PerRowSecondaryIndex is notified of row-level deletes
   (CASSANDRA-5445)
 * Allow empty blob literals in CQL3 (CASSANDRA-5452)
 * Fix streaming RangeTombstones at column index boundary (CASSANDRA-5418)
 * Fix preparing statements when current keyspace is not set (CASSANDRA-5468)
 * Fix SemanticVersion.isSupportedBy minor/patch handling (CASSANDRA-5496)
 * Don't provide oldCfId for post-1.1 system cfs (CASSANDRA-5490)
 * Fix primary range ignores replication strategy (CASSANDRA-5424)
 * Fix shutdown of binary protocol server (CASSANDRA-5507)
 * Fix repair -snapshot not working (CASSANDRA-5512)
 * Set isRunning flag later in binary protocol server (CASSANDRA-5467)
 * Fix use of CQL3 functions with descending clustering order (CASSANDRA-5472)
 * Disallow renaming columns one at a time for thrift table in CQL3
   (CASSANDRA-5531)
 * cqlsh: add CLUSTERING ORDER BY support to DESCRIBE (CASSANDRA-5528)
 * Add custom secondary index support to CQL3 (CASSANDRA-5484)
 * Fix repair hanging silently on unexpected error (CASSANDRA-5229)
 * Fix Ec2Snitch regression introduced by CASSANDRA-5171 (CASSANDRA-5432)
 * Add nodetool enablebackup/disablebackup (CASSANDRA-5556)
 * cqlsh: fix DESCRIBE after case insensitive USE (CASSANDRA-5567)
Merged from 1.1
 * Add retry mechanism to OTC for non-droppable_verbs (CASSANDRA-5393)
 * Use allocator information to improve memtable memory usage estimate
   (CASSANDRA-5497)
 * Fix trying to load deleted row into row cache on startup (CASSANDRA-4463)
 * fsync leveled manifest to avoid corruption (CASSANDRA-5535)
 * Fix Bound intersection computation (CASSANDRA-5551)
 * sstablescrub now respects max memory size in cassandra.in.sh (CASSANDRA-5562)


1.2.4
 * Ensure that PerRowSecondaryIndex updates see the most recent values
   (CASSANDRA-5397)
 * avoid duplicate index entries ind PrecompactedRow and 
   ParallelCompactionIterable (CASSANDRA-5395)
 * remove the index entry on oldColumn when new column is a tombstone 
   (CASSANDRA-5395)
 * Change default stream throughput from 400 to 200 mbps (CASSANDRA-5036)
 * Gossiper logs DOWN for symmetry with UP (CASSANDRA-5187)
 * Fix mixing prepared statements between keyspaces (CASSANDRA-5352)
 * Fix consistency level during bootstrap - strike 3 (CASSANDRA-5354)
 * Fix transposed arguments in AlreadyExistsException (CASSANDRA-5362)
 * Improve asynchronous hint delivery (CASSANDRA-5179)
 * Fix Guava dependency version (12.0 -> 13.0.1) for Maven (CASSANDRA-5364)
 * Validate that provided CQL3 collection value are < 64K (CASSANDRA-5355)
 * Make upgradeSSTable skip current version sstables by default (CASSANDRA-5366)
 * Optimize min/max timestamp collection (CASSANDRA-5373)
 * Invalid streamId in cql binary protocol when using invalid CL 
   (CASSANDRA-5164)
 * Fix validation for IN where clauses with collections (CASSANDRA-5376)
 * Copy resultSet on count query to avoid ConcurrentModificationException 
   (CASSANDRA-5382)
 * Correctly typecheck in CQL3 even with ReversedType (CASSANDRA-5386)
 * Fix streaming compressed files when using encryption (CASSANDRA-5391)
 * cassandra-all 1.2.0 pom missing netty dependency (CASSANDRA-5392)
 * Fix writetime/ttl functions on null values (CASSANDRA-5341)
 * Fix NPE during cql3 select with token() (CASSANDRA-5404)
 * IndexHelper.skipBloomFilters won't skip non-SHA filters (CASSANDRA-5385)
 * cqlsh: Print maps ordered by key, sort sets (CASSANDRA-5413)
 * Add null syntax support in CQL3 for inserts (CASSANDRA-3783)
 * Allow unauthenticated set_keyspace() calls (CASSANDRA-5423)
 * Fix potential incremental backups race (CASSANDRA-5410)
 * Fix prepared BATCH statements with batch-level timestamps (CASSANDRA-5415)
 * Allow overriding superuser setup delay (CASSANDRA-5430)
 * cassandra-shuffle with JMX usernames and passwords (CASSANDRA-5431)
Merged from 1.1:
 * cli: Quote ks and cf names in schema output when needed (CASSANDRA-5052)
 * Fix bad default for min/max timestamp in SSTableMetadata (CASSANDRA-5372)
 * Fix cf name extraction from manifest in Directories.migrateFile() 
   (CASSANDRA-5242)
 * Support pluggable internode authentication (CASSANDRA-5401)


1.2.3
 * add check for sstable overlap within a level on startup (CASSANDRA-5327)
 * replace ipv6 colons in jmx object names (CASSANDRA-5298, 5328)
 * Avoid allocating SSTableBoundedScanner during repair when the range does 
   not intersect the sstable (CASSANDRA-5249)
 * Don't lowercase property map keys (this breaks NTS) (CASSANDRA-5292)
 * Fix composite comparator with super columns (CASSANDRA-5287)
 * Fix insufficient validation of UPDATE queries against counter cfs
   (CASSANDRA-5300)
 * Fix PropertyFileSnitch default DC/Rack behavior (CASSANDRA-5285)
 * Handle null values when executing prepared statement (CASSANDRA-5081)
 * Add netty to pom dependencies (CASSANDRA-5181)
 * Include type arguments in Thrift CQLPreparedResult (CASSANDRA-5311)
 * Fix compaction not removing columns when bf_fp_ratio is 1 (CASSANDRA-5182)
 * cli: Warn about missing CQL3 tables in schema descriptions (CASSANDRA-5309)
 * Re-enable unknown option in replication/compaction strategies option for
   backward compatibility (CASSANDRA-4795)
 * Add binary protocol support to stress (CASSANDRA-4993)
 * cqlsh: Fix COPY FROM value quoting and null handling (CASSANDRA-5305)
 * Fix repair -pr for vnodes (CASSANDRA-5329)
 * Relax CL for auth queries for non-default users (CASSANDRA-5310)
 * Fix AssertionError during repair (CASSANDRA-5245)
 * Don't announce migrations to pre-1.2 nodes (CASSANDRA-5334)
Merged from 1.1:
 * Update offline scrub for 1.0 -> 1.1 directory structure (CASSANDRA-5195)
 * add tmp flag to Descriptor hashcode (CASSANDRA-4021)
 * fix logging of "Found table data in data directories" when only system tables
   are present (CASSANDRA-5289)
 * cli: Add JMX authentication support (CASSANDRA-5080)
 * nodetool: ability to repair specific range (CASSANDRA-5280)
 * Fix possible assertion triggered in SliceFromReadCommand (CASSANDRA-5284)
 * cqlsh: Add inet type support on Windows (ipv4-only) (CASSANDRA-4801)
 * Fix race when initializing ColumnFamilyStore (CASSANDRA-5350)
 * Add UseTLAB JVM flag (CASSANDRA-5361)


1.2.2
 * fix potential for multiple concurrent compactions of the same sstables
   (CASSANDRA-5256)
 * avoid no-op caching of byte[] on commitlog append (CASSANDRA-5199)
 * fix symlinks under data dir not working (CASSANDRA-5185)
 * fix bug in compact storage metadata handling (CASSANDRA-5189)
 * Validate login for USE queries (CASSANDRA-5207)
 * cli: remove default username and password (CASSANDRA-5208)
 * configure populate_io_cache_on_flush per-CF (CASSANDRA-4694)
 * allow configuration of internode socket buffer (CASSANDRA-3378)
 * Make sstable directory picking blacklist-aware again (CASSANDRA-5193)
 * Correctly expire gossip states for edge cases (CASSANDRA-5216)
 * Improve handling of directory creation failures (CASSANDRA-5196)
 * Expose secondary indicies to the rest of nodetool (CASSANDRA-4464)
 * Binary protocol: avoid sending notification for 0.0.0.0 (CASSANDRA-5227)
 * add UseCondCardMark XX jvm settings on jdk 1.7 (CASSANDRA-4366)
 * CQL3 refactor to allow conversion function (CASSANDRA-5226)
 * Fix drop of sstables in some circumstance (CASSANDRA-5232)
 * Implement caching of authorization results (CASSANDRA-4295)
 * Add support for LZ4 compression (CASSANDRA-5038)
 * Fix missing columns in wide rows queries (CASSANDRA-5225)
 * Simplify auth setup and make system_auth ks alterable (CASSANDRA-5112)
 * Stop compactions from hanging during bootstrap (CASSANDRA-5244)
 * fix compressed streaming sending extra chunk (CASSANDRA-5105)
 * Add CQL3-based implementations of IAuthenticator and IAuthorizer
   (CASSANDRA-4898)
 * Fix timestamp-based tomstone removal logic (CASSANDRA-5248)
 * cli: Add JMX authentication support (CASSANDRA-5080)
 * Fix forceFlush behavior (CASSANDRA-5241)
 * cqlsh: Add username autocompletion (CASSANDRA-5231)
 * Fix CQL3 composite partition key error (CASSANDRA-5240)
 * Allow IN clause on last clustering key (CASSANDRA-5230)
Merged from 1.1:
 * fix start key/end token validation for wide row iteration (CASSANDRA-5168)
 * add ConfigHelper support for Thrift frame and max message sizes (CASSANDRA-5188)
 * fix nodetool repair not fail on node down (CASSANDRA-5203)
 * always collect tombstone hints (CASSANDRA-5068)
 * Fix error when sourcing file in cqlsh (CASSANDRA-5235)


1.2.1
 * stream undelivered hints on decommission (CASSANDRA-5128)
 * GossipingPropertyFileSnitch loads saved dc/rack info if needed (CASSANDRA-5133)
 * drain should flush system CFs too (CASSANDRA-4446)
 * add inter_dc_tcp_nodelay setting (CASSANDRA-5148)
 * re-allow wrapping ranges for start_token/end_token range pairitspwng (CASSANDRA-5106)
 * fix validation compaction of empty rows (CASSANDRA-5136)
 * nodetool methods to enable/disable hint storage/delivery (CASSANDRA-4750)
 * disallow bloom filter false positive chance of 0 (CASSANDRA-5013)
 * add threadpool size adjustment methods to JMXEnabledThreadPoolExecutor and 
   CompactionManagerMBean (CASSANDRA-5044)
 * fix hinting for dropped local writes (CASSANDRA-4753)
 * off-heap cache doesn't need mutable column container (CASSANDRA-5057)
 * apply disk_failure_policy to bad disks on initial directory creation 
   (CASSANDRA-4847)
 * Optimize name-based queries to use ArrayBackedSortedColumns (CASSANDRA-5043)
 * Fall back to old manifest if most recent is unparseable (CASSANDRA-5041)
 * pool [Compressed]RandomAccessReader objects on the partitioned read path
   (CASSANDRA-4942)
 * Add debug logging to list filenames processed by Directories.migrateFile 
   method (CASSANDRA-4939)
 * Expose black-listed directories via JMX (CASSANDRA-4848)
 * Log compaction merge counts (CASSANDRA-4894)
 * Minimize byte array allocation by AbstractData{Input,Output} (CASSANDRA-5090)
 * Add SSL support for the binary protocol (CASSANDRA-5031)
 * Allow non-schema system ks modification for shuffle to work (CASSANDRA-5097)
 * cqlsh: Add default limit to SELECT statements (CASSANDRA-4972)
 * cqlsh: fix DESCRIBE for 1.1 cfs in CQL3 (CASSANDRA-5101)
 * Correctly gossip with nodes >= 1.1.7 (CASSANDRA-5102)
 * Ensure CL guarantees on digest mismatch (CASSANDRA-5113)
 * Validate correctly selects on composite partition key (CASSANDRA-5122)
 * Fix exception when adding collection (CASSANDRA-5117)
 * Handle states for non-vnode clusters correctly (CASSANDRA-5127)
 * Refuse unrecognized replication and compaction strategy options (CASSANDRA-4795)
 * Pick the correct value validator in sstable2json for cql3 tables (CASSANDRA-5134)
 * Validate login for describe_keyspace, describe_keyspaces and set_keyspace
   (CASSANDRA-5144)
 * Fix inserting empty maps (CASSANDRA-5141)
 * Don't remove tokens from System table for node we know (CASSANDRA-5121)
 * fix streaming progress report for compresed files (CASSANDRA-5130)
 * Coverage analysis for low-CL queries (CASSANDRA-4858)
 * Stop interpreting dates as valid timeUUID value (CASSANDRA-4936)
 * Adds E notation for floating point numbers (CASSANDRA-4927)
 * Detect (and warn) unintentional use of the cql2 thrift methods when cql3 was
   intended (CASSANDRA-5172)
 * cli: Quote ks and cf names in schema output when needed (CASSANDRA-5052)
 * Fix cf name extraction from manifest in Directories.migrateFile() (CASSANDRA-5242)
 * Replace mistaken usage of commons-logging with slf4j (CASSANDRA-5464)
 * Ensure Jackson dependency matches lib (CASSANDRA-5126)
 * Expose droppable tombstone ratio stats over JMX (CASSANDRA-5159)
Merged from 1.1:
 * Simplify CompressedRandomAccessReader to work around JDK FD bug (CASSANDRA-5088)
 * Improve handling a changing target throttle rate mid-compaction (CASSANDRA-5087)
 * Pig: correctly decode row keys in widerow mode (CASSANDRA-5098)
 * nodetool repair command now prints progress (CASSANDRA-4767)
 * fix user defined compaction to run against 1.1 data directory (CASSANDRA-5118)
 * Fix CQL3 BATCH authorization caching (CASSANDRA-5145)
 * fix get_count returns incorrect value with TTL (CASSANDRA-5099)
 * better handling for mid-compaction failure (CASSANDRA-5137)
 * convert default marshallers list to map for better readability (CASSANDRA-5109)
 * fix ConcurrentModificationException in getBootstrapSource (CASSANDRA-5170)
 * fix sstable maxtimestamp for row deletes and pre-1.1.1 sstables (CASSANDRA-5153)
 * Fix thread growth on node removal (CASSANDRA-5175)
 * Make Ec2Region's datacenter name configurable (CASSANDRA-5155)


1.2.0
 * Disallow counters in collections (CASSANDRA-5082)
 * cqlsh: add unit tests (CASSANDRA-3920)
 * fix default bloom_filter_fp_chance for LeveledCompactionStrategy (CASSANDRA-5093)
Merged from 1.1:
 * add validation for get_range_slices with start_key and end_token (CASSANDRA-5089)


1.2.0-rc2
 * fix nodetool ownership display with vnodes (CASSANDRA-5065)
 * cqlsh: add DESCRIBE KEYSPACES command (CASSANDRA-5060)
 * Fix potential infinite loop when reloading CFS (CASSANDRA-5064)
 * Fix SimpleAuthorizer example (CASSANDRA-5072)
 * cqlsh: force CL.ONE for tracing and system.schema* queries (CASSANDRA-5070)
 * Includes cassandra-shuffle in the debian package (CASSANDRA-5058)
Merged from 1.1:
 * fix multithreaded compaction deadlock (CASSANDRA-4492)
 * fix temporarily missing schema after upgrade from pre-1.1.5 (CASSANDRA-5061)
 * Fix ALTER TABLE overriding compression options with defaults
   (CASSANDRA-4996, 5066)
 * fix specifying and altering crc_check_chance (CASSANDRA-5053)
 * fix Murmur3Partitioner ownership% calculation (CASSANDRA-5076)
 * Don't expire columns sooner than they should in 2ndary indexes (CASSANDRA-5079)


1.2-rc1
 * rename rpc_timeout settings to request_timeout (CASSANDRA-5027)
 * add BF with 0.1 FP to LCS by default (CASSANDRA-5029)
 * Fix preparing insert queries (CASSANDRA-5016)
 * Fix preparing queries with counter increment (CASSANDRA-5022)
 * Fix preparing updates with collections (CASSANDRA-5017)
 * Don't generate UUID based on other node address (CASSANDRA-5002)
 * Fix message when trying to alter a clustering key type (CASSANDRA-5012)
 * Update IAuthenticator to match the new IAuthorizer (CASSANDRA-5003)
 * Fix inserting only a key in CQL3 (CASSANDRA-5040)
 * Fix CQL3 token() function when used with strings (CASSANDRA-5050)
Merged from 1.1:
 * reduce log spam from invalid counter shards (CASSANDRA-5026)
 * Improve schema propagation performance (CASSANDRA-5025)
 * Fix for IndexHelper.IndexFor throws OOB Exception (CASSANDRA-5030)
 * cqlsh: make it possible to describe thrift CFs (CASSANDRA-4827)
 * cqlsh: fix timestamp formatting on some platforms (CASSANDRA-5046)


1.2-beta3
 * make consistency level configurable in cqlsh (CASSANDRA-4829)
 * fix cqlsh rendering of blob fields (CASSANDRA-4970)
 * fix cqlsh DESCRIBE command (CASSANDRA-4913)
 * save truncation position in system table (CASSANDRA-4906)
 * Move CompressionMetadata off-heap (CASSANDRA-4937)
 * allow CLI to GET cql3 columnfamily data (CASSANDRA-4924)
 * Fix rare race condition in getExpireTimeForEndpoint (CASSANDRA-4402)
 * acquire references to overlapping sstables during compaction so bloom filter
   doesn't get free'd prematurely (CASSANDRA-4934)
 * Don't share slice query filter in CQL3 SelectStatement (CASSANDRA-4928)
 * Separate tracing from Log4J (CASSANDRA-4861)
 * Exclude gcable tombstones from merkle-tree computation (CASSANDRA-4905)
 * Better printing of AbstractBounds for tracing (CASSANDRA-4931)
 * Optimize mostRecentTombstone check in CC.collectAllData (CASSANDRA-4883)
 * Change stream session ID to UUID to avoid collision from same node (CASSANDRA-4813)
 * Use Stats.db when bulk loading if present (CASSANDRA-4957)
 * Skip repair on system_trace and keyspaces with RF=1 (CASSANDRA-4956)
 * (cql3) Remove arbitrary SELECT limit (CASSANDRA-4918)
 * Correctly handle prepared operation on collections (CASSANDRA-4945)
 * Fix CQL3 LIMIT (CASSANDRA-4877)
 * Fix Stress for CQL3 (CASSANDRA-4979)
 * Remove cassandra specific exceptions from JMX interface (CASSANDRA-4893)
 * (CQL3) Force using ALLOW FILTERING on potentially inefficient queries (CASSANDRA-4915)
 * (cql3) Fix adding column when the table has collections (CASSANDRA-4982)
 * (cql3) Fix allowing collections with compact storage (CASSANDRA-4990)
 * (cql3) Refuse ttl/writetime function on collections (CASSANDRA-4992)
 * Replace IAuthority with new IAuthorizer (CASSANDRA-4874)
 * clqsh: fix KEY pseudocolumn escaping when describing Thrift tables
   in CQL3 mode (CASSANDRA-4955)
 * add basic authentication support for Pig CassandraStorage (CASSANDRA-3042)
 * fix CQL2 ALTER TABLE compaction_strategy_class altering (CASSANDRA-4965)
Merged from 1.1:
 * Fall back to old describe_splits if d_s_ex is not available (CASSANDRA-4803)
 * Improve error reporting when streaming ranges fail (CASSANDRA-5009)
 * Fix cqlsh timestamp formatting of timezone info (CASSANDRA-4746)
 * Fix assertion failure with leveled compaction (CASSANDRA-4799)
 * Check for null end_token in get_range_slice (CASSANDRA-4804)
 * Remove all remnants of removed nodes (CASSANDRA-4840)
 * Add aut-reloading of the log4j file in debian package (CASSANDRA-4855)
 * Fix estimated row cache entry size (CASSANDRA-4860)
 * reset getRangeSlice filter after finishing a row for get_paged_slice
   (CASSANDRA-4919)
 * expunge row cache post-truncate (CASSANDRA-4940)
 * Allow static CF definition with compact storage (CASSANDRA-4910)
 * Fix endless loop/compaction of schema_* CFs due to broken timestamps (CASSANDRA-4880)
 * Fix 'wrong class type' assertion in CounterColumn (CASSANDRA-4976)


1.2-beta2
 * fp rate of 1.0 disables BF entirely; LCS defaults to 1.0 (CASSANDRA-4876)
 * off-heap bloom filters for row keys (CASSANDRA_4865)
 * add extension point for sstable components (CASSANDRA-4049)
 * improve tracing output (CASSANDRA-4852, 4862)
 * make TRACE verb droppable (CASSANDRA-4672)
 * fix BulkLoader recognition of CQL3 columnfamilies (CASSANDRA-4755)
 * Sort commitlog segments for replay by id instead of mtime (CASSANDRA-4793)
 * Make hint delivery asynchronous (CASSANDRA-4761)
 * Pluggable Thrift transport factories for CLI and cqlsh (CASSANDRA-4609, 4610)
 * cassandra-cli: allow Double value type to be inserted to a column (CASSANDRA-4661)
 * Add ability to use custom TServerFactory implementations (CASSANDRA-4608)
 * optimize batchlog flushing to skip successful batches (CASSANDRA-4667)
 * include metadata for system keyspace itself in schema tables (CASSANDRA-4416)
 * add check to PropertyFileSnitch to verify presence of location for
   local node (CASSANDRA-4728)
 * add PBSPredictor consistency modeler (CASSANDRA-4261)
 * remove vestiges of Thrift unframed mode (CASSANDRA-4729)
 * optimize single-row PK lookups (CASSANDRA-4710)
 * adjust blockFor calculation to account for pending ranges due to node 
   movement (CASSANDRA-833)
 * Change CQL version to 3.0.0 and stop accepting 3.0.0-beta1 (CASSANDRA-4649)
 * (CQL3) Make prepared statement global instead of per connection 
   (CASSANDRA-4449)
 * Fix scrubbing of CQL3 created tables (CASSANDRA-4685)
 * (CQL3) Fix validation when using counter and regular columns in the same 
   table (CASSANDRA-4706)
 * Fix bug starting Cassandra with simple authentication (CASSANDRA-4648)
 * Add support for batchlog in CQL3 (CASSANDRA-4545, 4738)
 * Add support for multiple column family outputs in CFOF (CASSANDRA-4208)
 * Support repairing only the local DC nodes (CASSANDRA-4747)
 * Use rpc_address for binary protocol and change default port (CASSANDRA-4751)
 * Fix use of collections in prepared statements (CASSANDRA-4739)
 * Store more information into peers table (CASSANDRA-4351, 4814)
 * Configurable bucket size for size tiered compaction (CASSANDRA-4704)
 * Run leveled compaction in parallel (CASSANDRA-4310)
 * Fix potential NPE during CFS reload (CASSANDRA-4786)
 * Composite indexes may miss results (CASSANDRA-4796)
 * Move consistency level to the protocol level (CASSANDRA-4734, 4824)
 * Fix Subcolumn slice ends not respected (CASSANDRA-4826)
 * Fix Assertion error in cql3 select (CASSANDRA-4783)
 * Fix list prepend logic (CQL3) (CASSANDRA-4835)
 * Add booleans as literals in CQL3 (CASSANDRA-4776)
 * Allow renaming PK columns in CQL3 (CASSANDRA-4822)
 * Fix binary protocol NEW_NODE event (CASSANDRA-4679)
 * Fix potential infinite loop in tombstone compaction (CASSANDRA-4781)
 * Remove system tables accounting from schema (CASSANDRA-4850)
 * (cql3) Force provided columns in clustering key order in 
   'CLUSTERING ORDER BY' (CASSANDRA-4881)
 * Fix composite index bug (CASSANDRA-4884)
 * Fix short read protection for CQL3 (CASSANDRA-4882)
 * Add tracing support to the binary protocol (CASSANDRA-4699)
 * (cql3) Don't allow prepared marker inside collections (CASSANDRA-4890)
 * Re-allow order by on non-selected columns (CASSANDRA-4645)
 * Bug when composite index is created in a table having collections (CASSANDRA-4909)
 * log index scan subject in CompositesSearcher (CASSANDRA-4904)
Merged from 1.1:
 * add get[Row|Key]CacheEntries to CacheServiceMBean (CASSANDRA-4859)
 * fix get_paged_slice to wrap to next row correctly (CASSANDRA-4816)
 * fix indexing empty column values (CASSANDRA-4832)
 * allow JdbcDate to compose null Date objects (CASSANDRA-4830)
 * fix possible stackoverflow when compacting 1000s of sstables
   (CASSANDRA-4765)
 * fix wrong leveled compaction progress calculation (CASSANDRA-4807)
 * add a close() method to CRAR to prevent leaking file descriptors (CASSANDRA-4820)
 * fix potential infinite loop in get_count (CASSANDRA-4833)
 * fix compositeType.{get/from}String methods (CASSANDRA-4842)
 * (CQL) fix CREATE COLUMNFAMILY permissions check (CASSANDRA-4864)
 * Fix DynamicCompositeType same type comparison (CASSANDRA-4711)
 * Fix duplicate SSTable reference when stream session failed (CASSANDRA-3306)
 * Allow static CF definition with compact storage (CASSANDRA-4910)
 * Fix endless loop/compaction of schema_* CFs due to broken timestamps (CASSANDRA-4880)
 * Fix 'wrong class type' assertion in CounterColumn (CASSANDRA-4976)


1.2-beta1
 * add atomic_batch_mutate (CASSANDRA-4542, -4635)
 * increase default max_hint_window_in_ms to 3h (CASSANDRA-4632)
 * include message initiation time to replicas so they can more
   accurately drop timed-out requests (CASSANDRA-2858)
 * fix clientutil.jar dependencies (CASSANDRA-4566)
 * optimize WriteResponse (CASSANDRA-4548)
 * new metrics (CASSANDRA-4009)
 * redesign KEYS indexes to avoid read-before-write (CASSANDRA-2897)
 * debug tracing (CASSANDRA-1123)
 * parallelize row cache loading (CASSANDRA-4282)
 * Make compaction, flush JBOD-aware (CASSANDRA-4292)
 * run local range scans on the read stage (CASSANDRA-3687)
 * clean up ioexceptions (CASSANDRA-2116)
 * add disk_failure_policy (CASSANDRA-2118)
 * Introduce new json format with row level deletion (CASSANDRA-4054)
 * remove redundant "name" column from schema_keyspaces (CASSANDRA-4433)
 * improve "nodetool ring" handling of multi-dc clusters (CASSANDRA-3047)
 * update NTS calculateNaturalEndpoints to be O(N log N) (CASSANDRA-3881)
 * split up rpc timeout by operation type (CASSANDRA-2819)
 * rewrite key cache save/load to use only sequential i/o (CASSANDRA-3762)
 * update MS protocol with a version handshake + broadcast address id
   (CASSANDRA-4311)
 * multithreaded hint replay (CASSANDRA-4189)
 * add inter-node message compression (CASSANDRA-3127)
 * remove COPP (CASSANDRA-2479)
 * Track tombstone expiration and compact when tombstone content is
   higher than a configurable threshold, default 20% (CASSANDRA-3442, 4234)
 * update MurmurHash to version 3 (CASSANDRA-2975)
 * (CLI) track elapsed time for `delete' operation (CASSANDRA-4060)
 * (CLI) jline version is bumped to 1.0 to properly  support
   'delete' key function (CASSANDRA-4132)
 * Save IndexSummary into new SSTable 'Summary' component (CASSANDRA-2392, 4289)
 * Add support for range tombstones (CASSANDRA-3708)
 * Improve MessagingService efficiency (CASSANDRA-3617)
 * Avoid ID conflicts from concurrent schema changes (CASSANDRA-3794)
 * Set thrift HSHA server thread limit to unlimited by default (CASSANDRA-4277)
 * Avoids double serialization of CF id in RowMutation messages
   (CASSANDRA-4293)
 * stream compressed sstables directly with java nio (CASSANDRA-4297)
 * Support multiple ranges in SliceQueryFilter (CASSANDRA-3885)
 * Add column metadata to system column families (CASSANDRA-4018)
 * (cql3) Always use composite types by default (CASSANDRA-4329)
 * (cql3) Add support for set, map and list (CASSANDRA-3647)
 * Validate date type correctly (CASSANDRA-4441)
 * (cql3) Allow definitions with only a PK (CASSANDRA-4361)
 * (cql3) Add support for row key composites (CASSANDRA-4179)
 * improve DynamicEndpointSnitch by using reservoir sampling (CASSANDRA-4038)
 * (cql3) Add support for 2ndary indexes (CASSANDRA-3680)
 * (cql3) fix defining more than one PK to be invalid (CASSANDRA-4477)
 * remove schema agreement checking from all external APIs (Thrift, CQL and CQL3) (CASSANDRA-4487)
 * add Murmur3Partitioner and make it default for new installations (CASSANDRA-3772, 4621)
 * (cql3) update pseudo-map syntax to use map syntax (CASSANDRA-4497)
 * Finer grained exceptions hierarchy and provides error code with exceptions (CASSANDRA-3979)
 * Adds events push to binary protocol (CASSANDRA-4480)
 * Rewrite nodetool help (CASSANDRA-2293)
 * Make CQL3 the default for CQL (CASSANDRA-4640)
 * update stress tool to be able to use CQL3 (CASSANDRA-4406)
 * Accept all thrift update on CQL3 cf but don't expose their metadata (CASSANDRA-4377)
 * Replace Throttle with Guava's RateLimiter for HintedHandOff (CASSANDRA-4541)
 * fix counter add/get using CQL2 and CQL3 in stress tool (CASSANDRA-4633)
 * Add sstable count per level to cfstats (CASSANDRA-4537)
 * (cql3) Add ALTER KEYSPACE statement (CASSANDRA-4611)
 * (cql3) Allow defining default consistency levels (CASSANDRA-4448)
 * (cql3) Fix queries using LIMIT missing results (CASSANDRA-4579)
 * fix cross-version gossip messaging (CASSANDRA-4576)
 * added inet data type (CASSANDRA-4627)


1.1.6
 * Wait for writes on synchronous read digest mismatch (CASSANDRA-4792)
 * fix commitlog replay for nanotime-infected sstables (CASSANDRA-4782)
 * preflight check ttl for maximum of 20 years (CASSANDRA-4771)
 * (Pig) fix widerow input with single column rows (CASSANDRA-4789)
 * Fix HH to compact with correct gcBefore, which avoids wiping out
   undelivered hints (CASSANDRA-4772)
 * LCS will merge up to 32 L0 sstables as intended (CASSANDRA-4778)
 * NTS will default unconfigured DC replicas to zero (CASSANDRA-4675)
 * use default consistency level in counter validation if none is
   explicitly provide (CASSANDRA-4700)
 * Improve IAuthority interface by introducing fine-grained
   access permissions and grant/revoke commands (CASSANDRA-4490, 4644)
 * fix assumption error in CLI when updating/describing keyspace 
   (CASSANDRA-4322)
 * Adds offline sstablescrub to debian packaging (CASSANDRA-4642)
 * Automatic fixing of overlapping leveled sstables (CASSANDRA-4644)
 * fix error when using ORDER BY with extended selections (CASSANDRA-4689)
 * (CQL3) Fix validation for IN queries for non-PK cols (CASSANDRA-4709)
 * fix re-created keyspace disappering after 1.1.5 upgrade 
   (CASSANDRA-4698, 4752)
 * (CLI) display elapsed time in 2 fraction digits (CASSANDRA-3460)
 * add authentication support to sstableloader (CASSANDRA-4712)
 * Fix CQL3 'is reversed' logic (CASSANDRA-4716, 4759)
 * (CQL3) Don't return ReversedType in result set metadata (CASSANDRA-4717)
 * Backport adding AlterKeyspace statement (CASSANDRA-4611)
 * (CQL3) Correcty accept upper-case data types (CASSANDRA-4770)
 * Add binary protocol events for schema changes (CASSANDRA-4684)
Merged from 1.0:
 * Switch from NBHM to CHM in MessagingService's callback map, which
   prevents OOM in long-running instances (CASSANDRA-4708)


1.1.5
 * add SecondaryIndex.reload API (CASSANDRA-4581)
 * use millis + atomicint for commitlog segment creation instead of
   nanotime, which has issues under some hypervisors (CASSANDRA-4601)
 * fix FD leak in slice queries (CASSANDRA-4571)
 * avoid recursion in leveled compaction (CASSANDRA-4587)
 * increase stack size under Java7 to 180K
 * Log(info) schema changes (CASSANDRA-4547)
 * Change nodetool setcachecapcity to manipulate global caches (CASSANDRA-4563)
 * (cql3) fix setting compaction strategy (CASSANDRA-4597)
 * fix broken system.schema_* timestamps on system startup (CASSANDRA-4561)
 * fix wrong skip of cache saving (CASSANDRA-4533)
 * Avoid NPE when lost+found is in data dir (CASSANDRA-4572)
 * Respect five-minute flush moratorium after initial CL replay (CASSANDRA-4474)
 * Adds ntp as recommended in debian packaging (CASSANDRA-4606)
 * Configurable transport in CF Record{Reader|Writer} (CASSANDRA-4558)
 * (cql3) fix potential NPE with both equal and unequal restriction (CASSANDRA-4532)
 * (cql3) improves ORDER BY validation (CASSANDRA-4624)
 * Fix potential deadlock during counter writes (CASSANDRA-4578)
 * Fix cql error with ORDER BY when using IN (CASSANDRA-4612)
Merged from 1.0:
 * increase Xss to 160k to accomodate latest 1.6 JVMs (CASSANDRA-4602)
 * fix toString of hint destination tokens (CASSANDRA-4568)
 * Fix multiple values for CurrentLocal NodeID (CASSANDRA-4626)


1.1.4
 * fix offline scrub to catch >= out of order rows (CASSANDRA-4411)
 * fix cassandra-env.sh on RHEL and other non-dash-based systems 
   (CASSANDRA-4494)
Merged from 1.0:
 * (Hadoop) fix setting key length for old-style mapred api (CASSANDRA-4534)
 * (Hadoop) fix iterating through a resultset consisting entirely
   of tombstoned rows (CASSANDRA-4466)


1.1.3
 * (cqlsh) add COPY TO (CASSANDRA-4434)
 * munmap commitlog segments before rename (CASSANDRA-4337)
 * (JMX) rename getRangeKeySample to sampleKeyRange to avoid returning
   multi-MB results as an attribute (CASSANDRA-4452)
 * flush based on data size, not throughput; overwritten columns no 
   longer artificially inflate liveRatio (CASSANDRA-4399)
 * update default commitlog segment size to 32MB and total commitlog
   size to 32/1024 MB for 32/64 bit JVMs, respectively (CASSANDRA-4422)
 * avoid using global partitioner to estimate ranges in index sstables
   (CASSANDRA-4403)
 * restore pre-CASSANDRA-3862 approach to removing expired tombstones
   from row cache during compaction (CASSANDRA-4364)
 * (stress) support for CQL prepared statements (CASSANDRA-3633)
 * Correctly catch exception when Snappy cannot be loaded (CASSANDRA-4400)
 * (cql3) Support ORDER BY when IN condition is given in WHERE clause (CASSANDRA-4327)
 * (cql3) delete "component_index" column on DROP TABLE call (CASSANDRA-4420)
 * change nanoTime() to currentTimeInMillis() in schema related code (CASSANDRA-4432)
 * add a token generation tool (CASSANDRA-3709)
 * Fix LCS bug with sstable containing only 1 row (CASSANDRA-4411)
 * fix "Can't Modify Index Name" problem on CF update (CASSANDRA-4439)
 * Fix assertion error in getOverlappingSSTables during repair (CASSANDRA-4456)
 * fix nodetool's setcompactionthreshold command (CASSANDRA-4455)
 * Ensure compacted files are never used, to avoid counter overcount (CASSANDRA-4436)
Merged from 1.0:
 * Push the validation of secondary index values to the SecondaryIndexManager (CASSANDRA-4240)
 * allow dropping columns shadowed by not-yet-expired supercolumn or row
   tombstones in PrecompactedRow (CASSANDRA-4396)


1.1.2
 * Fix cleanup not deleting index entries (CASSANDRA-4379)
 * Use correct partitioner when saving + loading caches (CASSANDRA-4331)
 * Check schema before trying to export sstable (CASSANDRA-2760)
 * Raise a meaningful exception instead of NPE when PFS encounters
   an unconfigured node + no default (CASSANDRA-4349)
 * fix bug in sstable blacklisting with LCS (CASSANDRA-4343)
 * LCS no longer promotes tiny sstables out of L0 (CASSANDRA-4341)
 * skip tombstones during hint replay (CASSANDRA-4320)
 * fix NPE in compactionstats (CASSANDRA-4318)
 * enforce 1m min keycache for auto (CASSANDRA-4306)
 * Have DeletedColumn.isMFD always return true (CASSANDRA-4307)
 * (cql3) exeption message for ORDER BY constraints said primary filter can be
    an IN clause, which is misleading (CASSANDRA-4319)
 * (cql3) Reject (not yet supported) creation of 2ndardy indexes on tables with
   composite primary keys (CASSANDRA-4328)
 * Set JVM stack size to 160k for java 7 (CASSANDRA-4275)
 * cqlsh: add COPY command to load data from CSV flat files (CASSANDRA-4012)
 * CFMetaData.fromThrift to throw ConfigurationException upon error (CASSANDRA-4353)
 * Use CF comparator to sort indexed columns in SecondaryIndexManager
   (CASSANDRA-4365)
 * add strategy_options to the KSMetaData.toString() output (CASSANDRA-4248)
 * (cql3) fix range queries containing unqueried results (CASSANDRA-4372)
 * (cql3) allow updating column_alias types (CASSANDRA-4041)
 * (cql3) Fix deletion bug (CASSANDRA-4193)
 * Fix computation of overlapping sstable for leveled compaction (CASSANDRA-4321)
 * Improve scrub and allow to run it offline (CASSANDRA-4321)
 * Fix assertionError in StorageService.bulkLoad (CASSANDRA-4368)
 * (cqlsh) add option to authenticate to a keyspace at startup (CASSANDRA-4108)
 * (cqlsh) fix ASSUME functionality (CASSANDRA-4352)
 * Fix ColumnFamilyRecordReader to not return progress > 100% (CASSANDRA-3942)
Merged from 1.0:
 * Set gc_grace on index CF to 0 (CASSANDRA-4314)


1.1.1
 * add populate_io_cache_on_flush option (CASSANDRA-2635)
 * allow larger cache capacities than 2GB (CASSANDRA-4150)
 * add getsstables command to nodetool (CASSANDRA-4199)
 * apply parent CF compaction settings to secondary index CFs (CASSANDRA-4280)
 * preserve commitlog size cap when recycling segments at startup
   (CASSANDRA-4201)
 * (Hadoop) fix split generation regression (CASSANDRA-4259)
 * ignore min/max compactions settings in LCS, while preserving
   behavior that min=max=0 disables autocompaction (CASSANDRA-4233)
 * log number of rows read from saved cache (CASSANDRA-4249)
 * calculate exact size required for cleanup operations (CASSANDRA-1404)
 * avoid blocking additional writes during flush when the commitlog
   gets behind temporarily (CASSANDRA-1991)
 * enable caching on index CFs based on data CF cache setting (CASSANDRA-4197)
 * warn on invalid replication strategy creation options (CASSANDRA-4046)
 * remove [Freeable]Memory finalizers (CASSANDRA-4222)
 * include tombstone size in ColumnFamily.size, which can prevent OOM
   during sudden mass delete operations by yielding a nonzero liveRatio
   (CASSANDRA-3741)
 * Open 1 sstableScanner per level for leveled compaction (CASSANDRA-4142)
 * Optimize reads when row deletion timestamps allow us to restrict
   the set of sstables we check (CASSANDRA-4116)
 * add support for commitlog archiving and point-in-time recovery
   (CASSANDRA-3690)
 * avoid generating redundant compaction tasks during streaming
   (CASSANDRA-4174)
 * add -cf option to nodetool snapshot, and takeColumnFamilySnapshot to
   StorageService mbean (CASSANDRA-556)
 * optimize cleanup to drop entire sstables where possible (CASSANDRA-4079)
 * optimize truncate when autosnapshot is disabled (CASSANDRA-4153)
 * update caches to use byte[] keys to reduce memory overhead (CASSANDRA-3966)
 * add column limit to cli (CASSANDRA-3012, 4098)
 * clean up and optimize DataOutputBuffer, used by CQL compression and
   CompositeType (CASSANDRA-4072)
 * optimize commitlog checksumming (CASSANDRA-3610)
 * identify and blacklist corrupted SSTables from future compactions 
   (CASSANDRA-2261)
 * Move CfDef and KsDef validation out of thrift (CASSANDRA-4037)
 * Expose API to repair a user provided range (CASSANDRA-3912)
 * Add way to force the cassandra-cli to refresh its schema (CASSANDRA-4052)
 * Avoid having replicate on write tasks stacking up at CL.ONE (CASSANDRA-2889)
 * (cql3) Backwards compatibility for composite comparators in non-cql3-aware
   clients (CASSANDRA-4093)
 * (cql3) Fix order by for reversed queries (CASSANDRA-4160)
 * (cql3) Add ReversedType support (CASSANDRA-4004)
 * (cql3) Add timeuuid type (CASSANDRA-4194)
 * (cql3) Minor fixes (CASSANDRA-4185)
 * (cql3) Fix prepared statement in BATCH (CASSANDRA-4202)
 * (cql3) Reduce the list of reserved keywords (CASSANDRA-4186)
 * (cql3) Move max/min compaction thresholds to compaction strategy options
   (CASSANDRA-4187)
 * Fix exception during move when localhost is the only source (CASSANDRA-4200)
 * (cql3) Allow paging through non-ordered partitioner results (CASSANDRA-3771)
 * (cql3) Fix drop index (CASSANDRA-4192)
 * (cql3) Don't return range ghosts anymore (CASSANDRA-3982)
 * fix re-creating Keyspaces/ColumnFamilies with the same name as dropped
   ones (CASSANDRA-4219)
 * fix SecondaryIndex LeveledManifest save upon snapshot (CASSANDRA-4230)
 * fix missing arrayOffset in FBUtilities.hash (CASSANDRA-4250)
 * (cql3) Add name of parameters in CqlResultSet (CASSANDRA-4242)
 * (cql3) Correctly validate order by queries (CASSANDRA-4246)
 * rename stress to cassandra-stress for saner packaging (CASSANDRA-4256)
 * Fix exception on colum metadata with non-string comparator (CASSANDRA-4269)
 * Check for unknown/invalid compression options (CASSANDRA-4266)
 * (cql3) Adds simple access to column timestamp and ttl (CASSANDRA-4217)
 * (cql3) Fix range queries with secondary indexes (CASSANDRA-4257)
 * Better error messages from improper input in cli (CASSANDRA-3865)
 * Try to stop all compaction upon Keyspace or ColumnFamily drop (CASSANDRA-4221)
 * (cql3) Allow keyspace properties to contain hyphens (CASSANDRA-4278)
 * (cql3) Correctly validate keyspace access in create table (CASSANDRA-4296)
 * Avoid deadlock in migration stage (CASSANDRA-3882)
 * Take supercolumn names and deletion info into account in memtable throughput
   (CASSANDRA-4264)
 * Add back backward compatibility for old style replication factor (CASSANDRA-4294)
 * Preserve compatibility with pre-1.1 index queries (CASSANDRA-4262)
Merged from 1.0:
 * Fix super columns bug where cache is not updated (CASSANDRA-4190)
 * fix maxTimestamp to include row tombstones (CASSANDRA-4116)
 * (CLI) properly handle quotes in create/update keyspace commands (CASSANDRA-4129)
 * Avoids possible deadlock during bootstrap (CASSANDRA-4159)
 * fix stress tool that hangs forever on timeout or error (CASSANDRA-4128)
 * stress tool to return appropriate exit code on failure (CASSANDRA-4188)
 * fix compaction NPE when out of disk space and assertions disabled
   (CASSANDRA-3985)
 * synchronize LCS getEstimatedTasks to avoid CME (CASSANDRA-4255)
 * ensure unique streaming session id's (CASSANDRA-4223)
 * kick off background compaction when min/max thresholds change 
   (CASSANDRA-4279)
 * improve ability of STCS.getBuckets to deal with 100s of 1000s of
   sstables, such as when convertinb back from LCS (CASSANDRA-4287)
 * Oversize integer in CQL throws NumberFormatException (CASSANDRA-4291)
 * fix 1.0.x node join to mixed version cluster, other nodes >= 1.1 (CASSANDRA-4195)
 * Fix LCS splitting sstable base on uncompressed size (CASSANDRA-4419)
 * Push the validation of secondary index values to the SecondaryIndexManager (CASSANDRA-4240)
 * Don't purge columns during upgradesstables (CASSANDRA-4462)
 * Make cqlsh work with piping (CASSANDRA-4113)
 * Validate arguments for nodetool decommission (CASSANDRA-4061)
 * Report thrift status in nodetool info (CASSANDRA-4010)


1.1.0-final
 * average a reduced liveRatio estimate with the previous one (CASSANDRA-4065)
 * Allow KS and CF names up to 48 characters (CASSANDRA-4157)
 * fix stress build (CASSANDRA-4140)
 * add time remaining estimate to nodetool compactionstats (CASSANDRA-4167)
 * (cql) fix NPE in cql3 ALTER TABLE (CASSANDRA-4163)
 * (cql) Add support for CL.TWO and CL.THREE in CQL (CASSANDRA-4156)
 * (cql) Fix type in CQL3 ALTER TABLE preventing update (CASSANDRA-4170)
 * (cql) Throw invalid exception from CQL3 on obsolete options (CASSANDRA-4171)
 * (cqlsh) fix recognizing uppercase SELECT keyword (CASSANDRA-4161)
 * Pig: wide row support (CASSANDRA-3909)
Merged from 1.0:
 * avoid streaming empty files with bulk loader if sstablewriter errors out
   (CASSANDRA-3946)


1.1-rc1
 * Include stress tool in binary builds (CASSANDRA-4103)
 * (Hadoop) fix wide row iteration when last row read was deleted
   (CASSANDRA-4154)
 * fix read_repair_chance to really default to 0.1 in the cli (CASSANDRA-4114)
 * Adds caching and bloomFilterFpChange to CQL options (CASSANDRA-4042)
 * Adds posibility to autoconfigure size of the KeyCache (CASSANDRA-4087)
 * fix KEYS index from skipping results (CASSANDRA-3996)
 * Remove sliced_buffer_size_in_kb dead option (CASSANDRA-4076)
 * make loadNewSStable preserve sstable version (CASSANDRA-4077)
 * Respect 1.0 cache settings as much as possible when upgrading 
   (CASSANDRA-4088)
 * relax path length requirement for sstable files when upgrading on 
   non-Windows platforms (CASSANDRA-4110)
 * fix terminination of the stress.java when errors were encountered
   (CASSANDRA-4128)
 * Move CfDef and KsDef validation out of thrift (CASSANDRA-4037)
 * Fix get_paged_slice (CASSANDRA-4136)
 * CQL3: Support slice with exclusive start and stop (CASSANDRA-3785)
Merged from 1.0:
 * support PropertyFileSnitch in bulk loader (CASSANDRA-4145)
 * add auto_snapshot option allowing disabling snapshot before drop/truncate
   (CASSANDRA-3710)
 * allow short snitch names (CASSANDRA-4130)


1.1-beta2
 * rename loaded sstables to avoid conflicts with local snapshots
   (CASSANDRA-3967)
 * start hint replay as soon as FD notifies that the target is back up
   (CASSANDRA-3958)
 * avoid unproductive deserializing of cached rows during compaction
   (CASSANDRA-3921)
 * fix concurrency issues with CQL keyspace creation (CASSANDRA-3903)
 * Show Effective Owership via Nodetool ring <keyspace> (CASSANDRA-3412)
 * Update ORDER BY syntax for CQL3 (CASSANDRA-3925)
 * Fix BulkRecordWriter to not throw NPE if reducer gets no map data from Hadoop (CASSANDRA-3944)
 * Fix bug with counters in super columns (CASSANDRA-3821)
 * Remove deprecated merge_shard_chance (CASSANDRA-3940)
 * add a convenient way to reset a node's schema (CASSANDRA-2963)
 * fix for intermittent SchemaDisagreementException (CASSANDRA-3884)
 * CLI `list <CF>` to limit number of columns and their order (CASSANDRA-3012)
 * ignore deprecated KsDef/CfDef/ColumnDef fields in native schema (CASSANDRA-3963)
 * CLI to report when unsupported column_metadata pair was given (CASSANDRA-3959)
 * reincarnate removed and deprecated KsDef/CfDef attributes (CASSANDRA-3953)
 * Fix race between writes and read for cache (CASSANDRA-3862)
 * perform static initialization of StorageProxy on start-up (CASSANDRA-3797)
 * support trickling fsync() on writes (CASSANDRA-3950)
 * expose counters for unavailable/timeout exceptions given to thrift clients (CASSANDRA-3671)
 * avoid quadratic startup time in LeveledManifest (CASSANDRA-3952)
 * Add type information to new schema_ columnfamilies and remove thrift
   serialization for schema (CASSANDRA-3792)
 * add missing column validator options to the CLI help (CASSANDRA-3926)
 * skip reading saved key cache if CF's caching strategy is NONE or ROWS_ONLY (CASSANDRA-3954)
 * Unify migration code (CASSANDRA-4017)
Merged from 1.0:
 * cqlsh: guess correct version of Python for Arch Linux (CASSANDRA-4090)
 * (CLI) properly handle quotes in create/update keyspace commands (CASSANDRA-4129)
 * Avoids possible deadlock during bootstrap (CASSANDRA-4159)
 * fix stress tool that hangs forever on timeout or error (CASSANDRA-4128)
 * Fix super columns bug where cache is not updated (CASSANDRA-4190)
 * stress tool to return appropriate exit code on failure (CASSANDRA-4188)


1.0.9
 * improve index sampling performance (CASSANDRA-4023)
 * always compact away deleted hints immediately after handoff (CASSANDRA-3955)
 * delete hints from dropped ColumnFamilies on handoff instead of
   erroring out (CASSANDRA-3975)
 * add CompositeType ref to the CLI doc for create/update column family (CASSANDRA-3980)
 * Pig: support Counter ColumnFamilies (CASSANDRA-3973)
 * Pig: Composite column support (CASSANDRA-3684)
 * Avoid NPE during repair when a keyspace has no CFs (CASSANDRA-3988)
 * Fix division-by-zero error on get_slice (CASSANDRA-4000)
 * don't change manifest level for cleanup, scrub, and upgradesstables
   operations under LeveledCompactionStrategy (CASSANDRA-3989, 4112)
 * fix race leading to super columns assertion failure (CASSANDRA-3957)
 * fix NPE on invalid CQL delete command (CASSANDRA-3755)
 * allow custom types in CLI's assume command (CASSANDRA-4081)
 * fix totalBytes count for parallel compactions (CASSANDRA-3758)
 * fix intermittent NPE in get_slice (CASSANDRA-4095)
 * remove unnecessary asserts in native code interfaces (CASSANDRA-4096)
 * Validate blank keys in CQL to avoid assertion errors (CASSANDRA-3612)
 * cqlsh: fix bad decoding of some column names (CASSANDRA-4003)
 * cqlsh: fix incorrect padding with unicode chars (CASSANDRA-4033)
 * Fix EC2 snitch incorrectly reporting region (CASSANDRA-4026)
 * Shut down thrift during decommission (CASSANDRA-4086)
 * Expose nodetool cfhistograms for 2ndary indexes (CASSANDRA-4063)
Merged from 0.8:
 * Fix ConcurrentModificationException in gossiper (CASSANDRA-4019)


1.1-beta1
 * (cqlsh)
   + add SOURCE and CAPTURE commands, and --file option (CASSANDRA-3479)
   + add ALTER COLUMNFAMILY WITH (CASSANDRA-3523)
   + bundle Python dependencies with Cassandra (CASSANDRA-3507)
   + added to Debian package (CASSANDRA-3458)
   + display byte data instead of erroring out on decode failure 
     (CASSANDRA-3874)
 * add nodetool rebuild_index (CASSANDRA-3583)
 * add nodetool rangekeysample (CASSANDRA-2917)
 * Fix streaming too much data during move operations (CASSANDRA-3639)
 * Nodetool and CLI connect to localhost by default (CASSANDRA-3568)
 * Reduce memory used by primary index sample (CASSANDRA-3743)
 * (Hadoop) separate input/output configurations (CASSANDRA-3197, 3765)
 * avoid returning internal Cassandra classes over JMX (CASSANDRA-2805)
 * add row-level isolation via SnapTree (CASSANDRA-2893)
 * Optimize key count estimation when opening sstable on startup
   (CASSANDRA-2988)
 * multi-dc replication optimization supporting CL > ONE (CASSANDRA-3577)
 * add command to stop compactions (CASSANDRA-1740, 3566, 3582)
 * multithreaded streaming (CASSANDRA-3494)
 * removed in-tree redhat spec (CASSANDRA-3567)
 * "defragment" rows for name-based queries under STCS, again (CASSANDRA-2503)
 * Recycle commitlog segments for improved performance 
   (CASSANDRA-3411, 3543, 3557, 3615)
 * update size-tiered compaction to prioritize small tiers (CASSANDRA-2407)
 * add message expiration logic to OutboundTcpConnection (CASSANDRA-3005)
 * off-heap cache to use sun.misc.Unsafe instead of JNA (CASSANDRA-3271)
 * EACH_QUORUM is only supported for writes (CASSANDRA-3272)
 * replace compactionlock use in schema migration by checking CFS.isValid
   (CASSANDRA-3116)
 * recognize that "SELECT first ... *" isn't really "SELECT *" (CASSANDRA-3445)
 * Use faster bytes comparison (CASSANDRA-3434)
 * Bulk loader is no longer a fat client, (HADOOP) bulk load output format
   (CASSANDRA-3045)
 * (Hadoop) add support for KeyRange.filter
 * remove assumption that keys and token are in bijection
   (CASSANDRA-1034, 3574, 3604)
 * always remove endpoints from delevery queue in HH (CASSANDRA-3546)
 * fix race between cf flush and its 2ndary indexes flush (CASSANDRA-3547)
 * fix potential race in AES when a repair fails (CASSANDRA-3548)
 * Remove columns shadowed by a deleted container even when we cannot purge
   (CASSANDRA-3538)
 * Improve memtable slice iteration performance (CASSANDRA-3545)
 * more efficient allocation of small bloom filters (CASSANDRA-3618)
 * Use separate writer thread in SSTableSimpleUnsortedWriter (CASSANDRA-3619)
 * fsync the directory after new sstable or commitlog segment are created (CASSANDRA-3250)
 * fix minor issues reported by FindBugs (CASSANDRA-3658)
 * global key/row caches (CASSANDRA-3143, 3849)
 * optimize memtable iteration during range scan (CASSANDRA-3638)
 * introduce 'crc_check_chance' in CompressionParameters to support
   a checksum percentage checking chance similarly to read-repair (CASSANDRA-3611)
 * a way to deactivate global key/row cache on per-CF basis (CASSANDRA-3667)
 * fix LeveledCompactionStrategy broken because of generation pre-allocation
   in LeveledManifest (CASSANDRA-3691)
 * finer-grained control over data directories (CASSANDRA-2749)
 * Fix ClassCastException during hinted handoff (CASSANDRA-3694)
 * Upgrade Thrift to 0.7 (CASSANDRA-3213)
 * Make stress.java insert operation to use microseconds (CASSANDRA-3725)
 * Allows (internally) doing a range query with a limit of columns instead of
   rows (CASSANDRA-3742)
 * Allow rangeSlice queries to be start/end inclusive/exclusive (CASSANDRA-3749)
 * Fix BulkLoader to support new SSTable layout and add stream
   throttling to prevent an NPE when there is no yaml config (CASSANDRA-3752)
 * Allow concurrent schema migrations (CASSANDRA-1391, 3832)
 * Add SnapshotCommand to trigger snapshot on remote node (CASSANDRA-3721)
 * Make CFMetaData conversions to/from thrift/native schema inverses
   (CASSANDRA_3559)
 * Add initial code for CQL 3.0-beta (CASSANDRA-2474, 3781, 3753)
 * Add wide row support for ColumnFamilyInputFormat (CASSANDRA-3264)
 * Allow extending CompositeType comparator (CASSANDRA-3657)
 * Avoids over-paging during get_count (CASSANDRA-3798)
 * Add new command to rebuild a node without (repair) merkle tree calculations
   (CASSANDRA-3483, 3922)
 * respect not only row cache capacity but caching mode when
   trying to read data (CASSANDRA-3812)
 * fix system tests (CASSANDRA-3827)
 * CQL support for altering row key type in ALTER TABLE (CASSANDRA-3781)
 * turn compression on by default (CASSANDRA-3871)
 * make hexToBytes refuse invalid input (CASSANDRA-2851)
 * Make secondary indexes CF inherit compression and compaction from their
   parent CF (CASSANDRA-3877)
 * Finish cleanup up tombstone purge code (CASSANDRA-3872)
 * Avoid NPE on aboarted stream-out sessions (CASSANDRA-3904)
 * BulkRecordWriter throws NPE for counter columns (CASSANDRA-3906)
 * Support compression using BulkWriter (CASSANDRA-3907)


1.0.8
 * fix race between cleanup and flush on secondary index CFSes (CASSANDRA-3712)
 * avoid including non-queried nodes in rangeslice read repair
   (CASSANDRA-3843)
 * Only snapshot CF being compacted for snapshot_before_compaction 
   (CASSANDRA-3803)
 * Log active compactions in StatusLogger (CASSANDRA-3703)
 * Compute more accurate compaction score per level (CASSANDRA-3790)
 * Return InvalidRequest when using a keyspace that doesn't exist
   (CASSANDRA-3764)
 * disallow user modification of System keyspace (CASSANDRA-3738)
 * allow using sstable2json on secondary index data (CASSANDRA-3738)
 * (cqlsh) add DESCRIBE COLUMNFAMILIES (CASSANDRA-3586)
 * (cqlsh) format blobs correctly and use colors to improve output
   readability (CASSANDRA-3726)
 * synchronize BiMap of bootstrapping tokens (CASSANDRA-3417)
 * show index options in CLI (CASSANDRA-3809)
 * add optional socket timeout for streaming (CASSANDRA-3838)
 * fix truncate not to leave behind non-CFS backed secondary indexes
   (CASSANDRA-3844)
 * make CLI `show schema` to use output stream directly instead
   of StringBuilder (CASSANDRA-3842)
 * remove the wait on hint future during write (CASSANDRA-3870)
 * (cqlsh) ignore missing CfDef opts (CASSANDRA-3933)
 * (cqlsh) look for cqlshlib relative to realpath (CASSANDRA-3767)
 * Fix short read protection (CASSANDRA-3934)
 * Make sure infered and actual schema match (CASSANDRA-3371)
 * Fix NPE during HH delivery (CASSANDRA-3677)
 * Don't put boostrapping node in 'hibernate' status (CASSANDRA-3737)
 * Fix double quotes in windows bat files (CASSANDRA-3744)
 * Fix bad validator lookup (CASSANDRA-3789)
 * Fix soft reset in EC2MultiRegionSnitch (CASSANDRA-3835)
 * Don't leave zombie connections with THSHA thrift server (CASSANDRA-3867)
 * (cqlsh) fix deserialization of data (CASSANDRA-3874)
 * Fix removetoken force causing an inconsistent state (CASSANDRA-3876)
 * Fix ahndling of some types with Pig (CASSANDRA-3886)
 * Don't allow to drop the system keyspace (CASSANDRA-3759)
 * Make Pig deletes disabled by default and configurable (CASSANDRA-3628)
Merged from 0.8:
 * (Pig) fix CassandraStorage to use correct comparator in Super ColumnFamily
   case (CASSANDRA-3251)
 * fix thread safety issues in commitlog replay, primarily affecting
   systems with many (100s) of CF definitions (CASSANDRA-3751)
 * Fix relevant tombstone ignored with super columns (CASSANDRA-3875)


1.0.7
 * fix regression in HH page size calculation (CASSANDRA-3624)
 * retry failed stream on IOException (CASSANDRA-3686)
 * allow configuring bloom_filter_fp_chance (CASSANDRA-3497)
 * attempt hint delivery every ten minutes, or when failure detector
   notifies us that a node is back up, whichever comes first.  hint
   handoff throttle delay default changed to 1ms, from 50 (CASSANDRA-3554)
 * add nodetool setstreamthroughput (CASSANDRA-3571)
 * fix assertion when dropping a columnfamily with no sstables (CASSANDRA-3614)
 * more efficient allocation of small bloom filters (CASSANDRA-3618)
 * CLibrary.createHardLinkWithExec() to check for errors (CASSANDRA-3101)
 * Avoid creating empty and non cleaned writer during compaction (CASSANDRA-3616)
 * stop thrift service in shutdown hook so we can quiesce MessagingService
   (CASSANDRA-3335)
 * (CQL) compaction_strategy_options and compression_parameters for
   CREATE COLUMNFAMILY statement (CASSANDRA-3374)
 * Reset min/max compaction threshold when creating size tiered compaction
   strategy (CASSANDRA-3666)
 * Don't ignore IOException during compaction (CASSANDRA-3655)
 * Fix assertion error for CF with gc_grace=0 (CASSANDRA-3579)
 * Shutdown ParallelCompaction reducer executor after use (CASSANDRA-3711)
 * Avoid < 0 value for pending tasks in leveled compaction (CASSANDRA-3693)
 * (Hadoop) Support TimeUUID in Pig CassandraStorage (CASSANDRA-3327)
 * Check schema is ready before continuing boostrapping (CASSANDRA-3629)
 * Catch overflows during parsing of chunk_length_kb (CASSANDRA-3644)
 * Improve stream protocol mismatch errors (CASSANDRA-3652)
 * Avoid multiple thread doing HH to the same target (CASSANDRA-3681)
 * Add JMX property for rp_timeout_in_ms (CASSANDRA-2940)
 * Allow DynamicCompositeType to compare component of different types
   (CASSANDRA-3625)
 * Flush non-cfs backed secondary indexes (CASSANDRA-3659)
 * Secondary Indexes should report memory consumption (CASSANDRA-3155)
 * fix for SelectStatement start/end key are not set correctly
   when a key alias is involved (CASSANDRA-3700)
 * fix CLI `show schema` command insert of an extra comma in
   column_metadata (CASSANDRA-3714)
Merged from 0.8:
 * avoid logging (harmless) exception when GC takes < 1ms (CASSANDRA-3656)
 * prevent new nodes from thinking down nodes are up forever (CASSANDRA-3626)
 * use correct list of replicas for LOCAL_QUORUM reads when read repair
   is disabled (CASSANDRA-3696)
 * block on flush before compacting hints (may prevent OOM) (CASSANDRA-3733)


1.0.6
 * (CQL) fix cqlsh support for replicate_on_write (CASSANDRA-3596)
 * fix adding to leveled manifest after streaming (CASSANDRA-3536)
 * filter out unavailable cipher suites when using encryption (CASSANDRA-3178)
 * (HADOOP) add old-style api support for CFIF and CFRR (CASSANDRA-2799)
 * Support TimeUUIDType column names in Stress.java tool (CASSANDRA-3541)
 * (CQL) INSERT/UPDATE/DELETE/TRUNCATE commands should allow CF names to
   be qualified by keyspace (CASSANDRA-3419)
 * always remove endpoints from delevery queue in HH (CASSANDRA-3546)
 * fix race between cf flush and its 2ndary indexes flush (CASSANDRA-3547)
 * fix potential race in AES when a repair fails (CASSANDRA-3548)
 * fix default value validation usage in CLI SET command (CASSANDRA-3553)
 * Optimize componentsFor method for compaction and startup time
   (CASSANDRA-3532)
 * (CQL) Proper ColumnFamily metadata validation on CREATE COLUMNFAMILY 
   (CASSANDRA-3565)
 * fix compression "chunk_length_kb" option to set correct kb value for 
   thrift/avro (CASSANDRA-3558)
 * fix missing response during range slice repair (CASSANDRA-3551)
 * 'describe ring' moved from CLI to nodetool and available through JMX (CASSANDRA-3220)
 * add back partitioner to sstable metadata (CASSANDRA-3540)
 * fix NPE in get_count for counters (CASSANDRA-3601)
Merged from 0.8:
 * remove invalid assertion that table was opened before dropping it
   (CASSANDRA-3580)
 * range and index scans now only send requests to enough replicas to
   satisfy requested CL + RR (CASSANDRA-3598)
 * use cannonical host for local node in nodetool info (CASSANDRA-3556)
 * remove nonlocal DC write optimization since it only worked with
   CL.ONE or CL.LOCAL_QUORUM (CASSANDRA-3577, 3585)
 * detect misuses of CounterColumnType (CASSANDRA-3422)
 * turn off string interning in json2sstable, take 2 (CASSANDRA-2189)
 * validate compression parameters on add/update of the ColumnFamily 
   (CASSANDRA-3573)
 * Check for 0.0.0.0 is incorrect in CFIF (CASSANDRA-3584)
 * Increase vm.max_map_count in debian packaging (CASSANDRA-3563)
 * gossiper will never add itself to saved endpoints (CASSANDRA-3485)


1.0.5
 * revert CASSANDRA-3407 (see CASSANDRA-3540)
 * fix assertion error while forwarding writes to local nodes (CASSANDRA-3539)


1.0.4
 * fix self-hinting of timed out read repair updates and make hinted handoff
   less prone to OOMing a coordinator (CASSANDRA-3440)
 * expose bloom filter sizes via JMX (CASSANDRA-3495)
 * enforce RP tokens 0..2**127 (CASSANDRA-3501)
 * canonicalize paths exposed through JMX (CASSANDRA-3504)
 * fix "liveSize" stat when sstables are removed (CASSANDRA-3496)
 * add bloom filter FP rates to nodetool cfstats (CASSANDRA-3347)
 * record partitioner in sstable metadata component (CASSANDRA-3407)
 * add new upgradesstables nodetool command (CASSANDRA-3406)
 * skip --debug requirement to see common exceptions in CLI (CASSANDRA-3508)
 * fix incorrect query results due to invalid max timestamp (CASSANDRA-3510)
 * make sstableloader recognize compressed sstables (CASSANDRA-3521)
 * avoids race in OutboundTcpConnection in multi-DC setups (CASSANDRA-3530)
 * use SETLOCAL in cassandra.bat (CASSANDRA-3506)
 * fix ConcurrentModificationException in Table.all() (CASSANDRA-3529)
Merged from 0.8:
 * fix concurrence issue in the FailureDetector (CASSANDRA-3519)
 * fix array out of bounds error in counter shard removal (CASSANDRA-3514)
 * avoid dropping tombstones when they might still be needed to shadow
   data in a different sstable (CASSANDRA-2786)


1.0.3
 * revert name-based query defragmentation aka CASSANDRA-2503 (CASSANDRA-3491)
 * fix invalidate-related test failures (CASSANDRA-3437)
 * add next-gen cqlsh to bin/ (CASSANDRA-3188, 3131, 3493)
 * (CQL) fix handling of rows with no columns (CASSANDRA-3424, 3473)
 * fix querying supercolumns by name returning only a subset of
   subcolumns or old subcolumn versions (CASSANDRA-3446)
 * automatically compute sha1 sum for uncompressed data files (CASSANDRA-3456)
 * fix reading metadata/statistics component for version < h (CASSANDRA-3474)
 * add sstable forward-compatibility (CASSANDRA-3478)
 * report compression ratio in CFSMBean (CASSANDRA-3393)
 * fix incorrect size exception during streaming of counters (CASSANDRA-3481)
 * (CQL) fix for counter decrement syntax (CASSANDRA-3418)
 * Fix race introduced by CASSANDRA-2503 (CASSANDRA-3482)
 * Fix incomplete deletion of delivered hints (CASSANDRA-3466)
 * Avoid rescheduling compactions when no compaction was executed 
   (CASSANDRA-3484)
 * fix handling of the chunk_length_kb compression options (CASSANDRA-3492)
Merged from 0.8:
 * fix updating CF row_cache_provider (CASSANDRA-3414)
 * CFMetaData.convertToThrift method to set RowCacheProvider (CASSANDRA-3405)
 * acquire compactionlock during truncate (CASSANDRA-3399)
 * fix displaying cfdef entries for super columnfamilies (CASSANDRA-3415)
 * Make counter shard merging thread safe (CASSANDRA-3178)
 * Revert CASSANDRA-2855
 * Fix bug preventing the use of efficient cross-DC writes (CASSANDRA-3472)
 * `describe ring` command for CLI (CASSANDRA-3220)
 * (Hadoop) skip empty rows when entire row is requested, redux (CASSANDRA-2855)


1.0.2
 * "defragment" rows for name-based queries under STCS (CASSANDRA-2503)
 * Add timing information to cassandra-cli GET/SET/LIST queries (CASSANDRA-3326)
 * Only create one CompressionMetadata object per sstable (CASSANDRA-3427)
 * cleanup usage of StorageService.setMode() (CASSANDRA-3388)
 * Avoid large array allocation for compressed chunk offsets (CASSANDRA-3432)
 * fix DecimalType bytebuffer marshalling (CASSANDRA-3421)
 * fix bug that caused first column in per row indexes to be ignored 
   (CASSANDRA-3441)
 * add JMX call to clean (failed) repair sessions (CASSANDRA-3316)
 * fix sstableloader reference acquisition bug (CASSANDRA-3438)
 * fix estimated row size regression (CASSANDRA-3451)
 * make sure we don't return more columns than asked (CASSANDRA-3303, 3395)
Merged from 0.8:
 * acquire compactionlock during truncate (CASSANDRA-3399)
 * fix displaying cfdef entries for super columnfamilies (CASSANDRA-3415)


1.0.1
 * acquire references during index build to prevent delete problems
   on Windows (CASSANDRA-3314)
 * describe_ring should include datacenter/topology information (CASSANDRA-2882)
 * Thrift sockets are not properly buffered (CASSANDRA-3261)
 * performance improvement for bytebufferutil compare function (CASSANDRA-3286)
 * add system.versions ColumnFamily (CASSANDRA-3140)
 * reduce network copies (CASSANDRA-3333, 3373)
 * limit nodetool to 32MB of heap (CASSANDRA-3124)
 * (CQL) update parser to accept "timestamp" instead of "date" (CASSANDRA-3149)
 * Fix CLI `show schema` to include "compression_options" (CASSANDRA-3368)
 * Snapshot to include manifest under LeveledCompactionStrategy (CASSANDRA-3359)
 * (CQL) SELECT query should allow CF name to be qualified by keyspace (CASSANDRA-3130)
 * (CQL) Fix internal application error specifying 'using consistency ...'
   in lower case (CASSANDRA-3366)
 * fix Deflate compression when compression actually makes the data bigger
   (CASSANDRA-3370)
 * optimize UUIDGen to avoid lock contention on InetAddress.getLocalHost 
   (CASSANDRA-3387)
 * tolerate index being dropped mid-mutation (CASSANDRA-3334, 3313)
 * CompactionManager is now responsible for checking for new candidates
   post-task execution, enabling more consistent leveled compaction 
   (CASSANDRA-3391)
 * Cache HSHA threads (CASSANDRA-3372)
 * use CF/KS names as snapshot prefix for drop + truncate operations
   (CASSANDRA-2997)
 * Break bloom filters up to avoid heap fragmentation (CASSANDRA-2466)
 * fix cassandra hanging on jsvc stop (CASSANDRA-3302)
 * Avoid leveled compaction getting blocked on errors (CASSANDRA-3408)
 * Make reloading the compaction strategy safe (CASSANDRA-3409)
 * ignore 0.8 hints even if compaction begins before we try to purge
   them (CASSANDRA-3385)
 * remove procrun (bin\daemon) from Cassandra source tree and 
   artifacts (CASSANDRA-3331)
 * make cassandra compile under JDK7 (CASSANDRA-3275)
 * remove dependency of clientutil.jar to FBUtilities (CASSANDRA-3299)
 * avoid truncation errors by using long math on long values (CASSANDRA-3364)
 * avoid clock drift on some Windows machine (CASSANDRA-3375)
 * display cache provider in cli 'describe keyspace' command (CASSANDRA-3384)
 * fix incomplete topology information in describe_ring (CASSANDRA-3403)
 * expire dead gossip states based on time (CASSANDRA-2961)
 * improve CompactionTask extensibility (CASSANDRA-3330)
 * Allow one leveled compaction task to kick off another (CASSANDRA-3363)
 * allow encryption only between datacenters (CASSANDRA-2802)
Merged from 0.8:
 * fix truncate allowing data to be replayed post-restart (CASSANDRA-3297)
 * make iwriter final in IndexWriter to avoid NPE (CASSANDRA-2863)
 * (CQL) update grammar to require key clause in DELETE statement
   (CASSANDRA-3349)
 * (CQL) allow numeric keyspace names in USE statement (CASSANDRA-3350)
 * (Hadoop) skip empty rows when slicing the entire row (CASSANDRA-2855)
 * Fix handling of tombstone by SSTableExport/Import (CASSANDRA-3357)
 * fix ColumnIndexer to use long offsets (CASSANDRA-3358)
 * Improved CLI exceptions (CASSANDRA-3312)
 * Fix handling of tombstone by SSTableExport/Import (CASSANDRA-3357)
 * Only count compaction as active (for throttling) when they have
   successfully acquired the compaction lock (CASSANDRA-3344)
 * Display CLI version string on startup (CASSANDRA-3196)
 * (Hadoop) make CFIF try rpc_address or fallback to listen_address
   (CASSANDRA-3214)
 * (Hadoop) accept comma delimited lists of initial thrift connections
   (CASSANDRA-3185)
 * ColumnFamily min_compaction_threshold should be >= 2 (CASSANDRA-3342)
 * (Pig) add 0.8+ types and key validation type in schema (CASSANDRA-3280)
 * Fix completely removing column metadata using CLI (CASSANDRA-3126)
 * CLI `describe cluster;` output should be on separate lines for separate versions
   (CASSANDRA-3170)
 * fix changing durable_writes keyspace option during CF creation
   (CASSANDRA-3292)
 * avoid locking on update when no indexes are involved (CASSANDRA-3386)
 * fix assertionError during repair with ordered partitioners (CASSANDRA-3369)
 * correctly serialize key_validation_class for avro (CASSANDRA-3391)
 * don't expire counter tombstone after streaming (CASSANDRA-3394)
 * prevent nodes that failed to join from hanging around forever 
   (CASSANDRA-3351)
 * remove incorrect optimization from slice read path (CASSANDRA-3390)
 * Fix race in AntiEntropyService (CASSANDRA-3400)


1.0.0-final
 * close scrubbed sstable fd before deleting it (CASSANDRA-3318)
 * fix bug preventing obsolete commitlog segments from being removed
   (CASSANDRA-3269)
 * tolerate whitespace in seed CDL (CASSANDRA-3263)
 * Change default heap thresholds to max(min(1/2 ram, 1G), min(1/4 ram, 8GB))
   (CASSANDRA-3295)
 * Fix broken CompressedRandomAccessReaderTest (CASSANDRA-3298)
 * (CQL) fix type information returned for wildcard queries (CASSANDRA-3311)
 * add estimated tasks to LeveledCompactionStrategy (CASSANDRA-3322)
 * avoid including compaction cache-warming in keycache stats (CASSANDRA-3325)
 * run compaction and hinted handoff threads at MIN_PRIORITY (CASSANDRA-3308)
 * default hsha thrift server to cpu core count in rpc pool (CASSANDRA-3329)
 * add bin\daemon to binary tarball for Windows service (CASSANDRA-3331)
 * Fix places where uncompressed size of sstables was use in place of the
   compressed one (CASSANDRA-3338)
 * Fix hsha thrift server (CASSANDRA-3346)
 * Make sure repair only stream needed sstables (CASSANDRA-3345)


1.0.0-rc2
 * Log a meaningful warning when a node receives a message for a repair session
   that doesn't exist anymore (CASSANDRA-3256)
 * test for NUMA policy support as well as numactl presence (CASSANDRA-3245)
 * Fix FD leak when internode encryption is enabled (CASSANDRA-3257)
 * Remove incorrect assertion in mergeIterator (CASSANDRA-3260)
 * FBUtilities.hexToBytes(String) to throw NumberFormatException when string
   contains non-hex characters (CASSANDRA-3231)
 * Keep SimpleSnitch proximity ordering unchanged from what the Strategy
   generates, as intended (CASSANDRA-3262)
 * remove Scrub from compactionstats when finished (CASSANDRA-3255)
 * fix counter entry in jdbc TypesMap (CASSANDRA-3268)
 * fix full queue scenario for ParallelCompactionIterator (CASSANDRA-3270)
 * fix bootstrap process (CASSANDRA-3285)
 * don't try delivering hints if when there isn't any (CASSANDRA-3176)
 * CLI documentation change for ColumnFamily `compression_options` (CASSANDRA-3282)
 * ignore any CF ids sent by client for adding CF/KS (CASSANDRA-3288)
 * remove obsolete hints on first startup (CASSANDRA-3291)
 * use correct ISortedColumns for time-optimized reads (CASSANDRA-3289)
 * Evict gossip state immediately when a token is taken over by a new IP 
   (CASSANDRA-3259)


1.0.0-rc1
 * Update CQL to generate microsecond timestamps by default (CASSANDRA-3227)
 * Fix counting CFMetadata towards Memtable liveRatio (CASSANDRA-3023)
 * Kill server on wrapped OOME such as from FileChannel.map (CASSANDRA-3201)
 * remove unnecessary copy when adding to row cache (CASSANDRA-3223)
 * Log message when a full repair operation completes (CASSANDRA-3207)
 * Fix streamOutSession keeping sstables references forever if the remote end
   dies (CASSANDRA-3216)
 * Remove dynamic_snitch boolean from example configuration (defaulting to 
   true) and set default badness threshold to 0.1 (CASSANDRA-3229)
 * Base choice of random or "balanced" token on bootstrap on whether
   schema definitions were found (CASSANDRA-3219)
 * Fixes for LeveledCompactionStrategy score computation, prioritization,
   scheduling, and performance (CASSANDRA-3224, 3234)
 * parallelize sstable open at server startup (CASSANDRA-2988)
 * fix handling of exceptions writing to OutboundTcpConnection (CASSANDRA-3235)
 * Allow using quotes in "USE <keyspace>;" CLI command (CASSANDRA-3208)
 * Don't allow any cache loading exceptions to halt startup (CASSANDRA-3218)
 * Fix sstableloader --ignores option (CASSANDRA-3247)
 * File descriptor limit increased in packaging (CASSANDRA-3206)
 * Fix deadlock in commit log during flush (CASSANDRA-3253) 


1.0.0-beta1
 * removed binarymemtable (CASSANDRA-2692)
 * add commitlog_total_space_in_mb to prevent fragmented logs (CASSANDRA-2427)
 * removed commitlog_rotation_threshold_in_mb configuration (CASSANDRA-2771)
 * make AbstractBounds.normalize de-overlapp overlapping ranges (CASSANDRA-2641)
 * replace CollatingIterator, ReducingIterator with MergeIterator 
   (CASSANDRA-2062)
 * Fixed the ability to set compaction strategy in cli using create column 
   family command (CASSANDRA-2778)
 * clean up tmp files after failed compaction (CASSANDRA-2468)
 * restrict repair streaming to specific columnfamilies (CASSANDRA-2280)
 * don't bother persisting columns shadowed by a row tombstone (CASSANDRA-2589)
 * reset CF and SC deletion times after gc_grace (CASSANDRA-2317)
 * optimize away seek when compacting wide rows (CASSANDRA-2879)
 * single-pass streaming (CASSANDRA-2677, 2906, 2916, 3003)
 * use reference counting for deleting sstables instead of relying on GC
   (CASSANDRA-2521, 3179)
 * store hints as serialized mutations instead of pointers to data row
   (CASSANDRA-2045)
 * store hints in the coordinator node instead of in the closest replica 
   (CASSANDRA-2914)
 * add row_cache_keys_to_save CF option (CASSANDRA-1966)
 * check column family validity in nodetool repair (CASSANDRA-2933)
 * use lazy initialization instead of class initialization in NodeId
   (CASSANDRA-2953)
 * add paging to get_count (CASSANDRA-2894)
 * fix "short reads" in [multi]get (CASSANDRA-2643, 3157, 3192)
 * add optional compression for sstables (CASSANDRA-47, 2994, 3001, 3128)
 * add scheduler JMX metrics (CASSANDRA-2962)
 * add block level checksum for compressed data (CASSANDRA-1717)
 * make column family backed column map pluggable and introduce unsynchronized
   ArrayList backed one to speedup reads (CASSANDRA-2843, 3165, 3205)
 * refactoring of the secondary index api (CASSANDRA-2982)
 * make CL > ONE reads wait for digest reconciliation before returning
   (CASSANDRA-2494)
 * fix missing logging for some exceptions (CASSANDRA-2061)
 * refactor and optimize ColumnFamilyStore.files(...) and Descriptor.fromFilename(String)
   and few other places responsible for work with SSTable files (CASSANDRA-3040)
 * Stop reading from sstables once we know we have the most recent columns,
   for query-by-name requests (CASSANDRA-2498)
 * Add query-by-column mode to stress.java (CASSANDRA-3064)
 * Add "install" command to cassandra.bat (CASSANDRA-292)
 * clean up KSMetadata, CFMetadata from unnecessary
   Thrift<->Avro conversion methods (CASSANDRA-3032)
 * Add timeouts to client request schedulers (CASSANDRA-3079, 3096)
 * Cli to use hashes rather than array of hashes for strategy options (CASSANDRA-3081)
 * LeveledCompactionStrategy (CASSANDRA-1608, 3085, 3110, 3087, 3145, 3154, 3182)
 * Improvements of the CLI `describe` command (CASSANDRA-2630)
 * reduce window where dropped CF sstables may not be deleted (CASSANDRA-2942)
 * Expose gossip/FD info to JMX (CASSANDRA-2806)
 * Fix streaming over SSL when compressed SSTable involved (CASSANDRA-3051)
 * Add support for pluggable secondary index implementations (CASSANDRA-3078)
 * remove compaction_thread_priority setting (CASSANDRA-3104)
 * generate hints for replicas that timeout, not just replicas that are known
   to be down before starting (CASSANDRA-2034)
 * Add throttling for internode streaming (CASSANDRA-3080)
 * make the repair of a range repair all replica (CASSANDRA-2610, 3194)
 * expose the ability to repair the first range (as returned by the
   partitioner) of a node (CASSANDRA-2606)
 * Streams Compression (CASSANDRA-3015)
 * add ability to use multiple threads during a single compaction
   (CASSANDRA-2901)
 * make AbstractBounds.normalize support overlapping ranges (CASSANDRA-2641)
 * fix of the CQL count() behavior (CASSANDRA-3068)
 * use TreeMap backed column families for the SSTable simple writers
   (CASSANDRA-3148)
 * fix inconsistency of the CLI syntax when {} should be used instead of [{}]
   (CASSANDRA-3119)
 * rename CQL type names to match expected SQL behavior (CASSANDRA-3149, 3031)
 * Arena-based allocation for memtables (CASSANDRA-2252, 3162, 3163, 3168)
 * Default RR chance to 0.1 (CASSANDRA-3169)
 * Add RowLevel support to secondary index API (CASSANDRA-3147)
 * Make SerializingCacheProvider the default if JNA is available (CASSANDRA-3183)
 * Fix backwards compatibilty for CQL memtable properties (CASSANDRA-3190)
 * Add five-minute delay before starting compactions on a restarted server
   (CASSANDRA-3181)
 * Reduce copies done for intra-host messages (CASSANDRA-1788, 3144)
 * support of compaction strategy option for stress.java (CASSANDRA-3204)
 * make memtable throughput and column count thresholds no-ops (CASSANDRA-2449)
 * Return schema information along with the resultSet in CQL (CASSANDRA-2734)
 * Add new DecimalType (CASSANDRA-2883)
 * Fix assertion error in RowRepairResolver (CASSANDRA-3156)
 * Reduce unnecessary high buffer sizes (CASSANDRA-3171)
 * Pluggable compaction strategy (CASSANDRA-1610)
 * Add new broadcast_address config option (CASSANDRA-2491)


0.8.7
 * Kill server on wrapped OOME such as from FileChannel.map (CASSANDRA-3201)
 * Allow using quotes in "USE <keyspace>;" CLI command (CASSANDRA-3208)
 * Log message when a full repair operation completes (CASSANDRA-3207)
 * Don't allow any cache loading exceptions to halt startup (CASSANDRA-3218)
 * Fix sstableloader --ignores option (CASSANDRA-3247)
 * File descriptor limit increased in packaging (CASSANDRA-3206)
 * Log a meaningfull warning when a node receive a message for a repair session
   that doesn't exist anymore (CASSANDRA-3256)
 * Fix FD leak when internode encryption is enabled (CASSANDRA-3257)
 * FBUtilities.hexToBytes(String) to throw NumberFormatException when string
   contains non-hex characters (CASSANDRA-3231)
 * Keep SimpleSnitch proximity ordering unchanged from what the Strategy
   generates, as intended (CASSANDRA-3262)
 * remove Scrub from compactionstats when finished (CASSANDRA-3255)
 * Fix tool .bat files when CASSANDRA_HOME contains spaces (CASSANDRA-3258)
 * Force flush of status table when removing/updating token (CASSANDRA-3243)
 * Evict gossip state immediately when a token is taken over by a new IP (CASSANDRA-3259)
 * Fix bug where the failure detector can take too long to mark a host
   down (CASSANDRA-3273)
 * (Hadoop) allow wrapping ranges in queries (CASSANDRA-3137)
 * (Hadoop) check all interfaces for a match with split location
   before falling back to random replica (CASSANDRA-3211)
 * (Hadoop) Make Pig storage handle implements LoadMetadata (CASSANDRA-2777)
 * (Hadoop) Fix exception during PIG 'dump' (CASSANDRA-2810)
 * Fix stress COUNTER_GET option (CASSANDRA-3301)
 * Fix missing fields in CLI `show schema` output (CASSANDRA-3304)
 * Nodetool no longer leaks threads and closes JMX connections (CASSANDRA-3309)
 * fix truncate allowing data to be replayed post-restart (CASSANDRA-3297)
 * Move SimpleAuthority and SimpleAuthenticator to examples (CASSANDRA-2922)
 * Fix handling of tombstone by SSTableExport/Import (CASSANDRA-3357)
 * Fix transposition in cfHistograms (CASSANDRA-3222)
 * Allow using number as DC name when creating keyspace in CQL (CASSANDRA-3239)
 * Force flush of system table after updating/removing a token (CASSANDRA-3243)


0.8.6
 * revert CASSANDRA-2388
 * change TokenRange.endpoints back to listen/broadcast address to match
   pre-1777 behavior, and add TokenRange.rpc_endpoints instead (CASSANDRA-3187)
 * avoid trying to watch cassandra-topology.properties when loaded from jar
   (CASSANDRA-3138)
 * prevent users from creating keyspaces with LocalStrategy replication
   (CASSANDRA-3139)
 * fix CLI `show schema;` to output correct keyspace definition statement
   (CASSANDRA-3129)
 * CustomTThreadPoolServer to log TTransportException at DEBUG level
   (CASSANDRA-3142)
 * allow topology sort to work with non-unique rack names between 
   datacenters (CASSANDRA-3152)
 * Improve caching of same-version Messages on digest and repair paths
   (CASSANDRA-3158)
 * Randomize choice of first replica for counter increment (CASSANDRA-2890)
 * Fix using read_repair_chance instead of merge_shard_change (CASSANDRA-3202)
 * Avoid streaming data to nodes that already have it, on move as well as
   decommission (CASSANDRA-3041)
 * Fix divide by zero error in GCInspector (CASSANDRA-3164)
 * allow quoting of the ColumnFamily name in CLI `create column family`
   statement (CASSANDRA-3195)
 * Fix rolling upgrade from 0.7 to 0.8 problem (CASSANDRA-3166)
 * Accomodate missing encryption_options in IncomingTcpConnection.stream
   (CASSANDRA-3212)


0.8.5
 * fix NPE when encryption_options is unspecified (CASSANDRA-3007)
 * include column name in validation failure exceptions (CASSANDRA-2849)
 * make sure truncate clears out the commitlog so replay won't re-
   populate with truncated data (CASSANDRA-2950)
 * fix NPE when debug logging is enabled and dropped CF is present
   in a commitlog segment (CASSANDRA-3021)
 * fix cassandra.bat when CASSANDRA_HOME contains spaces (CASSANDRA-2952)
 * fix to SSTableSimpleUnsortedWriter bufferSize calculation (CASSANDRA-3027)
 * make cleanup and normal compaction able to skip empty rows
   (rows containing nothing but expired tombstones) (CASSANDRA-3039)
 * work around native memory leak in com.sun.management.GarbageCollectorMXBean
   (CASSANDRA-2868)
 * validate that column names in column_metadata are not equal to key_alias
   on create/update of the ColumnFamily and CQL 'ALTER' statement (CASSANDRA-3036)
 * return an InvalidRequestException if an indexed column is assigned
   a value larger than 64KB (CASSANDRA-3057)
 * fix of numeric-only and string column names handling in CLI "drop index" 
   (CASSANDRA-3054)
 * prune index scan resultset back to original request for lazy
   resultset expansion case (CASSANDRA-2964)
 * (Hadoop) fail jobs when Cassandra node has failed but TaskTracker
   has not (CASSANDRA-2388)
 * fix dynamic snitch ignoring nodes when read_repair_chance is zero
   (CASSANDRA-2662)
 * avoid retaining references to dropped CFS objects in 
   CompactionManager.estimatedCompactions (CASSANDRA-2708)
 * expose rpc timeouts per host in MessagingServiceMBean (CASSANDRA-2941)
 * avoid including cwd in classpath for deb and rpm packages (CASSANDRA-2881)
 * remove gossip state when a new IP takes over a token (CASSANDRA-3071)
 * allow sstable2json to work on index sstable files (CASSANDRA-3059)
 * always hint counters (CASSANDRA-3099)
 * fix log4j initialization in EmbeddedCassandraService (CASSANDRA-2857)
 * remove gossip state when a new IP takes over a token (CASSANDRA-3071)
 * work around native memory leak in com.sun.management.GarbageCollectorMXBean
    (CASSANDRA-2868)
 * fix UnavailableException with writes at CL.EACH_QUORM (CASSANDRA-3084)
 * fix parsing of the Keyspace and ColumnFamily names in numeric
   and string representations in CLI (CASSANDRA-3075)
 * fix corner cases in Range.differenceToFetch (CASSANDRA-3084)
 * fix ip address String representation in the ring cache (CASSANDRA-3044)
 * fix ring cache compatibility when mixing pre-0.8.4 nodes with post-
   in the same cluster (CASSANDRA-3023)
 * make repair report failure when a node participating dies (instead of
   hanging forever) (CASSANDRA-2433)
 * fix handling of the empty byte buffer by ReversedType (CASSANDRA-3111)
 * Add validation that Keyspace names are case-insensitively unique (CASSANDRA-3066)
 * catch invalid key_validation_class before instantiating UpdateColumnFamily (CASSANDRA-3102)
 * make Range and Bounds objects client-safe (CASSANDRA-3108)
 * optionally skip log4j configuration (CASSANDRA-3061)
 * bundle sstableloader with the debian package (CASSANDRA-3113)
 * don't try to build secondary indexes when there is none (CASSANDRA-3123)
 * improve SSTableSimpleUnsortedWriter speed for large rows (CASSANDRA-3122)
 * handle keyspace arguments correctly in nodetool snapshot (CASSANDRA-3038)
 * Fix SSTableImportTest on windows (CASSANDRA-3043)
 * expose compactionThroughputMbPerSec through JMX (CASSANDRA-3117)
 * log keyspace and CF of large rows being compacted


0.8.4
 * change TokenRing.endpoints to be a list of rpc addresses instead of 
   listen/broadcast addresses (CASSANDRA-1777)
 * include files-to-be-streamed in StreamInSession.getSources (CASSANDRA-2972)
 * use JAVA env var in cassandra-env.sh (CASSANDRA-2785, 2992)
 * avoid doing read for no-op replicate-on-write at CL=1 (CASSANDRA-2892)
 * refuse counter write for CL.ANY (CASSANDRA-2990)
 * switch back to only logging recent dropped messages (CASSANDRA-3004)
 * always deserialize RowMutation for counters (CASSANDRA-3006)
 * ignore saved replication_factor strategy_option for NTS (CASSANDRA-3011)
 * make sure pre-truncate CL segments are discarded (CASSANDRA-2950)


0.8.3
 * add ability to drop local reads/writes that are going to timeout
   (CASSANDRA-2943)
 * revamp token removal process, keep gossip states for 3 days (CASSANDRA-2496)
 * don't accept extra args for 0-arg nodetool commands (CASSANDRA-2740)
 * log unavailableexception details at debug level (CASSANDRA-2856)
 * expose data_dir though jmx (CASSANDRA-2770)
 * don't include tmp files as sstable when create cfs (CASSANDRA-2929)
 * log Java classpath on startup (CASSANDRA-2895)
 * keep gossipped version in sync with actual on migration coordinator 
   (CASSANDRA-2946)
 * use lazy initialization instead of class initialization in NodeId
   (CASSANDRA-2953)
 * check column family validity in nodetool repair (CASSANDRA-2933)
 * speedup bytes to hex conversions dramatically (CASSANDRA-2850)
 * Flush memtables on shutdown when durable writes are disabled 
   (CASSANDRA-2958)
 * improved POSIX compatibility of start scripts (CASsANDRA-2965)
 * add counter support to Hadoop InputFormat (CASSANDRA-2981)
 * fix bug where dirty commitlog segments were removed (and avoid keeping 
   segments with no post-flush activity permanently dirty) (CASSANDRA-2829)
 * fix throwing exception with batch mutation of counter super columns
   (CASSANDRA-2949)
 * ignore system tables during repair (CASSANDRA-2979)
 * throw exception when NTS is given replication_factor as an option
   (CASSANDRA-2960)
 * fix assertion error during compaction of counter CFs (CASSANDRA-2968)
 * avoid trying to create index names, when no index exists (CASSANDRA-2867)
 * don't sample the system table when choosing a bootstrap token
   (CASSANDRA-2825)
 * gossiper notifies of local state changes (CASSANDRA-2948)
 * add asynchronous and half-sync/half-async (hsha) thrift servers 
   (CASSANDRA-1405)
 * fix potential use of free'd native memory in SerializingCache 
   (CASSANDRA-2951)
 * prune index scan resultset back to original request for lazy
   resultset expansion case (CASSANDRA-2964)
 * (Hadoop) fail jobs when Cassandra node has failed but TaskTracker
    has not (CASSANDRA-2388)


0.8.2
 * CQL: 
   - include only one row per unique key for IN queries (CASSANDRA-2717)
   - respect client timestamp on full row deletions (CASSANDRA-2912)
 * improve thread-safety in StreamOutSession (CASSANDRA-2792)
 * allow deleting a row and updating indexed columns in it in the
   same mutation (CASSANDRA-2773)
 * Expose number of threads blocked on submitting memtable to flush
   in JMX (CASSANDRA-2817)
 * add ability to return "endpoints" to nodetool (CASSANDRA-2776)
 * Add support for multiple (comma-delimited) coordinator addresses
   to ColumnFamilyInputFormat (CASSANDRA-2807)
 * fix potential NPE while scheduling read repair for range slice
   (CASSANDRA-2823)
 * Fix race in SystemTable.getCurrentLocalNodeId (CASSANDRA-2824)
 * Correctly set default for replicate_on_write (CASSANDRA-2835)
 * improve nodetool compactionstats formatting (CASSANDRA-2844)
 * fix index-building status display (CASSANDRA-2853)
 * fix CLI perpetuating obsolete KsDef.replication_factor (CASSANDRA-2846)
 * improve cli treatment of multiline comments (CASSANDRA-2852)
 * handle row tombstones correctly in EchoedRow (CASSANDRA-2786)
 * add MessagingService.get[Recently]DroppedMessages and
   StorageService.getExceptionCount (CASSANDRA-2804)
 * fix possibility of spurious UnavailableException for LOCAL_QUORUM
   reads with dynamic snitch + read repair disabled (CASSANDRA-2870)
 * add ant-optional as dependence for the debian package (CASSANDRA-2164)
 * add option to specify limit for get_slice in the CLI (CASSANDRA-2646)
 * decrease HH page size (CASSANDRA-2832)
 * reset cli keyspace after dropping the current one (CASSANDRA-2763)
 * add KeyRange option to Hadoop inputformat (CASSANDRA-1125)
 * fix protocol versioning (CASSANDRA-2818, 2860)
 * support spaces in path to log4j configuration (CASSANDRA-2383)
 * avoid including inferred types in CF update (CASSANDRA-2809)
 * fix JMX bulkload call (CASSANDRA-2908)
 * fix updating KS with durable_writes=false (CASSANDRA-2907)
 * add simplified facade to SSTableWriter for bulk loading use
   (CASSANDRA-2911)
 * fix re-using index CF sstable names after drop/recreate (CASSANDRA-2872)
 * prepend CF to default index names (CASSANDRA-2903)
 * fix hint replay (CASSANDRA-2928)
 * Properly synchronize repair's merkle tree computation (CASSANDRA-2816)


0.8.1
 * CQL:
   - support for insert, delete in BATCH (CASSANDRA-2537)
   - support for IN to SELECT, UPDATE (CASSANDRA-2553)
   - timestamp support for INSERT, UPDATE, and BATCH (CASSANDRA-2555)
   - TTL support (CASSANDRA-2476)
   - counter support (CASSANDRA-2473)
   - ALTER COLUMNFAMILY (CASSANDRA-1709)
   - DROP INDEX (CASSANDRA-2617)
   - add SCHEMA/TABLE as aliases for KS/CF (CASSANDRA-2743)
   - server handles wait-for-schema-agreement (CASSANDRA-2756)
   - key alias support (CASSANDRA-2480)
 * add support for comparator parameters and a generic ReverseType
   (CASSANDRA-2355)
 * add CompositeType and DynamicCompositeType (CASSANDRA-2231)
 * optimize batches containing multiple updates to the same row
   (CASSANDRA-2583)
 * adjust hinted handoff page size to avoid OOM with large columns 
   (CASSANDRA-2652)
 * mark BRAF buffer invalid post-flush so we don't re-flush partial
   buffers again, especially on CL writes (CASSANDRA-2660)
 * add DROP INDEX support to CLI (CASSANDRA-2616)
 * don't perform HH to client-mode [storageproxy] nodes (CASSANDRA-2668)
 * Improve forceDeserialize/getCompactedRow encapsulation (CASSANDRA-2659)
 * Don't write CounterUpdateColumn to disk in tests (CASSANDRA-2650)
 * Add sstable bulk loading utility (CASSANDRA-1278)
 * avoid replaying hints to dropped columnfamilies (CASSANDRA-2685)
 * add placeholders for missing rows in range query pseudo-RR (CASSANDRA-2680)
 * remove no-op HHOM.renameHints (CASSANDRA-2693)
 * clone super columns to avoid modifying them during flush (CASSANDRA-2675)
 * allow writes to bypass the commitlog for certain keyspaces (CASSANDRA-2683)
 * avoid NPE when bypassing commitlog during memtable flush (CASSANDRA-2781)
 * Added support for making bootstrap retry if nodes flap (CASSANDRA-2644)
 * Added statusthrift to nodetool to report if thrift server is running (CASSANDRA-2722)
 * Fixed rows being cached if they do not exist (CASSANDRA-2723)
 * Support passing tableName and cfName to RowCacheProviders (CASSANDRA-2702)
 * close scrub file handles (CASSANDRA-2669)
 * throttle migration replay (CASSANDRA-2714)
 * optimize column serializer creation (CASSANDRA-2716)
 * Added support for making bootstrap retry if nodes flap (CASSANDRA-2644)
 * Added statusthrift to nodetool to report if thrift server is running
   (CASSANDRA-2722)
 * Fixed rows being cached if they do not exist (CASSANDRA-2723)
 * fix truncate/compaction race (CASSANDRA-2673)
 * workaround large resultsets causing large allocation retention
   by nio sockets (CASSANDRA-2654)
 * fix nodetool ring use with Ec2Snitch (CASSANDRA-2733)
 * fix removing columns and subcolumns that are supressed by a row or
   supercolumn tombstone during replica resolution (CASSANDRA-2590)
 * support sstable2json against snapshot sstables (CASSANDRA-2386)
 * remove active-pull schema requests (CASSANDRA-2715)
 * avoid marking entire list of sstables as actively being compacted
   in multithreaded compaction (CASSANDRA-2765)
 * seek back after deserializing a row to update cache with (CASSANDRA-2752)
 * avoid skipping rows in scrub for counter column family (CASSANDRA-2759)
 * fix ConcurrentModificationException in repair when dealing with 0.7 node
   (CASSANDRA-2767)
 * use threadsafe collections for StreamInSession (CASSANDRA-2766)
 * avoid infinite loop when creating merkle tree (CASSANDRA-2758)
 * avoids unmarking compacting sstable prematurely in cleanup (CASSANDRA-2769)
 * fix NPE when the commit log is bypassed (CASSANDRA-2718)
 * don't throw an exception in SS.isRPCServerRunning (CASSANDRA-2721)
 * make stress.jar executable (CASSANDRA-2744)
 * add daemon mode to java stress (CASSANDRA-2267)
 * expose the DC and rack of a node through JMX and nodetool ring (CASSANDRA-2531)
 * fix cache mbean getSize (CASSANDRA-2781)
 * Add Date, Float, Double, and Boolean types (CASSANDRA-2530)
 * Add startup flag to renew counter node id (CASSANDRA-2788)
 * add jamm agent to cassandra.bat (CASSANDRA-2787)
 * fix repair hanging if a neighbor has nothing to send (CASSANDRA-2797)
 * purge tombstone even if row is in only one sstable (CASSANDRA-2801)
 * Fix wrong purge of deleted cf during compaction (CASSANDRA-2786)
 * fix race that could result in Hadoop writer failing to throw an
   exception encountered after close() (CASSANDRA-2755)
 * fix scan wrongly throwing assertion error (CASSANDRA-2653)
 * Always use even distribution for merkle tree with RandomPartitionner
   (CASSANDRA-2841)
 * fix describeOwnership for OPP (CASSANDRA-2800)
 * ensure that string tokens do not contain commas (CASSANDRA-2762)


0.8.0-final
 * fix CQL grammar warning and cqlsh regression from CASSANDRA-2622
 * add ant generate-cql-html target (CASSANDRA-2526)
 * update CQL consistency levels (CASSANDRA-2566)
 * debian packaging fixes (CASSANDRA-2481, 2647)
 * fix UUIDType, IntegerType for direct buffers (CASSANDRA-2682, 2684)
 * switch to native Thrift for Hadoop map/reduce (CASSANDRA-2667)
 * fix StackOverflowError when building from eclipse (CASSANDRA-2687)
 * only provide replication_factor to strategy_options "help" for
   SimpleStrategy, OldNetworkTopologyStrategy (CASSANDRA-2678, 2713)
 * fix exception adding validators to non-string columns (CASSANDRA-2696)
 * avoid instantiating DatabaseDescriptor in JDBC (CASSANDRA-2694)
 * fix potential stack overflow during compaction (CASSANDRA-2626)
 * clone super columns to avoid modifying them during flush (CASSANDRA-2675)
 * reset underlying iterator in EchoedRow constructor (CASSANDRA-2653)


0.8.0-rc1
 * faster flushes and compaction from fixing excessively pessimistic 
   rebuffering in BRAF (CASSANDRA-2581)
 * fix returning null column values in the python cql driver (CASSANDRA-2593)
 * fix merkle tree splitting exiting early (CASSANDRA-2605)
 * snapshot_before_compaction directory name fix (CASSANDRA-2598)
 * Disable compaction throttling during bootstrap (CASSANDRA-2612) 
 * fix CQL treatment of > and < operators in range slices (CASSANDRA-2592)
 * fix potential double-application of counter updates on commitlog replay
   by moving replay position from header to sstable metadata (CASSANDRA-2419)
 * JDBC CQL driver exposes getColumn for access to timestamp
 * JDBC ResultSetMetadata properties added to AbstractType
 * r/m clustertool (CASSANDRA-2607)
 * add support for presenting row key as a column in CQL result sets 
   (CASSANDRA-2622)
 * Don't allow {LOCAL|EACH}_QUORUM unless strategy is NTS (CASSANDRA-2627)
 * validate keyspace strategy_options during CQL create (CASSANDRA-2624)
 * fix empty Result with secondary index when limit=1 (CASSANDRA-2628)
 * Fix regression where bootstrapping a node with no schema fails
   (CASSANDRA-2625)
 * Allow removing LocationInfo sstables (CASSANDRA-2632)
 * avoid attempting to replay mutations from dropped keyspaces (CASSANDRA-2631)
 * avoid using cached position of a key when GT is requested (CASSANDRA-2633)
 * fix counting bloom filter true positives (CASSANDRA-2637)
 * initialize local ep state prior to gossip startup if needed (CASSANDRA-2638)
 * fix counter increment lost after restart (CASSANDRA-2642)
 * add quote-escaping via backslash to CLI (CASSANDRA-2623)
 * fix pig example script (CASSANDRA-2487)
 * fix dynamic snitch race in adding latencies (CASSANDRA-2618)
 * Start/stop cassandra after more important services such as mdadm in
   debian packaging (CASSANDRA-2481)


0.8.0-beta2
 * fix NPE compacting index CFs (CASSANDRA-2528)
 * Remove checking all column families on startup for compaction candidates 
   (CASSANDRA-2444)
 * validate CQL create keyspace options (CASSANDRA-2525)
 * fix nodetool setcompactionthroughput (CASSANDRA-2550)
 * move	gossip heartbeat back to its own thread (CASSANDRA-2554)
 * validate cql TRUNCATE columnfamily before truncating (CASSANDRA-2570)
 * fix batch_mutate for mixed standard-counter mutations (CASSANDRA-2457)
 * disallow making schema changes to system keyspace (CASSANDRA-2563)
 * fix sending mutation messages multiple times (CASSANDRA-2557)
 * fix incorrect use of NBHM.size in ReadCallback that could cause
   reads to time out even when responses were received (CASSANDRA-2552)
 * trigger read repair correctly for LOCAL_QUORUM reads (CASSANDRA-2556)
 * Allow configuring the number of compaction thread (CASSANDRA-2558)
 * forceUserDefinedCompaction will attempt to compact what it is given
   even if the pessimistic estimate is that there is not enough disk space;
   automatic compactions will only compact 2 or more sstables (CASSANDRA-2575)
 * refuse to apply migrations with older timestamps than the current 
   schema (CASSANDRA-2536)
 * remove unframed Thrift transport option
 * include indexes in snapshots (CASSANDRA-2596)
 * improve ignoring of obsolete mutations in index maintenance (CASSANDRA-2401)
 * recognize attempt to drop just the index while leaving the column
   definition alone (CASSANDRA-2619)
  

0.8.0-beta1
 * remove Avro RPC support (CASSANDRA-926)
 * support for columns that act as incr/decr counters 
   (CASSANDRA-1072, 1937, 1944, 1936, 2101, 2093, 2288, 2105, 2384, 2236, 2342,
   2454)
 * CQL (CASSANDRA-1703, 1704, 1705, 1706, 1707, 1708, 1710, 1711, 1940, 
   2124, 2302, 2277, 2493)
 * avoid double RowMutation serialization on write path (CASSANDRA-1800)
 * make NetworkTopologyStrategy the default (CASSANDRA-1960)
 * configurable internode encryption (CASSANDRA-1567, 2152)
 * human readable column names in sstable2json output (CASSANDRA-1933)
 * change default JMX port to 7199 (CASSANDRA-2027)
 * backwards compatible internal messaging (CASSANDRA-1015)
 * atomic switch of memtables and sstables (CASSANDRA-2284)
 * add pluggable SeedProvider (CASSANDRA-1669)
 * Fix clustertool to not throw exception when calling get_endpoints (CASSANDRA-2437)
 * upgrade to thrift 0.6 (CASSANDRA-2412) 
 * repair works on a token range instead of full ring (CASSANDRA-2324)
 * purge tombstones from row cache (CASSANDRA-2305)
 * push replication_factor into strategy_options (CASSANDRA-1263)
 * give snapshots the same name on each node (CASSANDRA-1791)
 * remove "nodetool loadbalance" (CASSANDRA-2448)
 * multithreaded compaction (CASSANDRA-2191)
 * compaction throttling (CASSANDRA-2156)
 * add key type information and alias (CASSANDRA-2311, 2396)
 * cli no longer divides read_repair_chance by 100 (CASSANDRA-2458)
 * made CompactionInfo.getTaskType return an enum (CASSANDRA-2482)
 * add a server-wide cap on measured memtable memory usage and aggressively
   flush to keep under that threshold (CASSANDRA-2006)
 * add unified UUIDType (CASSANDRA-2233)
 * add off-heap row cache support (CASSANDRA-1969)


0.7.5
 * improvements/fixes to PIG driver (CASSANDRA-1618, CASSANDRA-2387,
   CASSANDRA-2465, CASSANDRA-2484)
 * validate index names (CASSANDRA-1761)
 * reduce contention on Table.flusherLock (CASSANDRA-1954)
 * try harder to detect failures during streaming, cleaning up temporary
   files more reliably (CASSANDRA-2088)
 * shut down server for OOM on a Thrift thread (CASSANDRA-2269)
 * fix tombstone handling in repair and sstable2json (CASSANDRA-2279)
 * preserve version when streaming data from old sstables (CASSANDRA-2283)
 * don't start repair if a neighboring node is marked as dead (CASSANDRA-2290)
 * purge tombstones from row cache (CASSANDRA-2305)
 * Avoid seeking when sstable2json exports the entire file (CASSANDRA-2318)
 * clear Built flag in system table when dropping an index (CASSANDRA-2320)
 * don't allow arbitrary argument for stress.java (CASSANDRA-2323)
 * validate values for index predicates in get_indexed_slice (CASSANDRA-2328)
 * queue secondary indexes for flush before the parent (CASSANDRA-2330)
 * allow job configuration to set the CL used in Hadoop jobs (CASSANDRA-2331)
 * add memtable_flush_queue_size defaulting to 4 (CASSANDRA-2333)
 * Allow overriding of initial_token, storage_port and rpc_port from system
   properties (CASSANDRA-2343)
 * fix comparator used for non-indexed secondary expressions in index scan
   (CASSANDRA-2347)
 * ensure size calculation and write phase of large-row compaction use
   the same threshold for TTL expiration (CASSANDRA-2349)
 * fix race when iterating CFs during add/drop (CASSANDRA-2350)
 * add ConsistencyLevel command to CLI (CASSANDRA-2354)
 * allow negative numbers in the cli (CASSANDRA-2358)
 * hard code serialVersionUID for tokens class (CASSANDRA-2361)
 * fix potential infinite loop in ByteBufferUtil.inputStream (CASSANDRA-2365)
 * fix encoding bugs in HintedHandoffManager, SystemTable when default
   charset is not UTF8 (CASSANDRA-2367)
 * avoids having removed node reappearing in Gossip (CASSANDRA-2371)
 * fix incorrect truncation of long to int when reading columns via block
   index (CASSANDRA-2376)
 * fix NPE during stream session (CASSANDRA-2377)
 * fix race condition that could leave orphaned data files when dropping CF or
   KS (CASSANDRA-2381)
 * fsync statistics component on write (CASSANDRA-2382)
 * fix duplicate results from CFS.scan (CASSANDRA-2406)
 * add IntegerType to CLI help (CASSANDRA-2414)
 * avoid caching token-only decoratedkeys (CASSANDRA-2416)
 * convert mmap assertion to if/throw so scrub can catch it (CASSANDRA-2417)
 * don't overwrite gc log (CASSANDR-2418)
 * invalidate row cache for streamed row to avoid inconsitencies
   (CASSANDRA-2420)
 * avoid copies in range/index scans (CASSANDRA-2425)
 * make sure we don't wipe data during cleanup if the node has not join
   the ring (CASSANDRA-2428)
 * Try harder to close files after compaction (CASSANDRA-2431)
 * re-set bootstrapped flag after move finishes (CASSANDRA-2435)
 * display validation_class in CLI 'describe keyspace' (CASSANDRA-2442)
 * make cleanup compactions cleanup the row cache (CASSANDRA-2451)
 * add column fields validation to scrub (CASSANDRA-2460)
 * use 64KB flush buffer instead of in_memory_compaction_limit (CASSANDRA-2463)
 * fix backslash substitutions in CLI (CASSANDRA-2492)
 * disable cache saving for system CFS (CASSANDRA-2502)
 * fixes for verifying destination availability under hinted conditions
   so UE can be thrown intead of timing out (CASSANDRA-2514)
 * fix update of validation class in column metadata (CASSANDRA-2512)
 * support LOCAL_QUORUM, EACH_QUORUM CLs outside of NTS (CASSANDRA-2516)
 * preserve version when streaming data from old sstables (CASSANDRA-2283)
 * fix backslash substitutions in CLI (CASSANDRA-2492)
 * count a row deletion as one operation towards memtable threshold 
   (CASSANDRA-2519)
 * support LOCAL_QUORUM, EACH_QUORUM CLs outside of NTS (CASSANDRA-2516)


0.7.4
 * add nodetool join command (CASSANDRA-2160)
 * fix secondary indexes on pre-existing or streamed data (CASSANDRA-2244)
 * initialize endpoint in gossiper earlier (CASSANDRA-2228)
 * add ability to write to Cassandra from Pig (CASSANDRA-1828)
 * add rpc_[min|max]_threads (CASSANDRA-2176)
 * add CL.TWO, CL.THREE (CASSANDRA-2013)
 * avoid exporting an un-requested row in sstable2json, when exporting 
   a key that does not exist (CASSANDRA-2168)
 * add incremental_backups option (CASSANDRA-1872)
 * add configurable row limit to Pig loadfunc (CASSANDRA-2276)
 * validate column values in batches as well as single-Column inserts
   (CASSANDRA-2259)
 * move sample schema from cassandra.yaml to schema-sample.txt,
   a cli scripts (CASSANDRA-2007)
 * avoid writing empty rows when scrubbing tombstoned rows (CASSANDRA-2296)
 * fix assertion error in range and index scans for CL < ALL
   (CASSANDRA-2282)
 * fix commitlog replay when flush position refers to data that didn't
   get synced before server died (CASSANDRA-2285)
 * fix fd leak in sstable2json with non-mmap'd i/o (CASSANDRA-2304)
 * reduce memory use during streaming of multiple sstables (CASSANDRA-2301)
 * purge tombstoned rows from cache after GCGraceSeconds (CASSANDRA-2305)
 * allow zero replicas in a NTS datacenter (CASSANDRA-1924)
 * make range queries respect snitch for local replicas (CASSANDRA-2286)
 * fix HH delivery when column index is larger than 2GB (CASSANDRA-2297)
 * make 2ary indexes use parent CF flush thresholds during initial build
   (CASSANDRA-2294)
 * update memtable_throughput to be a long (CASSANDRA-2158)


0.7.3
 * Keep endpoint state until aVeryLongTime (CASSANDRA-2115)
 * lower-latency read repair (CASSANDRA-2069)
 * add hinted_handoff_throttle_delay_in_ms option (CASSANDRA-2161)
 * fixes for cache save/load (CASSANDRA-2172, -2174)
 * Handle whole-row deletions in CFOutputFormat (CASSANDRA-2014)
 * Make memtable_flush_writers flush in parallel (CASSANDRA-2178)
 * Add compaction_preheat_key_cache option (CASSANDRA-2175)
 * refactor stress.py to have only one copy of the format string 
   used for creating row keys (CASSANDRA-2108)
 * validate index names for \w+ (CASSANDRA-2196)
 * Fix Cassandra cli to respect timeout if schema does not settle 
   (CASSANDRA-2187)
 * fix for compaction and cleanup writing old-format data into new-version 
   sstable (CASSANDRA-2211, -2216)
 * add nodetool scrub (CASSANDRA-2217, -2240)
 * fix sstable2json large-row pagination (CASSANDRA-2188)
 * fix EOFing on requests for the last bytes in a file (CASSANDRA-2213)
 * fix BufferedRandomAccessFile bugs (CASSANDRA-2218, -2241)
 * check for memtable flush_after_mins exceeded every 10s (CASSANDRA-2183)
 * fix cache saving on Windows (CASSANDRA-2207)
 * add validateSchemaAgreement call + synchronization to schema
   modification operations (CASSANDRA-2222)
 * fix for reversed slice queries on large rows (CASSANDRA-2212)
 * fat clients were writing local data (CASSANDRA-2223)
 * set DEFAULT_MEMTABLE_LIFETIME_IN_MINS to 24h
 * improve detection and cleanup of partially-written sstables 
   (CASSANDRA-2206)
 * fix supercolumn de/serialization when subcolumn comparator is different
   from supercolumn's (CASSANDRA-2104)
 * fix starting up on Windows when CASSANDRA_HOME contains whitespace
   (CASSANDRA-2237)
 * add [get|set][row|key]cacheSavePeriod to JMX (CASSANDRA-2100)
 * fix Hadoop ColumnFamilyOutputFormat dropping of mutations
   when batch fills up (CASSANDRA-2255)
 * move file deletions off of scheduledtasks executor (CASSANDRA-2253)


0.7.2
 * copy DecoratedKey.key when inserting into caches to avoid retaining
   a reference to the underlying buffer (CASSANDRA-2102)
 * format subcolumn names with subcomparator (CASSANDRA-2136)
 * fix column bloom filter deserialization (CASSANDRA-2165)


0.7.1
 * refactor MessageDigest creation code. (CASSANDRA-2107)
 * buffer network stack to avoid inefficient small TCP messages while avoiding
   the nagle/delayed ack problem (CASSANDRA-1896)
 * check log4j configuration for changes every 10s (CASSANDRA-1525, 1907)
 * more-efficient cross-DC replication (CASSANDRA-1530, -2051, -2138)
 * avoid polluting page cache with commitlog or sstable writes
   and seq scan operations (CASSANDRA-1470)
 * add RMI authentication options to nodetool (CASSANDRA-1921)
 * make snitches configurable at runtime (CASSANDRA-1374)
 * retry hadoop split requests on connection failure (CASSANDRA-1927)
 * implement describeOwnership for BOP, COPP (CASSANDRA-1928)
 * make read repair behave as expected for ConsistencyLevel > ONE
   (CASSANDRA-982, 2038)
 * distributed test harness (CASSANDRA-1859, 1964)
 * reduce flush lock contention (CASSANDRA-1930)
 * optimize supercolumn deserialization (CASSANDRA-1891)
 * fix CFMetaData.apply to only compare objects of the same class 
   (CASSANDRA-1962)
 * allow specifying specific SSTables to compact from JMX (CASSANDRA-1963)
 * fix race condition in MessagingService.targets (CASSANDRA-1959, 2094, 2081)
 * refuse to open sstables from a future version (CASSANDRA-1935)
 * zero-copy reads (CASSANDRA-1714)
 * fix copy bounds for word Text in wordcount demo (CASSANDRA-1993)
 * fixes for contrib/javautils (CASSANDRA-1979)
 * check more frequently for memtable expiration (CASSANDRA-2000)
 * fix writing SSTable column count statistics (CASSANDRA-1976)
 * fix streaming of multiple CFs during bootstrap (CASSANDRA-1992)
 * explicitly set JVM GC new generation size with -Xmn (CASSANDRA-1968)
 * add short options for CLI flags (CASSANDRA-1565)
 * make keyspace argument to "describe keyspace" in CLI optional
   when authenticated to keyspace already (CASSANDRA-2029)
 * added option to specify -Dcassandra.join_ring=false on startup
   to allow "warm spare" nodes or performing JMX maintenance before
   joining the ring (CASSANDRA-526)
 * log migrations at INFO (CASSANDRA-2028)
 * add CLI verbose option in file mode (CASSANDRA-2030)
 * add single-line "--" comments to CLI (CASSANDRA-2032)
 * message serialization tests (CASSANDRA-1923)
 * switch from ivy to maven-ant-tasks (CASSANDRA-2017)
 * CLI attempts to block for new schema to propagate (CASSANDRA-2044)
 * fix potential overflow in nodetool cfstats (CASSANDRA-2057)
 * add JVM shutdownhook to sync commitlog (CASSANDRA-1919)
 * allow nodes to be up without being part of  normal traffic (CASSANDRA-1951)
 * fix CLI "show keyspaces" with null options on NTS (CASSANDRA-2049)
 * fix possible ByteBuffer race conditions (CASSANDRA-2066)
 * reduce garbage generated by MessagingService to prevent load spikes
   (CASSANDRA-2058)
 * fix math in RandomPartitioner.describeOwnership (CASSANDRA-2071)
 * fix deletion of sstable non-data components (CASSANDRA-2059)
 * avoid blocking gossip while deleting handoff hints (CASSANDRA-2073)
 * ignore messages from newer versions, keep track of nodes in gossip 
   regardless of version (CASSANDRA-1970)
 * cache writing moved to CompactionManager to reduce i/o contention and
   updated to use non-cache-polluting writes (CASSANDRA-2053)
 * page through large rows when exporting to JSON (CASSANDRA-2041)
 * add flush_largest_memtables_at and reduce_cache_sizes_at options
   (CASSANDRA-2142)
 * add cli 'describe cluster' command (CASSANDRA-2127)
 * add cli support for setting username/password at 'connect' command 
   (CASSANDRA-2111)
 * add -D option to Stress.java to allow reading hosts from a file 
   (CASSANDRA-2149)
 * bound hints CF throughput between 32M and 256M (CASSANDRA-2148)
 * continue starting when invalid saved cache entries are encountered
   (CASSANDRA-2076)
 * add max_hint_window_in_ms option (CASSANDRA-1459)


0.7.0-final
 * fix offsets to ByteBuffer.get (CASSANDRA-1939)


0.7.0-rc4
 * fix cli crash after backgrounding (CASSANDRA-1875)
 * count timeouts in storageproxy latencies, and include latency 
   histograms in StorageProxyMBean (CASSANDRA-1893)
 * fix CLI get recognition of supercolumns (CASSANDRA-1899)
 * enable keepalive on intra-cluster sockets (CASSANDRA-1766)
 * count timeouts towards dynamicsnitch latencies (CASSANDRA-1905)
 * Expose index-building status in JMX + cli schema description
   (CASSANDRA-1871)
 * allow [LOCAL|EACH]_QUORUM to be used with non-NetworkTopology 
   replication Strategies
 * increased amount of index locks for faster commitlog replay
 * collect secondary index tombstones immediately (CASSANDRA-1914)
 * revert commitlog changes from #1780 (CASSANDRA-1917)
 * change RandomPartitioner min token to -1 to avoid collision w/
   tokens on actual nodes (CASSANDRA-1901)
 * examine the right nibble when validating TimeUUID (CASSANDRA-1910)
 * include secondary indexes in cleanup (CASSANDRA-1916)
 * CFS.scrubDataDirectories should also cleanup invalid secondary indexes
   (CASSANDRA-1904)
 * ability to disable/enable gossip on nodes to force them down
   (CASSANDRA-1108)


0.7.0-rc3
 * expose getNaturalEndpoints in StorageServiceMBean taking byte[]
   key; RMI cannot serialize ByteBuffer (CASSANDRA-1833)
 * infer org.apache.cassandra.locator for replication strategy classes
   when not otherwise specified
 * validation that generates less garbage (CASSANDRA-1814)
 * add TTL support to CLI (CASSANDRA-1838)
 * cli defaults to bytestype for subcomparator when creating
   column families (CASSANDRA-1835)
 * unregister index MBeans when index is dropped (CASSANDRA-1843)
 * make ByteBufferUtil.clone thread-safe (CASSANDRA-1847)
 * change exception for read requests during bootstrap from 
   InvalidRequest to Unavailable (CASSANDRA-1862)
 * respect row-level tombstones post-flush in range scans
   (CASSANDRA-1837)
 * ReadResponseResolver check digests against each other (CASSANDRA-1830)
 * return InvalidRequest when remove of subcolumn without supercolumn
   is requested (CASSANDRA-1866)
 * flush before repair (CASSANDRA-1748)
 * SSTableExport validates key order (CASSANDRA-1884)
 * large row support for SSTableExport (CASSANDRA-1867)
 * Re-cache hot keys post-compaction without hitting disk (CASSANDRA-1878)
 * manage read repair in coordinator instead of data source, to
   provide latency information to dynamic snitch (CASSANDRA-1873)


0.7.0-rc2
 * fix live-column-count of slice ranges including tombstoned supercolumn 
   with live subcolumn (CASSANDRA-1591)
 * rename o.a.c.internal.AntientropyStage -> AntiEntropyStage,
   o.a.c.request.Request_responseStage -> RequestResponseStage,
   o.a.c.internal.Internal_responseStage -> InternalResponseStage
 * add AbstractType.fromString (CASSANDRA-1767)
 * require index_type to be present when specifying index_name
   on ColumnDef (CASSANDRA-1759)
 * fix add/remove index bugs in CFMetadata (CASSANDRA-1768)
 * rebuild Strategy during system_update_keyspace (CASSANDRA-1762)
 * cli updates prompt to ... in continuation lines (CASSANDRA-1770)
 * support multiple Mutations per key in hadoop ColumnFamilyOutputFormat
   (CASSANDRA-1774)
 * improvements to Debian init script (CASSANDRA-1772)
 * use local classloader to check for version.properties (CASSANDRA-1778)
 * Validate that column names in column_metadata are valid for the
   defined comparator, and decode properly in cli (CASSANDRA-1773)
 * use cross-platform newlines in cli (CASSANDRA-1786)
 * add ExpiringColumn support to sstable import/export (CASSANDRA-1754)
 * add flush for each append to periodic commitlog mode; added
   periodic_without_flush option to disable this (CASSANDRA-1780)
 * close file handle used for post-flush truncate (CASSANDRA-1790)
 * various code cleanup (CASSANDRA-1793, -1794, -1795)
 * fix range queries against wrapped range (CASSANDRA-1781)
 * fix consistencylevel calculations for NetworkTopologyStrategy
   (CASSANDRA-1804)
 * cli support index type enum names (CASSANDRA-1810)
 * improved validation of column_metadata (CASSANDRA-1813)
 * reads at ConsistencyLevel > 1 throw UnavailableException
   immediately if insufficient live nodes exist (CASSANDRA-1803)
 * copy bytebuffers for local writes to avoid retaining the entire
   Thrift frame (CASSANDRA-1801)
 * fix NPE adding index to column w/o prior metadata (CASSANDRA-1764)
 * reduce fat client timeout (CASSANDRA-1730)
 * fix botched merge of CASSANDRA-1316


0.7.0-rc1
 * fix compaction and flush races with schema updates (CASSANDRA-1715)
 * add clustertool, config-converter, sstablekeys, and schematool 
   Windows .bat files (CASSANDRA-1723)
 * reject range queries received during bootstrap (CASSANDRA-1739)
 * fix wrapping-range queries on non-minimum token (CASSANDRA-1700)
 * add nodetool cfhistogram (CASSANDRA-1698)
 * limit repaired ranges to what the nodes have in common (CASSANDRA-1674)
 * index scan treats missing columns as not matching secondary
   expressions (CASSANDRA-1745)
 * Fix misuse of DataOutputBuffer.getData in AntiEntropyService
   (CASSANDRA-1729)
 * detect and warn when obsolete version of JNA is present (CASSANDRA-1760)
 * reduce fat client timeout (CASSANDRA-1730)
 * cleanup smallest CFs first to increase free temp space for larger ones
   (CASSANDRA-1811)
 * Update windows .bat files to work outside of main Cassandra
   directory (CASSANDRA-1713)
 * fix read repair regression from 0.6.7 (CASSANDRA-1727)
 * more-efficient read repair (CASSANDRA-1719)
 * fix hinted handoff replay (CASSANDRA-1656)
 * log type of dropped messages (CASSANDRA-1677)
 * upgrade to SLF4J 1.6.1
 * fix ByteBuffer bug in ExpiringColumn.updateDigest (CASSANDRA-1679)
 * fix IntegerType.getString (CASSANDRA-1681)
 * make -Djava.net.preferIPv4Stack=true the default (CASSANDRA-628)
 * add INTERNAL_RESPONSE verb to differentiate from responses related
   to client requests (CASSANDRA-1685)
 * log tpstats when dropping messages (CASSANDRA-1660)
 * include unreachable nodes in describeSchemaVersions (CASSANDRA-1678)
 * Avoid dropping messages off the client request path (CASSANDRA-1676)
 * fix jna errno reporting (CASSANDRA-1694)
 * add friendlier error for UnknownHostException on startup (CASSANDRA-1697)
 * include jna dependency in RPM package (CASSANDRA-1690)
 * add --skip-keys option to stress.py (CASSANDRA-1696)
 * improve cli handling of non-string keys and column names 
   (CASSANDRA-1701, -1693)
 * r/m extra subcomparator line in cli keyspaces output (CASSANDRA-1712)
 * add read repair chance to cli "show keyspaces"
 * upgrade to ConcurrentLinkedHashMap 1.1 (CASSANDRA-975)
 * fix index scan routing (CASSANDRA-1722)
 * fix tombstoning of supercolumns in range queries (CASSANDRA-1734)
 * clear endpoint cache after updating keyspace metadata (CASSANDRA-1741)
 * fix wrapping-range queries on non-minimum token (CASSANDRA-1700)
 * truncate includes secondary indexes (CASSANDRA-1747)
 * retain reference to PendingFile sstables (CASSANDRA-1749)
 * fix sstableimport regression (CASSANDRA-1753)
 * fix for bootstrap when no non-system tables are defined (CASSANDRA-1732)
 * handle replica unavailability in index scan (CASSANDRA-1755)
 * fix service initialization order deadlock (CASSANDRA-1756)
 * multi-line cli commands (CASSANDRA-1742)
 * fix race between snapshot and compaction (CASSANDRA-1736)
 * add listEndpointsPendingHints, deleteHintsForEndpoint JMX methods 
   (CASSANDRA-1551)


0.7.0-beta3
 * add strategy options to describe_keyspace output (CASSANDRA-1560)
 * log warning when using randomly generated token (CASSANDRA-1552)
 * re-organize JMX into .db, .net, .internal, .request (CASSANDRA-1217)
 * allow nodes to change IPs between restarts (CASSANDRA-1518)
 * remember ring state between restarts by default (CASSANDRA-1518)
 * flush index built flag so we can read it before log replay (CASSANDRA-1541)
 * lock row cache updates to prevent race condition (CASSANDRA-1293)
 * remove assertion causing rare (and harmless) error messages in
   commitlog (CASSANDRA-1330)
 * fix moving nodes with no keyspaces defined (CASSANDRA-1574)
 * fix unbootstrap when no data is present in a transfer range (CASSANDRA-1573)
 * take advantage of AVRO-495 to simplify our avro IDL (CASSANDRA-1436)
 * extend authorization hierarchy to column family (CASSANDRA-1554)
 * deletion support in secondary indexes (CASSANDRA-1571)
 * meaningful error message for invalid replication strategy class 
   (CASSANDRA-1566)
 * allow keyspace creation with RF > N (CASSANDRA-1428)
 * improve cli error handling (CASSANDRA-1580)
 * add cache save/load ability (CASSANDRA-1417, 1606, 1647)
 * add StorageService.getDrainProgress (CASSANDRA-1588)
 * Disallow bootstrap to an in-use token (CASSANDRA-1561)
 * Allow dynamic secondary index creation and destruction (CASSANDRA-1532)
 * log auto-guessed memtable thresholds (CASSANDRA-1595)
 * add ColumnDef support to cli (CASSANDRA-1583)
 * reduce index sample time by 75% (CASSANDRA-1572)
 * add cli support for column, strategy metadata (CASSANDRA-1578, 1612)
 * add cli support for schema modification (CASSANDRA-1584)
 * delete temp files on failed compactions (CASSANDRA-1596)
 * avoid blocking for dead nodes during removetoken (CASSANDRA-1605)
 * remove ConsistencyLevel.ZERO (CASSANDRA-1607)
 * expose in-progress compaction type in jmx (CASSANDRA-1586)
 * removed IClock & related classes from internals (CASSANDRA-1502)
 * fix removing tokens from SystemTable on decommission and removetoken
   (CASSANDRA-1609)
 * include CF metadata in cli 'show keyspaces' (CASSANDRA-1613)
 * switch from Properties to HashMap in PropertyFileSnitch to
   avoid synchronization bottleneck (CASSANDRA-1481)
 * PropertyFileSnitch configuration file renamed to 
   cassandra-topology.properties
 * add cli support for get_range_slices (CASSANDRA-1088, CASSANDRA-1619)
 * Make memtable flush thresholds per-CF instead of global 
   (CASSANDRA-1007, 1637)
 * add cli support for binary data without CfDef hints (CASSANDRA-1603)
 * fix building SSTable statistics post-stream (CASSANDRA-1620)
 * fix potential infinite loop in 2ary index queries (CASSANDRA-1623)
 * allow creating NTS keyspaces with no replicas configured (CASSANDRA-1626)
 * add jmx histogram of sstables accessed per read (CASSANDRA-1624)
 * remove system_rename_column_family and system_rename_keyspace from the
   client API until races can be fixed (CASSANDRA-1630, CASSANDRA-1585)
 * add cli sanity tests (CASSANDRA-1582)
 * update GC settings in cassandra.bat (CASSANDRA-1636)
 * cli support for index queries (CASSANDRA-1635)
 * cli support for updating schema memtable settings (CASSANDRA-1634)
 * cli --file option (CASSANDRA-1616)
 * reduce automatically chosen memtable sizes by 50% (CASSANDRA-1641)
 * move endpoint cache from snitch to strategy (CASSANDRA-1643)
 * fix commitlog recovery deleting the newly-created segment as well as
   the old ones (CASSANDRA-1644)
 * upgrade to Thrift 0.5 (CASSANDRA-1367)
 * renamed CL.DCQUORUM to LOCAL_QUORUM and DCQUORUMSYNC to EACH_QUORUM
 * cli truncate support (CASSANDRA-1653)
 * update GC settings in cassandra.bat (CASSANDRA-1636)
 * avoid logging when a node's ip/token is gossipped back to it (CASSANDRA-1666)


0.7-beta2
 * always use UTF-8 for hint keys (CASSANDRA-1439)
 * remove cassandra.yaml dependency from Hadoop and Pig (CASSADRA-1322)
 * expose CfDef metadata in describe_keyspaces (CASSANDRA-1363)
 * restore use of mmap_index_only option (CASSANDRA-1241)
 * dropping a keyspace with no column families generated an error 
   (CASSANDRA-1378)
 * rename RackAwareStrategy to OldNetworkTopologyStrategy, RackUnawareStrategy 
   to SimpleStrategy, DatacenterShardStrategy to NetworkTopologyStrategy,
   AbstractRackAwareSnitch to AbstractNetworkTopologySnitch (CASSANDRA-1392)
 * merge StorageProxy.mutate, mutateBlocking (CASSANDRA-1396)
 * faster UUIDType, LongType comparisons (CASSANDRA-1386, 1393)
 * fix setting read_repair_chance from CLI addColumnFamily (CASSANDRA-1399)
 * fix updates to indexed columns (CASSANDRA-1373)
 * fix race condition leaving to FileNotFoundException (CASSANDRA-1382)
 * fix sharded lock hash on index write path (CASSANDRA-1402)
 * add support for GT/E, LT/E in subordinate index clauses (CASSANDRA-1401)
 * cfId counter got out of sync when CFs were added (CASSANDRA-1403)
 * less chatty schema updates (CASSANDRA-1389)
 * rename column family mbeans. 'type' will now include either 
   'IndexColumnFamilies' or 'ColumnFamilies' depending on the CFS type.
   (CASSANDRA-1385)
 * disallow invalid keyspace and column family names. This includes name that
   matches a '^\w+' regex. (CASSANDRA-1377)
 * use JNA, if present, to take snapshots (CASSANDRA-1371)
 * truncate hints if starting 0.7 for the first time (CASSANDRA-1414)
 * fix FD leak in single-row slicepredicate queries (CASSANDRA-1416)
 * allow index expressions against columns that are not part of the 
   SlicePredicate (CASSANDRA-1410)
 * config-converter properly handles snitches and framed support 
   (CASSANDRA-1420)
 * remove keyspace argument from multiget_count (CASSANDRA-1422)
 * allow specifying cassandra.yaml location as (local or remote) URL
   (CASSANDRA-1126)
 * fix using DynamicEndpointSnitch with NetworkTopologyStrategy
   (CASSANDRA-1429)
 * Add CfDef.default_validation_class (CASSANDRA-891)
 * fix EstimatedHistogram.max (CASSANDRA-1413)
 * quorum read optimization (CASSANDRA-1622)
 * handle zero-length (or missing) rows during HH paging (CASSANDRA-1432)
 * include secondary indexes during schema migrations (CASSANDRA-1406)
 * fix commitlog header race during schema change (CASSANDRA-1435)
 * fix ColumnFamilyStoreMBeanIterator to use new type name (CASSANDRA-1433)
 * correct filename generated by xml->yaml converter (CASSANDRA-1419)
 * add CMSInitiatingOccupancyFraction=75 and UseCMSInitiatingOccupancyOnly
   to default JVM options
 * decrease jvm heap for cassandra-cli (CASSANDRA-1446)
 * ability to modify keyspaces and column family definitions on a live cluster
   (CASSANDRA-1285)
 * support for Hadoop Streaming [non-jvm map/reduce via stdin/out]
   (CASSANDRA-1368)
 * Move persistent sstable stats from the system table to an sstable component
   (CASSANDRA-1430)
 * remove failed bootstrap attempt from pending ranges when gossip times
   it out after 1h (CASSANDRA-1463)
 * eager-create tcp connections to other cluster members (CASSANDRA-1465)
 * enumerate stages and derive stage from message type instead of 
   transmitting separately (CASSANDRA-1465)
 * apply reversed flag during collation from different data sources
   (CASSANDRA-1450)
 * make failure to remove commitlog segment non-fatal (CASSANDRA-1348)
 * correct ordering of drain operations so CL.recover is no longer 
   necessary (CASSANDRA-1408)
 * removed keyspace from describe_splits method (CASSANDRA-1425)
 * rename check_schema_agreement to describe_schema_versions
   (CASSANDRA-1478)
 * fix QUORUM calculation for RF > 3 (CASSANDRA-1487)
 * remove tombstones during non-major compactions when bloom filter
   verifies that row does not exist in other sstables (CASSANDRA-1074)
 * nodes that coordinated a loadbalance in the past could not be seen by
   newly added nodes (CASSANDRA-1467)
 * exposed endpoint states (gossip details) via jmx (CASSANDRA-1467)
 * ensure that compacted sstables are not included when new readers are
   instantiated (CASSANDRA-1477)
 * by default, calculate heap size and memtable thresholds at runtime (CASSANDRA-1469)
 * fix races dealing with adding/dropping keyspaces and column families in
   rapid succession (CASSANDRA-1477)
 * clean up of Streaming system (CASSANDRA-1503, 1504, 1506)
 * add options to configure Thrift socket keepalive and buffer sizes (CASSANDRA-1426)
 * make contrib CassandraServiceDataCleaner recursive (CASSANDRA-1509)
 * min, max compaction threshold are configurable and persistent 
   per-ColumnFamily (CASSANDRA-1468)
 * fix replaying the last mutation in a commitlog unnecessarily 
   (CASSANDRA-1512)
 * invoke getDefaultUncaughtExceptionHandler from DTPE with the original
   exception rather than the ExecutionException wrapper (CASSANDRA-1226)
 * remove Clock from the Thrift (and Avro) API (CASSANDRA-1501)
 * Close intra-node sockets when connection is broken (CASSANDRA-1528)
 * RPM packaging spec file (CASSANDRA-786)
 * weighted request scheduler (CASSANDRA-1485)
 * treat expired columns as deleted (CASSANDRA-1539)
 * make IndexInterval configurable (CASSANDRA-1488)
 * add describe_snitch to Thrift API (CASSANDRA-1490)
 * MD5 authenticator compares plain text submitted password with MD5'd
   saved property, instead of vice versa (CASSANDRA-1447)
 * JMX MessagingService pending and completed counts (CASSANDRA-1533)
 * fix race condition processing repair responses (CASSANDRA-1511)
 * make repair blocking (CASSANDRA-1511)
 * create EndpointSnitchInfo and MBean to expose rack and DC (CASSANDRA-1491)
 * added option to contrib/word_count to output results back to Cassandra
   (CASSANDRA-1342)
 * rewrite Hadoop ColumnFamilyRecordWriter to pool connections, retry to
   multiple Cassandra nodes, and smooth impact on the Cassandra cluster
   by using smaller batch sizes (CASSANDRA-1434)
 * fix setting gc_grace_seconds via CLI (CASSANDRA-1549)
 * support TTL'd index values (CASSANDRA-1536)
 * make removetoken work like decommission (CASSANDRA-1216)
 * make cli comparator-aware and improve quote rules (CASSANDRA-1523,-1524)
 * make nodetool compact and cleanup blocking (CASSANDRA-1449)
 * add memtable, cache information to GCInspector logs (CASSANDRA-1558)
 * enable/disable HintedHandoff via JMX (CASSANDRA-1550)
 * Ignore stray files in the commit log directory (CASSANDRA-1547)
 * Disallow bootstrap to an in-use token (CASSANDRA-1561)


0.7-beta1
 * sstable versioning (CASSANDRA-389)
 * switched to slf4j logging (CASSANDRA-625)
 * add (optional) expiration time for column (CASSANDRA-699)
 * access levels for authentication/authorization (CASSANDRA-900)
 * add ReadRepairChance to CF definition (CASSANDRA-930)
 * fix heisenbug in system tests, especially common on OS X (CASSANDRA-944)
 * convert to byte[] keys internally and all public APIs (CASSANDRA-767)
 * ability to alter schema definitions on a live cluster (CASSANDRA-44)
 * renamed configuration file to cassandra.xml, and log4j.properties to
   log4j-server.properties, which must now be loaded from
   the classpath (which is how our scripts in bin/ have always done it)
   (CASSANDRA-971)
 * change get_count to require a SlicePredicate. create multi_get_count
   (CASSANDRA-744)
 * re-organized endpointsnitch implementations and added SimpleSnitch
   (CASSANDRA-994)
 * Added preload_row_cache option (CASSANDRA-946)
 * add CRC to commitlog header (CASSANDRA-999)
 * removed deprecated batch_insert and get_range_slice methods (CASSANDRA-1065)
 * add truncate thrift method (CASSANDRA-531)
 * http mini-interface using mx4j (CASSANDRA-1068)
 * optimize away copy of sliced row on memtable read path (CASSANDRA-1046)
 * replace constant-size 2GB mmaped segments and special casing for index 
   entries spanning segment boundaries, with SegmentedFile that computes 
   segments that always contain entire entries/rows (CASSANDRA-1117)
 * avoid reading large rows into memory during compaction (CASSANDRA-16)
 * added hadoop OutputFormat (CASSANDRA-1101)
 * efficient Streaming (no more anticompaction) (CASSANDRA-579)
 * split commitlog header into separate file and add size checksum to
   mutations (CASSANDRA-1179)
 * avoid allocating a new byte[] for each mutation on replay (CASSANDRA-1219)
 * revise HH schema to be per-endpoint (CASSANDRA-1142)
 * add joining/leaving status to nodetool ring (CASSANDRA-1115)
 * allow multiple repair sessions per node (CASSANDRA-1190)
 * optimize away MessagingService for local range queries (CASSANDRA-1261)
 * make framed transport the default so malformed requests can't OOM the 
   server (CASSANDRA-475)
 * significantly faster reads from row cache (CASSANDRA-1267)
 * take advantage of row cache during range queries (CASSANDRA-1302)
 * make GCGraceSeconds a per-ColumnFamily value (CASSANDRA-1276)
 * keep persistent row size and column count statistics (CASSANDRA-1155)
 * add IntegerType (CASSANDRA-1282)
 * page within a single row during hinted handoff (CASSANDRA-1327)
 * push DatacenterShardStrategy configuration into keyspace definition,
   eliminating datacenter.properties. (CASSANDRA-1066)
 * optimize forward slices starting with '' and single-index-block name 
   queries by skipping the column index (CASSANDRA-1338)
 * streaming refactor (CASSANDRA-1189)
 * faster comparison for UUID types (CASSANDRA-1043)
 * secondary index support (CASSANDRA-749 and subtasks)
 * make compaction buckets deterministic (CASSANDRA-1265)


0.6.6
 * Allow using DynamicEndpointSnitch with RackAwareStrategy (CASSANDRA-1429)
 * remove the remaining vestiges of the unfinished DatacenterShardStrategy 
   (replaced by NetworkTopologyStrategy in 0.7)
   

0.6.5
 * fix key ordering in range query results with RandomPartitioner
   and ConsistencyLevel > ONE (CASSANDRA-1145)
 * fix for range query starting with the wrong token range (CASSANDRA-1042)
 * page within a single row during hinted handoff (CASSANDRA-1327)
 * fix compilation on non-sun JDKs (CASSANDRA-1061)
 * remove String.trim() call on row keys in batch mutations (CASSANDRA-1235)
 * Log summary of dropped messages instead of spamming log (CASSANDRA-1284)
 * add dynamic endpoint snitch (CASSANDRA-981)
 * fix streaming for keyspaces with hyphens in their name (CASSANDRA-1377)
 * fix errors in hard-coded bloom filter optKPerBucket by computing it
   algorithmically (CASSANDRA-1220
 * remove message deserialization stage, and uncap read/write stages
   so slow reads/writes don't block gossip processing (CASSANDRA-1358)
 * add jmx port configuration to Debian package (CASSANDRA-1202)
 * use mlockall via JNA, if present, to prevent Linux from swapping
   out parts of the JVM (CASSANDRA-1214)


0.6.4
 * avoid queuing multiple hint deliveries for the same endpoint
   (CASSANDRA-1229)
 * better performance for and stricter checking of UTF8 column names
   (CASSANDRA-1232)
 * extend option to lower compaction priority to hinted handoff
   as well (CASSANDRA-1260)
 * log errors in gossip instead of re-throwing (CASSANDRA-1289)
 * avoid aborting commitlog replay prematurely if a flushed-but-
   not-removed commitlog segment is encountered (CASSANDRA-1297)
 * fix duplicate rows being read during mapreduce (CASSANDRA-1142)
 * failure detection wasn't closing command sockets (CASSANDRA-1221)
 * cassandra-cli.bat works on windows (CASSANDRA-1236)
 * pre-emptively drop requests that cannot be processed within RPCTimeout
   (CASSANDRA-685)
 * add ack to Binary write verb and update CassandraBulkLoader
   to wait for acks for each row (CASSANDRA-1093)
 * added describe_partitioner Thrift method (CASSANDRA-1047)
 * Hadoop jobs no longer require the Cassandra storage-conf.xml
   (CASSANDRA-1280, CASSANDRA-1047)
 * log thread pool stats when GC is excessive (CASSANDRA-1275)
 * remove gossip message size limit (CASSANDRA-1138)
 * parallelize local and remote reads during multiget, and respect snitch 
   when determining whether to do local read for CL.ONE (CASSANDRA-1317)
 * fix read repair to use requested consistency level on digest mismatch,
   rather than assuming QUORUM (CASSANDRA-1316)
 * process digest mismatch re-reads in parallel (CASSANDRA-1323)
 * switch hints CF comparator to BytesType (CASSANDRA-1274)


0.6.3
 * retry to make streaming connections up to 8 times. (CASSANDRA-1019)
 * reject describe_ring() calls on invalid keyspaces (CASSANDRA-1111)
 * fix cache size calculation for size of 100% (CASSANDRA-1129)
 * fix cache capacity only being recalculated once (CASSANDRA-1129)
 * remove hourly scan of all hints on the off chance that the gossiper
   missed a status change; instead, expose deliverHintsToEndpoint to JMX
   so it can be done manually, if necessary (CASSANDRA-1141)
 * don't reject reads at CL.ALL (CASSANDRA-1152)
 * reject deletions to supercolumns in CFs containing only standard
   columns (CASSANDRA-1139)
 * avoid preserving login information after client disconnects
   (CASSANDRA-1057)
 * prefer sun jdk to openjdk in debian init script (CASSANDRA-1174)
 * detect partioner config changes between restarts and fail fast 
   (CASSANDRA-1146)
 * use generation time to resolve node token reassignment disagreements
   (CASSANDRA-1118)
 * restructure the startup ordering of Gossiper and MessageService to avoid
   timing anomalies (CASSANDRA-1160)
 * detect incomplete commit log hearders (CASSANDRA-1119)
 * force anti-entropy service to stream files on the stream stage to avoid
   sending streams out of order (CASSANDRA-1169)
 * remove inactive stream managers after AES streams files (CASSANDRA-1169)
 * allow removing entire row through batch_mutate Deletion (CASSANDRA-1027)
 * add JMX metrics for row-level bloom filter false positives (CASSANDRA-1212)
 * added a redhat init script to contrib (CASSANDRA-1201)
 * use midpoint when bootstrapping a new machine into range with not
   much data yet instead of random token (CASSANDRA-1112)
 * kill server on OOM in executor stage as well as Thrift (CASSANDRA-1226)
 * remove opportunistic repairs, when two machines with overlapping replica
   responsibilities happen to finish major compactions of the same CF near
   the same time.  repairs are now fully manual (CASSANDRA-1190)
 * add ability to lower compaction priority (default is no change from 0.6.2)
   (CASSANDRA-1181)


0.6.2
 * fix contrib/word_count build. (CASSANDRA-992)
 * split CommitLogExecutorService into BatchCommitLogExecutorService and 
   PeriodicCommitLogExecutorService (CASSANDRA-1014)
 * add latency histograms to CFSMBean (CASSANDRA-1024)
 * make resolving timestamp ties deterministic by using value bytes
   as a tiebreaker (CASSANDRA-1039)
 * Add option to turn off Hinted Handoff (CASSANDRA-894)
 * fix windows startup (CASSANDRA-948)
 * make concurrent_reads, concurrent_writes configurable at runtime via JMX
   (CASSANDRA-1060)
 * disable GCInspector on non-Sun JVMs (CASSANDRA-1061)
 * fix tombstone handling in sstable rows with no other data (CASSANDRA-1063)
 * fix size of row in spanned index entries (CASSANDRA-1056)
 * install json2sstable, sstable2json, and sstablekeys to Debian package
 * StreamingService.StreamDestinations wouldn't empty itself after streaming
   finished (CASSANDRA-1076)
 * added Collections.shuffle(splits) before returning the splits in 
   ColumnFamilyInputFormat (CASSANDRA-1096)
 * do not recalculate cache capacity post-compaction if it's been manually 
   modified (CASSANDRA-1079)
 * better defaults for flush sorter + writer executor queue sizes
   (CASSANDRA-1100)
 * windows scripts for SSTableImport/Export (CASSANDRA-1051)
 * windows script for nodetool (CASSANDRA-1113)
 * expose PhiConvictThreshold (CASSANDRA-1053)
 * make repair of RF==1 a no-op (CASSANDRA-1090)
 * improve default JVM GC options (CASSANDRA-1014)
 * fix SlicePredicate serialization inside Hadoop jobs (CASSANDRA-1049)
 * close Thrift sockets in Hadoop ColumnFamilyRecordReader (CASSANDRA-1081)


0.6.1
 * fix NPE in sstable2json when no excluded keys are given (CASSANDRA-934)
 * keep the replica set constant throughout the read repair process
   (CASSANDRA-937)
 * allow querying getAllRanges with empty token list (CASSANDRA-933)
 * fix command line arguments inversion in clustertool (CASSANDRA-942)
 * fix race condition that could trigger a false-positive assertion
   during post-flush discard of old commitlog segments (CASSANDRA-936)
 * fix neighbor calculation for anti-entropy repair (CASSANDRA-924)
 * perform repair even for small entropy differences (CASSANDRA-924)
 * Use hostnames in CFInputFormat to allow Hadoop's naive string-based
   locality comparisons to work (CASSANDRA-955)
 * cache read-only BufferedRandomAccessFile length to avoid
   3 system calls per invocation (CASSANDRA-950)
 * nodes with IPv6 (and no IPv4) addresses could not join cluster
   (CASSANDRA-969)
 * Retrieve the correct number of undeleted columns, if any, from
   a supercolumn in a row that had been deleted previously (CASSANDRA-920)
 * fix index scans that cross the 2GB mmap boundaries for both mmap
   and standard i/o modes (CASSANDRA-866)
 * expose drain via nodetool (CASSANDRA-978)


0.6.0-RC1
 * JMX drain to flush memtables and run through commit log (CASSANDRA-880)
 * Bootstrapping can skip ranges under the right conditions (CASSANDRA-902)
 * fix merging row versions in range_slice for CL > ONE (CASSANDRA-884)
 * default write ConsistencyLeven chaned from ZERO to ONE
 * fix for index entries spanning mmap buffer boundaries (CASSANDRA-857)
 * use lexical comparison if time part of TimeUUIDs are the same 
   (CASSANDRA-907)
 * bound read, mutation, and response stages to fix possible OOM
   during log replay (CASSANDRA-885)
 * Use microseconds-since-epoch (UTC) in cli, instead of milliseconds
 * Treat batch_mutate Deletion with null supercolumn as "apply this predicate 
   to top level supercolumns" (CASSANDRA-834)
 * Streaming destination nodes do not update their JMX status (CASSANDRA-916)
 * Fix internal RPC timeout calculation (CASSANDRA-911)
 * Added Pig loadfunc to contrib/pig (CASSANDRA-910)


0.6.0-beta3
 * fix compaction bucketing bug (CASSANDRA-814)
 * update windows batch file (CASSANDRA-824)
 * deprecate KeysCachedFraction configuration directive in favor
   of KeysCached; move to unified-per-CF key cache (CASSANDRA-801)
 * add invalidateRowCache to ColumnFamilyStoreMBean (CASSANDRA-761)
 * send Handoff hints to natural locations to reduce load on
   remaining nodes in a failure scenario (CASSANDRA-822)
 * Add RowWarningThresholdInMB configuration option to warn before very 
   large rows get big enough to threaten node stability, and -x option to
   be able to remove them with sstable2json if the warning is unheeded
   until it's too late (CASSANDRA-843)
 * Add logging of GC activity (CASSANDRA-813)
 * fix ConcurrentModificationException in commitlog discard (CASSANDRA-853)
 * Fix hardcoded row count in Hadoop RecordReader (CASSANDRA-837)
 * Add a jmx status to the streaming service and change several DEBUG
   messages to INFO (CASSANDRA-845)
 * fix classpath in cassandra-cli.bat for Windows (CASSANDRA-858)
 * allow re-specifying host, port to cassandra-cli if invalid ones
   are first tried (CASSANDRA-867)
 * fix race condition handling rpc timeout in the coordinator
   (CASSANDRA-864)
 * Remove CalloutLocation and StagingFileDirectory from storage-conf files 
   since those settings are no longer used (CASSANDRA-878)
 * Parse a long from RowWarningThresholdInMB instead of an int (CASSANDRA-882)
 * Remove obsolete ControlPort code from DatabaseDescriptor (CASSANDRA-886)
 * move skipBytes side effect out of assert (CASSANDRA-899)
 * add "double getLoad" to StorageServiceMBean (CASSANDRA-898)
 * track row stats per CF at compaction time (CASSANDRA-870)
 * disallow CommitLogDirectory matching a DataFileDirectory (CASSANDRA-888)
 * default key cache size is 200k entries, changed from 10% (CASSANDRA-863)
 * add -Dcassandra-foreground=yes to cassandra.bat
 * exit if cluster name is changed unexpectedly (CASSANDRA-769)


0.6.0-beta1/beta2
 * add batch_mutate thrift command, deprecating batch_insert (CASSANDRA-336)
 * remove get_key_range Thrift API, deprecated in 0.5 (CASSANDRA-710)
 * add optional login() Thrift call for authentication (CASSANDRA-547)
 * support fat clients using gossiper and StorageProxy to perform
   replication in-process [jvm-only] (CASSANDRA-535)
 * support mmapped I/O for reads, on by default on 64bit JVMs 
   (CASSANDRA-408, CASSANDRA-669)
 * improve insert concurrency, particularly during Hinted Handoff
   (CASSANDRA-658)
 * faster network code (CASSANDRA-675)
 * stress.py moved to contrib (CASSANDRA-635)
 * row caching [must be explicitly enabled per-CF in config] (CASSANDRA-678)
 * present a useful measure of compaction progress in JMX (CASSANDRA-599)
 * add bin/sstablekeys (CASSNADRA-679)
 * add ConsistencyLevel.ANY (CASSANDRA-687)
 * make removetoken remove nodes from gossip entirely (CASSANDRA-644)
 * add ability to set cache sizes at runtime (CASSANDRA-708)
 * report latency and cache hit rate statistics with lifetime totals
   instead of average over the last minute (CASSANDRA-702)
 * support get_range_slice for RandomPartitioner (CASSANDRA-745)
 * per-keyspace replication factory and replication strategy (CASSANDRA-620)
 * track latency in microseconds (CASSANDRA-733)
 * add describe_ Thrift methods, deprecating get_string_property and 
   get_string_list_property
 * jmx interface for tracking operation mode and streams in general.
   (CASSANDRA-709)
 * keep memtables in sorted order to improve range query performance
   (CASSANDRA-799)
 * use while loop instead of recursion when trimming sstables compaction list 
   to avoid blowing stack in pathological cases (CASSANDRA-804)
 * basic Hadoop map/reduce support (CASSANDRA-342)


0.5.1
 * ensure all files for an sstable are streamed to the same directory.
   (CASSANDRA-716)
 * more accurate load estimate for bootstrapping (CASSANDRA-762)
 * tolerate dead or unavailable bootstrap target on write (CASSANDRA-731)
 * allow larger numbers of keys (> 140M) in a sstable bloom filter
   (CASSANDRA-790)
 * include jvm argument improvements from CASSANDRA-504 in debian package
 * change streaming chunk size to 32MB to accomodate Windows XP limitations
   (was 64MB) (CASSANDRA-795)
 * fix get_range_slice returning results in the wrong order (CASSANDRA-781)
 

0.5.0 final
 * avoid attempting to delete temporary bootstrap files twice (CASSANDRA-681)
 * fix bogus NaN in nodeprobe cfstats output (CASSANDRA-646)
 * provide a policy for dealing with single thread executors w/ a full queue
   (CASSANDRA-694)
 * optimize inner read in MessagingService, vastly improving multiple-node
   performance (CASSANDRA-675)
 * wait for table flush before streaming data back to a bootstrapping node.
   (CASSANDRA-696)
 * keep track of bootstrapping sources by table so that bootstrapping doesn't 
   give the indication of finishing early (CASSANDRA-673)


0.5.0 RC3
 * commit the correct version of the patch for CASSANDRA-663


0.5.0 RC2 (unreleased)
 * fix bugs in converting get_range_slice results to Thrift 
   (CASSANDRA-647, CASSANDRA-649)
 * expose java.util.concurrent.TimeoutException in StorageProxy methods
   (CASSANDRA-600)
 * TcpConnectionManager was holding on to disconnected connections, 
   giving the false indication they were being used. (CASSANDRA-651)
 * Remove duplicated write. (CASSANDRA-662)
 * Abort bootstrap if IP is already in the token ring (CASSANDRA-663)
 * increase default commitlog sync period, and wait for last sync to 
   finish before submitting another (CASSANDRA-668)


0.5.0 RC1
 * Fix potential NPE in get_range_slice (CASSANDRA-623)
 * add CRC32 to commitlog entries (CASSANDRA-605)
 * fix data streaming on windows (CASSANDRA-630)
 * GC compacted sstables after cleanup and compaction (CASSANDRA-621)
 * Speed up anti-entropy validation (CASSANDRA-629)
 * Fix anti-entropy assertion error (CASSANDRA-639)
 * Fix pending range conflicts when bootstapping or moving
   multiple nodes at once (CASSANDRA-603)
 * Handle obsolete gossip related to node movement in the case where
   one or more nodes is down when the movement occurs (CASSANDRA-572)
 * Include dead nodes in gossip to avoid a variety of problems
   and fix HH to removed nodes (CASSANDRA-634)
 * return an InvalidRequestException for mal-formed SlicePredicates
   (CASSANDRA-643)
 * fix bug determining closest neighbor for use in multiple datacenters
   (CASSANDRA-648)
 * Vast improvements in anticompaction speed (CASSANDRA-607)
 * Speed up log replay and writes by avoiding redundant serializations
   (CASSANDRA-652)


0.5.0 beta 2
 * Bootstrap improvements (several tickets)
 * add nodeprobe repair anti-entropy feature (CASSANDRA-193, CASSANDRA-520)
 * fix possibility of partition when many nodes restart at once
   in clusters with multiple seeds (CASSANDRA-150)
 * fix NPE in get_range_slice when no data is found (CASSANDRA-578)
 * fix potential NPE in hinted handoff (CASSANDRA-585)
 * fix cleanup of local "system" keyspace (CASSANDRA-576)
 * improve computation of cluster load balance (CASSANDRA-554)
 * added super column read/write, column count, and column/row delete to
   cassandra-cli (CASSANDRA-567, CASSANDRA-594)
 * fix returning live subcolumns of deleted supercolumns (CASSANDRA-583)
 * respect JAVA_HOME in bin/ scripts (several tickets)
 * add StorageService.initClient for fat clients on the JVM (CASSANDRA-535)
   (see contrib/client_only for an example of use)
 * make consistency_level functional in get_range_slice (CASSANDRA-568)
 * optimize key deserialization for RandomPartitioner (CASSANDRA-581)
 * avoid GCing tombstones except on major compaction (CASSANDRA-604)
 * increase failure conviction threshold, resulting in less nodes
   incorrectly (and temporarily) marked as down (CASSANDRA-610)
 * respect memtable thresholds during log replay (CASSANDRA-609)
 * support ConsistencyLevel.ALL on read (CASSANDRA-584)
 * add nodeprobe removetoken command (CASSANDRA-564)


0.5.0 beta
 * Allow multiple simultaneous flushes, improving flush throughput 
   on multicore systems (CASSANDRA-401)
 * Split up locks to improve write and read throughput on multicore systems
   (CASSANDRA-444, CASSANDRA-414)
 * More efficient use of memory during compaction (CASSANDRA-436)
 * autobootstrap option: when enabled, all non-seed nodes will attempt
   to bootstrap when started, until bootstrap successfully
   completes. -b option is removed.  (CASSANDRA-438)
 * Unless a token is manually specified in the configuration xml,
   a bootstraping node will use a token that gives it half the
   keys from the most-heavily-loaded node in the cluster,
   instead of generating a random token. 
   (CASSANDRA-385, CASSANDRA-517)
 * Miscellaneous bootstrap fixes (several tickets)
 * Ability to change a node's token even after it has data on it
   (CASSANDRA-541)
 * Ability to decommission a live node from the ring (CASSANDRA-435)
 * Semi-automatic loadbalancing via nodeprobe (CASSANDRA-192)
 * Add ability to set compaction thresholds at runtime via
   JMX / nodeprobe.  (CASSANDRA-465)
 * Add "comment" field to ColumnFamily definition. (CASSANDRA-481)
 * Additional JMX metrics (CASSANDRA-482)
 * JSON based export and import tools (several tickets)
 * Hinted Handoff fixes (several tickets)
 * Add key cache to improve read performance (CASSANDRA-423)
 * Simplified construction of custom ReplicationStrategy classes
   (CASSANDRA-497)
 * Graphical application (Swing) for ring integrity verification and 
   visualization was added to contrib (CASSANDRA-252)
 * Add DCQUORUM, DCQUORUMSYNC consistency levels and corresponding
   ReplicationStrategy / EndpointSnitch classes.  Experimental.
   (CASSANDRA-492)
 * Web client interface added to contrib (CASSANDRA-457)
 * More-efficient flush for Random, CollatedOPP partitioners 
   for normal writes (CASSANDRA-446) and bulk load (CASSANDRA-420)
 * Add MemtableFlushAfterMinutes, a global replacement for the old 
   per-CF FlushPeriodInMinutes setting (CASSANDRA-463)
 * optimizations to slice reading (CASSANDRA-350) and supercolumn
   queries (CASSANDRA-510)
 * force binding to given listenaddress for nodes with multiple
   interfaces (CASSANDRA-546)
 * stress.py benchmarking tool improvements (several tickets)
 * optimized replica placement code (CASSANDRA-525)
 * faster log replay on restart (CASSANDRA-539, CASSANDRA-540)
 * optimized local-node writes (CASSANDRA-558)
 * added get_range_slice, deprecating get_key_range (CASSANDRA-344)
 * expose TimedOutException to thrift (CASSANDRA-563)
 

0.4.2
 * Add validation disallowing null keys (CASSANDRA-486)
 * Fix race conditions in TCPConnectionManager (CASSANDRA-487)
 * Fix using non-utf8-aware comparison as a sanity check.
   (CASSANDRA-493)
 * Improve default garbage collector options (CASSANDRA-504)
 * Add "nodeprobe flush" (CASSANDRA-505)
 * remove NotFoundException from get_slice throws list (CASSANDRA-518)
 * fix get (not get_slice) of entire supercolumn (CASSANDRA-508)
 * fix null token during bootstrap (CASSANDRA-501)


0.4.1
 * Fix FlushPeriod columnfamily configuration regression
   (CASSANDRA-455)
 * Fix long column name support (CASSANDRA-460)
 * Fix for serializing a row that only contains tombstones
   (CASSANDRA-458)
 * Fix for discarding unneeded commitlog segments (CASSANDRA-459)
 * Add SnapshotBeforeCompaction configuration option (CASSANDRA-426)
 * Fix compaction abort under insufficient disk space (CASSANDRA-473)
 * Fix reading subcolumn slice from tombstoned CF (CASSANDRA-484)
 * Fix race condition in RVH causing occasional NPE (CASSANDRA-478)


0.4.0
 * fix get_key_range problems when a node is down (CASSANDRA-440)
   and add UnavailableException to more Thrift methods
 * Add example EndPointSnitch contrib code (several tickets)


0.4.0 RC2
 * fix SSTable generation clash during compaction (CASSANDRA-418)
 * reject method calls with null parameters (CASSANDRA-308)
 * properly order ranges in nodeprobe output (CASSANDRA-421)
 * fix logging of certain errors on executor threads (CASSANDRA-425)


0.4.0 RC1
 * Bootstrap feature is live; use -b on startup (several tickets)
 * Added multiget api (CASSANDRA-70)
 * fix Deadlock with SelectorManager.doProcess and TcpConnection.write
   (CASSANDRA-392)
 * remove key cache b/c of concurrency bugs in third-party
   CLHM library (CASSANDRA-405)
 * update non-major compaction logic to use two threshold values
   (CASSANDRA-407)
 * add periodic / batch commitlog sync modes (several tickets)
 * inline BatchMutation into batch_insert params (CASSANDRA-403)
 * allow setting the logging level at runtime via mbean (CASSANDRA-402)
 * change default comparator to BytesType (CASSANDRA-400)
 * add forwards-compatible ConsistencyLevel parameter to get_key_range
   (CASSANDRA-322)
 * r/m special case of blocking for local destination when writing with 
   ConsistencyLevel.ZERO (CASSANDRA-399)
 * Fixes to make BinaryMemtable [bulk load interface] useful (CASSANDRA-337);
   see contrib/bmt_example for an example of using it.
 * More JMX properties added (several tickets)
 * Thrift changes (several tickets)
    - Merged _super get methods with the normal ones; return values
      are now of ColumnOrSuperColumn.
    - Similarly, merged batch_insert_super into batch_insert.



0.4.0 beta
 * On-disk data format has changed to allow billions of keys/rows per
   node instead of only millions
 * Multi-keyspace support
 * Scan all sstables for all queries to avoid situations where
   different types of operation on the same ColumnFamily could
   disagree on what data was present
 * Snapshot support via JMX
 * Thrift API has changed a _lot_:
    - removed time-sorted CFs; instead, user-defined comparators
      may be defined on the column names, which are now byte arrays.
      Default comparators are provided for UTF8, Bytes, Ascii, Long (i64),
      and UUID types.
    - removed colon-delimited strings in thrift api in favor of explicit
      structs such as ColumnPath, ColumnParent, etc.  Also normalized
      thrift struct and argument naming.
    - Added columnFamily argument to get_key_range.
    - Change signature of get_slice to accept starting and ending
      columns as well as an offset.  (This allows use of indexes.)
      Added "ascending" flag to allow reasonably-efficient reverse
      scans as well.  Removed get_slice_by_range as redundant.
    - get_key_range operates on one CF at a time
    - changed `block` boolean on insert methods to ConsistencyLevel enum,
      with options of NONE, ONE, QUORUM, and ALL.
    - added similar consistency_level parameter to read methods
    - column-name-set slice with no names given now returns zero columns
      instead of all of them.  ("all" can run your server out of memory.
      use a range-based slice with a high max column count instead.)
 * Removed the web interface. Node information can now be obtained by 
   using the newly introduced nodeprobe utility.
 * More JMX stats
 * Remove magic values from internals (e.g. special key to indicate
   when to flush memtables)
 * Rename configuration "table" to "keyspace"
 * Moved to crash-only design; no more shutdown (just kill the process)
 * Lots of bug fixes

Full list of issues resolved in 0.4 is at https://issues.apache.org/jira/secure/IssueNavigator.jspa?reset=true&&pid=12310865&fixfor=12313862&resolution=1&sorter/field=issuekey&sorter/order=DESC


0.3.0 RC3
 * Fix potential deadlock under load in TCPConnection.
   (CASSANDRA-220)


0.3.0 RC2
 * Fix possible data loss when server is stopped after replaying
   log but before new inserts force memtable flush.
   (CASSANDRA-204)
 * Added BUGS file


0.3.0 RC1
 * Range queries on keys, including user-defined key collation
 * Remove support
 * Workarounds for a weird bug in JDK select/register that seems
   particularly common on VM environments. Cassandra should deploy
   fine on EC2 now
 * Much improved infrastructure: the beginnings of a decent test suite
   ("ant test" for unit tests; "nosetests" for system tests), code
   coverage reporting, etc.
 * Expanded node status reporting via JMX
 * Improved error reporting/logging on both server and client
 * Reduced memory footprint in default configuration
 * Combined blocking and non-blocking versions of insert APIs
 * Added FlushPeriodInMinutes configuration parameter to force
   flushing of infrequently-updated ColumnFamilies<|MERGE_RESOLUTION|>--- conflicted
+++ resolved
@@ -1,6 +1,4 @@
 3.0
- * rpc_interface and listen_interface generate NPE on startup when specified interface doesn't exist (CASSANDRA-8677)
- * Fix ArrayIndexOutOfBoundsException in nodetool cfhistograms (CASSANDRA-8514)
  * Serializing Row cache alternative, fully off heap (CASSANDRA-7438)
  * Duplicate rows returned when in clause has repeated values (CASSANDRA-6707)
  * Make CassandraException unchecked, extend RuntimeException (CASSANDRA-8560)
@@ -61,13 +59,10 @@
  * Safer Resource Management (CASSANDRA-7705)
  * Make sure we compact highly overlapping cold sstables with
    STCS (CASSANDRA-8635)
-<<<<<<< HEAD
-=======
  * rpc_interface and listen_interface generate NPE on startup when specified
    interface doesn't exist (CASSANDRA-8677)
  * Fix ArrayIndexOutOfBoundsException in nodetool cfhistograms (CASSANDRA-8514)
  * Switch from yammer metrics for nodetool cf/proxy histograms (CASSANDRA-8662)
->>>>>>> b788bb37
  * Make sure we don't add tmplink files to the compaction
    strategy (CASSANDRA-8580)
  * (cqlsh) Handle maps with blob keys (CASSANDRA-8372)

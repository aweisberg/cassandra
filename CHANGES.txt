--- conflicted
+++ resolved
@@ -35,11 +35,7 @@
  * Use IF NOT EXISTS for index and UDT create statements in snapshot schema files (CASSANDRA-13935)
  * Make sure LCS handles duplicate sstable added/removed notifications correctly (CASSANDRA-14103)
 Merged from 3.0:
-<<<<<<< HEAD
-=======
  * Prevent invoking enable/disable gossip when not in NORMAL (CASSANDRA-16146)
- * Fix OOM when terminating repair session (CASSANDRA-15902)
->>>>>>> a32881ee
  * Avoid marking shutting down nodes as up after receiving gossip shutdown message (CASSANDRA-16094)
  * Handle unexpected columns due to schema races (CASSANDRA-15899)
  * Add flag to ignore unreplicated keyspaces during repair (CASSANDRA-15160)

--- conflicted
+++ resolved
@@ -63,7 +63,6 @@
     <property name="test.classlistfile" value="testlist.txt"/>
     <property name="test.classlistprefix" value="unit"/>
     <property name="benchmark.name" value=""/>
-    <property name="test.anttasks.src" value="${test.dir}/anttasks"/>
     <property name="test.methods" value=""/>
     <property name="test.anttasks.src" value="${test.dir}/anttasks"/>
     <property name="test.unit.src" value="${test.dir}/unit"/>
@@ -556,15 +555,10 @@
           <dependency groupId="com.google.code.java-allocation-instrumenter" artifactId="java-allocation-instrumenter" version="${allocation-instrumenter.version}" scope="test">
             <exclusion groupId="com.google.guava" artifactId="guava"/>
           </dependency>
-<<<<<<< HEAD
           <dependency groupId="org.apache.cassandra" artifactId="harry-core" version="0.0.1" scope="test"/>
           <dependency groupId="org.reflections" artifactId="reflections" version="0.10.2" scope="test"/>
           <dependency groupId="org.apache.cassandra" artifactId="dtest-api" version="${dtest-api.version}" scope="test"/>
           <dependency groupId="com.puppycrawl.tools" artifactId="checkstyle" version="8.40" scope="test"/>
-=======
-          <dependency groupId="org.apache.cassandra" artifactId="dtest-api" version="0.0.13" scope="test"/>
-          <dependency groupId="org.reflections" artifactId="reflections" version="0.10.2" scope="test"/>
->>>>>>> 2a8e1972
           <dependency groupId="org.apache.hadoop" artifactId="hadoop-core" version="1.0.3" scope="provided">
             <exclusion groupId="org.mortbay.jetty" artifactId="servlet-api"/>
             <exclusion groupId="commons-logging" artifactId="commons-logging"/>

#!/bin/sh
# -*- mode: Python -*-

# Licensed to the Apache Software Foundation (ASF) under one
# or more contributor license agreements.  See the NOTICE file
# distributed with this work for additional information
# regarding copyright ownership.  The ASF licenses this file
# to you under the Apache License, Version 2.0 (the
# "License"); you may not use this file except in compliance
# with the License.  You may obtain a copy of the License at
#
#     http://www.apache.org/licenses/LICENSE-2.0
#
# Unless required by applicable law or agreed to in writing, software
# distributed under the License is distributed on an "AS IS" BASIS,
# WITHOUT WARRANTIES OR CONDITIONS OF ANY KIND, either express or implied.
# See the License for the specific language governing permissions and
# limitations under the License.

""":"
# bash code here; finds a suitable python interpreter and execs this file.
# prefer unqualified "python" if suitable:
python -c 'import sys; sys.exit(not (0x020500b0 < sys.hexversion < 0x03000000))' 2>/dev/null \
    && exec python "$0" "$@"
for pyver in 2.6 2.7 2.5; do
    which python$pyver > /dev/null 2>&1 && exec python$pyver "$0" "$@"
done
echo "No appropriate python interpreter found." >&2
exit 1
":"""

from __future__ import with_statement

import cmd
import codecs
import ConfigParser
import csv
import getpass
import locale
import multiprocessing as mp
import optparse
import os
import platform
import sys
import time
import traceback
import warnings
import webbrowser
from contextlib import contextmanager
from functools import partial
from glob import glob
from StringIO import StringIO
from uuid import UUID

if sys.version_info[0] != 2 or sys.version_info[1] != 7:
    sys.exit("\nCQL Shell supports only Python 2.7\n")

description = "CQL Shell for Apache Cassandra"
version = "5.0.1"

readline = None
try:
    # check if tty first, cause readline doesn't check, and only cares
    # about $TERM. we don't want the funky escape code stuff to be
    # output if not a tty.
    if sys.stdin.isatty():
        import readline
except ImportError:
    pass

CQL_LIB_PREFIX = 'cassandra-driver-internal-only-'

CASSANDRA_PATH = os.path.join(os.path.dirname(os.path.realpath(__file__)), '..')
CASSANDRA_CQL_HTML_FALLBACK = 'https://cassandra.apache.org/doc/cql3/CQL-3.0.html'

# default location of local CQL.html
if os.path.exists(CASSANDRA_PATH + '/doc/cql3/CQL.html'):
    # default location of local CQL.html
    CASSANDRA_CQL_HTML = 'file://' + CASSANDRA_PATH + '/doc/cql3/CQL.html'
elif os.path.exists('/usr/share/doc/cassandra/CQL.html'):
    # fallback to package file
    CASSANDRA_CQL_HTML = 'file:///usr/share/doc/cassandra/CQL.html'
else:
    # fallback to online version
    CASSANDRA_CQL_HTML = CASSANDRA_CQL_HTML_FALLBACK

# On Linux, the Python webbrowser module uses the 'xdg-open' executable
# to open a file/URL. But that only works, if the current session has been
# opened from _within_ a desktop environment. I.e. 'xdg-open' will fail,
# if the session's been opened via ssh to a remote box.
#
# Use 'python' to get some information about the detected browsers.
# >>> import webbrowser
# >>> webbrowser._tryorder
# >>> webbrowser._browser
#
if len(webbrowser._tryorder) == 0:
    CASSANDRA_CQL_HTML = CASSANDRA_CQL_HTML_FALLBACK
elif webbrowser._tryorder[0] == 'xdg-open' and os.environ.get('XDG_DATA_DIRS', '') == '':
    # only on Linux (some OS with xdg-open)
    webbrowser._tryorder.remove('xdg-open')
    webbrowser._tryorder.append('xdg-open')

# use bundled libs for python-cql and thrift, if available. if there
# is a ../lib dir, use bundled libs there preferentially.
ZIPLIB_DIRS = [os.path.join(CASSANDRA_PATH, 'lib')]
myplatform = platform.system()
if myplatform == 'Linux':
    ZIPLIB_DIRS.append('/usr/share/cassandra/lib')

if os.environ.get('CQLSH_NO_BUNDLED', ''):
    ZIPLIB_DIRS = ()


def find_zip(libprefix):
    for ziplibdir in ZIPLIB_DIRS:
        zips = glob(os.path.join(ziplibdir, libprefix + '*.zip'))
        if zips:
            return max(zips)   # probably the highest version, if multiple

cql_zip = find_zip(CQL_LIB_PREFIX)
if cql_zip:
    ver = os.path.splitext(os.path.basename(cql_zip))[0][len(CQL_LIB_PREFIX):]
    sys.path.insert(0, os.path.join(cql_zip, 'cassandra-driver-' + ver))

third_parties = ('futures-', 'six-')

for lib in third_parties:
    lib_zip = find_zip(lib)
    if lib_zip:
        sys.path.insert(0, lib_zip)

warnings.filterwarnings("ignore", r".*blist.*")
try:
    import cassandra
except ImportError, e:
    sys.exit("\nPython Cassandra driver not installed, or not on PYTHONPATH.\n"
             'You might try "pip install cassandra-driver".\n\n'
             'Python: %s\n'
             'Module load path: %r\n\n'
             'Error: %s\n' % (sys.executable, sys.path, e))

from cassandra.auth import PlainTextAuthProvider
from cassandra.cluster import Cluster
from cassandra.metadata import (ColumnMetadata, KeyspaceMetadata,
                                TableMetadata, protect_name, protect_names,
                                protect_value)
from cassandra.policies import WhiteListRoundRobinPolicy
from cassandra.protocol import QueryMessage, ResultMessage
from cassandra.query import SimpleStatement, ordered_dict_factory, TraceUnavailable

# cqlsh should run correctly when run out of a Cassandra source tree,
# out of an unpacked Cassandra tarball, and after a proper package install.
cqlshlibdir = os.path.join(CASSANDRA_PATH, 'pylib')
if os.path.isdir(cqlshlibdir):
    sys.path.insert(0, cqlshlibdir)

from cqlshlib import cql3handling, cqlhandling, copyutil, pylexotron, sslhandling
from cqlshlib.displaying import (ANSI_RESET, BLUE, COLUMN_NAME_COLORS, CYAN,
                                 RED, FormattedValue, colorme)
from cqlshlib.formatting import (DEFAULT_DATE_FORMAT, DEFAULT_NANOTIME_FORMAT,
                                 DEFAULT_TIMESTAMP_FORMAT, DateTimeFormat,
                                 format_by_type, format_value_utype,
                                 formatter_for)
from cqlshlib.tracing import print_trace, print_trace_session
from cqlshlib.util import get_file_encoding_bomsize, trim_if_present

DEFAULT_HOST = '127.0.0.1'
DEFAULT_PORT = 9042
DEFAULT_CQLVER = '3.3.1'
DEFAULT_PROTOCOL_VERSION = 4
DEFAULT_CONNECT_TIMEOUT_SECONDS = 5

DEFAULT_FLOAT_PRECISION = 5
DEFAULT_MAX_TRACE_WAIT = 10

if readline is not None and readline.__doc__ is not None and 'libedit' in readline.__doc__:
    DEFAULT_COMPLETEKEY = '\t'
else:
    DEFAULT_COMPLETEKEY = 'tab'

cqldocs = None
cqlruleset = None

epilog = """Connects to %(DEFAULT_HOST)s:%(DEFAULT_PORT)d by default. These
defaults can be changed by setting $CQLSH_HOST and/or $CQLSH_PORT. When a
host (and optional port number) are given on the command line, they take
precedence over any defaults.""" % globals()

parser = optparse.OptionParser(description=description, epilog=epilog,
                               usage="Usage: %prog [options] [host [port]]",
                               version='cqlsh ' + version)
parser.add_option("-C", "--color", action='store_true', dest='color',
                  help='Always use color output')
parser.add_option("--no-color", action='store_false', dest='color',
                  help='Never use color output')
parser.add_option("--browser", dest='browser', help="""The browser to use to display CQL help, where BROWSER can be:
                                                    - one of the supported browsers in https://docs.python.org/2/library/webbrowser.html.
                                                    - browser path followed by %s, example: /usr/bin/google-chrome-stable %s""")
parser.add_option('--ssl', action='store_true', help='Use SSL', default=False)
parser.add_option("-u", "--username", help="Authenticate as user.")
parser.add_option("-p", "--password", help="Authenticate using password.")
parser.add_option('-k', '--keyspace', help='Authenticate to the given keyspace.')
parser.add_option("-f", "--file", help="Execute commands from FILE, then exit")
parser.add_option('--debug', action='store_true',
                  help='Show additional debugging information')
parser.add_option("--encoding", help="Specify a non-default encoding for output.  If you are " +
                  "experiencing problems with unicode characters, using utf8 may fix the problem." +
                  " (Default from system preferences: %s)" % (locale.getpreferredencoding(),))
parser.add_option("--cqlshrc", help="Specify an alternative cqlshrc file location.")
parser.add_option('--cqlversion', default=DEFAULT_CQLVER,
                  help='Specify a particular CQL version (default: %default).'
                       ' Examples: "3.0.3", "3.1.0"')
parser.add_option("-e", "--execute", help='Execute the statement and quit.')
parser.add_option("--connect-timeout", default=DEFAULT_CONNECT_TIMEOUT_SECONDS, dest='connect_timeout',
                  help='Specify the connection timeout in seconds (default: %default seconds).')

optvalues = optparse.Values()
(options, arguments) = parser.parse_args(sys.argv[1:], values=optvalues)

# BEGIN history/config definition
HISTORY_DIR = os.path.expanduser(os.path.join('~', '.cassandra'))

if hasattr(options, 'cqlshrc'):
    CONFIG_FILE = options.cqlshrc
    if not os.path.exists(CONFIG_FILE):
        print '\nWarning: Specified cqlshrc location `%s` does not exist.  Using `%s` instead.\n' % (CONFIG_FILE, HISTORY_DIR)
        CONFIG_FILE = os.path.join(HISTORY_DIR, 'cqlshrc')
else:
    CONFIG_FILE = os.path.join(HISTORY_DIR, 'cqlshrc')

HISTORY = os.path.join(HISTORY_DIR, 'cqlsh_history')
if not os.path.exists(HISTORY_DIR):
    try:
        os.mkdir(HISTORY_DIR)
    except OSError:
        print '\nWarning: Cannot create directory at `%s`. Command history will not be saved.\n' % HISTORY_DIR

OLD_CONFIG_FILE = os.path.expanduser(os.path.join('~', '.cqlshrc'))
if os.path.exists(OLD_CONFIG_FILE):
    if os.path.exists(CONFIG_FILE):
        print '\nWarning: cqlshrc config files were found at both the old location (%s) and \
                the new location (%s), the old config file will not be migrated to the new \
                location, and the new location will be used for now.  You should manually \
                consolidate the config files at the new location and remove the old file.' \
                % (OLD_CONFIG_FILE, CONFIG_FILE)
    else:
        os.rename(OLD_CONFIG_FILE, CONFIG_FILE)
OLD_HISTORY = os.path.expanduser(os.path.join('~', '.cqlsh_history'))
if os.path.exists(OLD_HISTORY):
    os.rename(OLD_HISTORY, HISTORY)
# END history/config definition

CQL_ERRORS = (
    cassandra.AlreadyExists, cassandra.AuthenticationFailed, cassandra.InvalidRequest,
    cassandra.Timeout, cassandra.Unauthorized, cassandra.OperationTimedOut,
    cassandra.cluster.NoHostAvailable,
    cassandra.connection.ConnectionBusy, cassandra.connection.ProtocolError, cassandra.connection.ConnectionException,
    cassandra.protocol.ErrorMessage, cassandra.protocol.InternalError, cassandra.query.TraceUnavailable
)

debug_completion = bool(os.environ.get('CQLSH_DEBUG_COMPLETION', '') == 'YES')

# we want the cql parser to understand our cqlsh-specific commands too
my_commands_ending_with_newline = (
    'help',
    '?',
    'consistency',
    'serial',
    'describe',
    'desc',
    'show',
    'source',
    'capture',
    'login',
    'debug',
    'tracing',
    'expand',
    'paging',
    'exit',
    'quit',
    'clear',
    'cls'
)


cqlsh_syntax_completers = []


def cqlsh_syntax_completer(rulename, termname):
    def registrator(f):
        cqlsh_syntax_completers.append((rulename, termname, f))
        return f
    return registrator


cqlsh_extra_syntax_rules = r'''
<cqlshCommand> ::= <CQL_Statement>
                 | <specialCommand> ( ";" | "\n" )
                 ;

<specialCommand> ::= <describeCommand>
                   | <consistencyCommand>
                   | <serialConsistencyCommand>
                   | <showCommand>
                   | <sourceCommand>
                   | <captureCommand>
                   | <copyCommand>
                   | <loginCommand>
                   | <debugCommand>
                   | <helpCommand>
                   | <tracingCommand>
                   | <expandCommand>
                   | <exitCommand>
                   | <pagingCommand>
                   | <clearCommand>
                   ;

<describeCommand> ::= ( "DESCRIBE" | "DESC" )
                                  ( "FUNCTIONS"
                                  | "FUNCTION" udf=<anyFunctionName>
                                  | "AGGREGATES"
                                  | "AGGREGATE" uda=<userAggregateName>
                                  | "KEYSPACES"
                                  | "KEYSPACE" ksname=<keyspaceName>?
                                  | ( "COLUMNFAMILY" | "TABLE" ) cf=<columnFamilyName>
                                  | "INDEX" idx=<indexName>
                                  | "MATERIALIZED" "VIEW" mv=<materializedViewName>
                                  | ( "COLUMNFAMILIES" | "TABLES" )
                                  | "FULL"? "SCHEMA"
                                  | "CLUSTER"
                                  | "TYPES"
                                  | "TYPE" ut=<userTypeName>
                                  | (ksname=<keyspaceName> | cf=<columnFamilyName> | idx=<indexName> | mv=<materializedViewName>))
                    ;

<consistencyCommand> ::= "CONSISTENCY" ( level=<consistencyLevel> )?
                       ;

<consistencyLevel> ::= "ANY"
                     | "ONE"
                     | "TWO"
                     | "THREE"
                     | "QUORUM"
                     | "ALL"
                     | "LOCAL_QUORUM"
                     | "EACH_QUORUM"
                     | "SERIAL"
                     | "LOCAL_SERIAL"
                     | "LOCAL_ONE"
                     ;

<serialConsistencyCommand> ::= "SERIAL" "CONSISTENCY" ( level=<serialConsistencyLevel> )?
                             ;

<serialConsistencyLevel> ::= "SERIAL"
                           | "LOCAL_SERIAL"
                           ;

<showCommand> ::= "SHOW" what=( "VERSION" | "HOST" | "SESSION" sessionid=<uuid> )
                ;

<sourceCommand> ::= "SOURCE" fname=<stringLiteral>
                  ;

<captureCommand> ::= "CAPTURE" ( fname=( <stringLiteral> | "OFF" ) )?
                   ;

<copyCommand> ::= "COPY" cf=<columnFamilyName>
                         ( "(" [colnames]=<colname> ( "," [colnames]=<colname> )* ")" )?
                         ( dir="FROM" ( fname=<stringLiteral> | "STDIN" )
                         | dir="TO"   ( fname=<stringLiteral> | "STDOUT" ) )
                         ( "WITH" <copyOption> ( "AND" <copyOption> )* )?
                ;

<copyOption> ::= [optnames]=(<identifier>|<reserved_identifier>) "=" [optvals]=<copyOptionVal>
               ;

<copyOptionVal> ::= <identifier>
                  | <reserved_identifier>
                  | <stringLiteral>
                  ;

# avoiding just "DEBUG" so that this rule doesn't get treated as a terminal
<debugCommand> ::= "DEBUG" "THINGS"?
                 ;

<helpCommand> ::= ( "HELP" | "?" ) [topic]=( /[a-z_]*/ )*
                ;

<tracingCommand> ::= "TRACING" ( switch=( "ON" | "OFF" ) )?
                   ;

<expandCommand> ::= "EXPAND" ( switch=( "ON" | "OFF" ) )?
                   ;

<pagingCommand> ::= "PAGING" ( switch=( "ON" | "OFF" | /[0-9]+/) )?
                  ;

<loginCommand> ::= "LOGIN" username=<username> (password=<stringLiteral>)?
                 ;

<exitCommand> ::= "exit" | "quit"
                ;

<clearCommand> ::= "CLEAR" | "CLS"
                 ;

<qmark> ::= "?" ;
'''


@cqlsh_syntax_completer('helpCommand', 'topic')
def complete_help(ctxt, cqlsh):
    return sorted([t.upper() for t in cqldocs.get_help_topics() + cqlsh.get_help_topics()])


def complete_source_quoted_filename(ctxt, cqlsh):
    partial_path = ctxt.get_binding('partial', '')
    head, tail = os.path.split(partial_path)
    exhead = os.path.expanduser(head)
    try:
        contents = os.listdir(exhead or '.')
    except OSError:
        return ()
    matches = filter(lambda f: f.startswith(tail), contents)
    annotated = []
    for f in matches:
        match = os.path.join(head, f)
        if os.path.isdir(os.path.join(exhead, f)):
            match += '/'
        annotated.append(match)
    return annotated


cqlsh_syntax_completer('sourceCommand', 'fname')(complete_source_quoted_filename)
cqlsh_syntax_completer('captureCommand', 'fname')(complete_source_quoted_filename)


@cqlsh_syntax_completer('copyCommand', 'fname')
def copy_fname_completer(ctxt, cqlsh):
    lasttype = ctxt.get_binding('*LASTTYPE*')
    if lasttype == 'unclosedString':
        return complete_source_quoted_filename(ctxt, cqlsh)
    partial_path = ctxt.get_binding('partial')
    if partial_path == '':
        return ["'"]
    return ()


@cqlsh_syntax_completer('copyCommand', 'colnames')
def complete_copy_column_names(ctxt, cqlsh):
    existcols = map(cqlsh.cql_unprotect_name, ctxt.get_binding('colnames', ()))
    ks = cqlsh.cql_unprotect_name(ctxt.get_binding('ksname', None))
    cf = cqlsh.cql_unprotect_name(ctxt.get_binding('cfname'))
    colnames = cqlsh.get_column_names(ks, cf)
    if len(existcols) == 0:
        return [colnames[0]]
    return set(colnames[1:]) - set(existcols)


COPY_OPTIONS = ['DELIMITER', 'QUOTE', 'ESCAPE', 'HEADER', 'NULL', 'ENCODING',
                'TIMEFORMAT', 'JOBS', 'PAGESIZE', 'PAGETIMEOUT', 'MAXATTEMPTS']


@cqlsh_syntax_completer('copyOption', 'optnames')
def complete_copy_options(ctxt, cqlsh):
    optnames = map(str.upper, ctxt.get_binding('optnames', ()))
    direction = ctxt.get_binding('dir').upper()
    opts = set(COPY_OPTIONS) - set(optnames)
    if direction == 'FROM':
        opts -= set(['ENCODING', 'TIMEFORMAT', 'JOBS', 'PAGESIZE', 'PAGETIMEOUT', 'MAXATTEMPTS'])
    return opts


@cqlsh_syntax_completer('copyOption', 'optvals')
def complete_copy_opt_values(ctxt, cqlsh):
    optnames = ctxt.get_binding('optnames', ())
    lastopt = optnames[-1].lower()
    if lastopt == 'header':
        return ['true', 'false']
    return [cqlhandling.Hint('<single_character_string>')]


class NoKeyspaceError(Exception):
    pass


class KeyspaceNotFound(Exception):
    pass


class ColumnFamilyNotFound(Exception):
    pass


class IndexNotFound(Exception):
    pass


class MaterializedViewNotFound(Exception):
    pass


class ObjectNotFound(Exception):
    pass


class VersionNotSupported(Exception):
    pass


class UserTypeNotFound(Exception):
    pass


class FunctionNotFound(Exception):
    pass


class AggregateNotFound(Exception):
    pass


class DecodeError(Exception):
    verb = 'decode'

    def __init__(self, thebytes, err, colname=None):
        self.thebytes = thebytes
        self.err = err
        self.colname = colname

    def __str__(self):
        return str(self.thebytes)

    def message(self):
        what = 'value %r' % (self.thebytes,)
        if self.colname is not None:
            what = 'value %r (for column %r)' % (self.thebytes, self.colname)
        return 'Failed to %s %s : %s' \
               % (self.verb, what, self.err)

    def __repr__(self):
        return '<%s %s>' % (self.__class__.__name__, self.message())


class FormatError(DecodeError):
    verb = 'format'


def full_cql_version(ver):
    while ver.count('.') < 2:
        ver += '.0'
    ver_parts = ver.split('-', 1) + ['']
    vertuple = tuple(map(int, ver_parts[0].split('.')) + [ver_parts[1]])
    return ver, vertuple


def format_value(val, output_encoding, addcolor=False, date_time_format=None,
                 float_precision=None, colormap=None, nullval=None):
    if isinstance(val, DecodeError):
        if addcolor:
            return colorme(repr(val.thebytes), colormap, 'error')
        else:
            return FormattedValue(repr(val.thebytes))
    return format_by_type(type(val), val, output_encoding, colormap=colormap,
                          addcolor=addcolor, nullval=nullval, date_time_format=date_time_format,
                          float_precision=float_precision)


def show_warning_without_quoting_line(message, category, filename, lineno, file=None, line=None):
    if file is None:
        file = sys.stderr
    try:
        file.write(warnings.formatwarning(message, category, filename, lineno, line=''))
    except IOError:
        pass
warnings.showwarning = show_warning_without_quoting_line
warnings.filterwarnings('always', category=cql3handling.UnexpectedTableStructure)


def describe_interval(seconds):
    desc = []
    for length, unit in ((86400, 'day'), (3600, 'hour'), (60, 'minute')):
        num = int(seconds) / length
        if num > 0:
            desc.append('%d %s' % (num, unit))
            if num > 1:
                desc[-1] += 's'
        seconds %= length
    words = '%.03f seconds' % seconds
    if len(desc) > 1:
        words = ', '.join(desc) + ', and ' + words
    elif len(desc) == 1:
        words = desc[0] + ' and ' + words
    return words


def insert_driver_hooks():
    extend_cql_deserialization()
    auto_format_udts()


def extend_cql_deserialization():
    """
    The python driver returns BLOBs as string, but we expect them as bytearrays
    """
    cassandra.cqltypes.BytesType.deserialize = staticmethod(lambda byts, protocol_version: bytearray(byts))
    cassandra.cqltypes.CassandraType.support_empty_values = True


def auto_format_udts():
    # when we see a new user defined type, set up the shell formatting for it
    udt_apply_params = cassandra.cqltypes.UserType.apply_parameters

    def new_apply_params(cls, *args, **kwargs):
        udt_class = udt_apply_params(*args, **kwargs)
        formatter_for(udt_class.typename)(format_value_utype)
        return udt_class

    cassandra.cqltypes.UserType.udt_apply_parameters = classmethod(new_apply_params)

    make_udt_class = cassandra.cqltypes.UserType.make_udt_class

    def new_make_udt_class(cls, *args, **kwargs):
        udt_class = make_udt_class(*args, **kwargs)
        formatter_for(udt_class.tuple_type.__name__)(format_value_utype)
        return udt_class

    cassandra.cqltypes.UserType.make_udt_class = classmethod(new_make_udt_class)


class FrozenType(cassandra.cqltypes._ParameterizedType):
    """
    Needed until the bundled python driver adds FrozenType.
    """
    typename = "frozen"
    num_subtypes = 1

    @classmethod
    def deserialize_safe(cls, byts, protocol_version):
        subtype, = cls.subtypes
        return subtype.from_binary(byts)

    @classmethod
    def serialize_safe(cls, val, protocol_version):
        subtype, = cls.subtypes
        return subtype.to_binary(val, protocol_version)


class Shell(cmd.Cmd):
    custom_prompt = os.getenv('CQLSH_PROMPT', '')
    if custom_prompt is not '':
        custom_prompt += "\n"
    default_prompt = custom_prompt + "cqlsh> "
    continue_prompt = "   ... "
    keyspace_prompt = custom_prompt + "cqlsh:%s> "
    keyspace_continue_prompt = "%s    ... "
    show_line_nums = False
    debug = False
    stop = False
    last_hist = None
    shunted_query_out = None
    use_paging = True
    csv_dialect_defaults = dict(delimiter=',', doublequote=False,
                                escapechar='\\', quotechar='"')
    default_page_size = 100

    def __init__(self, hostname, port, color=False,
                 username=None, password=None, encoding=None, stdin=None, tty=True,
                 completekey=DEFAULT_COMPLETEKEY, browser=None, use_conn=None,
                 cqlver=DEFAULT_CQLVER, keyspace=None,
                 tracing_enabled=False, expand_enabled=False,
                 display_nanotime_format=DEFAULT_NANOTIME_FORMAT,
                 display_timestamp_format=DEFAULT_TIMESTAMP_FORMAT,
                 display_date_format=DEFAULT_DATE_FORMAT,
                 display_float_precision=DEFAULT_FLOAT_PRECISION,
                 max_trace_wait=DEFAULT_MAX_TRACE_WAIT,
                 ssl=False,
                 single_statement=None,
                 client_timeout=10,
                 protocol_version=DEFAULT_PROTOCOL_VERSION,
                 connect_timeout=DEFAULT_CONNECT_TIMEOUT_SECONDS):
        cmd.Cmd.__init__(self, completekey=completekey)
        self.hostname = hostname
        self.port = port
        self.auth_provider = None
        if username:
            if not password:
                password = getpass.getpass()
            self.auth_provider = PlainTextAuthProvider(username=username, password=password)
        self.username = username
        self.keyspace = keyspace
        self.ssl = ssl
        self.tracing_enabled = tracing_enabled
        self.page_size = self.default_page_size
        self.expand_enabled = expand_enabled
        if use_conn:
            self.conn = use_conn
        else:
            self.conn = Cluster(contact_points=(self.hostname,), port=self.port, cql_version=cqlver,
                                protocol_version=protocol_version,
                                auth_provider=self.auth_provider,
                                ssl_options=sslhandling.ssl_settings(hostname, CONFIG_FILE) if ssl else None,
                                load_balancing_policy=WhiteListRoundRobinPolicy([self.hostname]),
                                connect_timeout=connect_timeout)
        self.owns_connection = not use_conn
        self.set_expanded_cql_version(cqlver)

        if keyspace:
            self.session = self.conn.connect(keyspace)
        else:
            self.session = self.conn.connect()

        if browser == "":
            browser = None
        self.browser = browser
        self.color = color

        self.display_nanotime_format = display_nanotime_format
        self.display_timestamp_format = display_timestamp_format
        self.display_date_format = display_date_format

        self.display_float_precision = display_float_precision

        # If there is no schema metadata present (due to a schema mismatch), force schema refresh
        if not self.conn.metadata.keyspaces:
            self.refresh_schema_metadata_best_effort()

        self.session.default_timeout = client_timeout
        self.session.row_factory = ordered_dict_factory
        self.session.default_consistency_level = cassandra.ConsistencyLevel.ONE
        self.get_connection_versions()

        self.current_keyspace = keyspace

        self.display_timestamp_format = display_timestamp_format
        self.display_nanotime_format = display_nanotime_format
        self.display_date_format = display_date_format

        self.max_trace_wait = max_trace_wait
        self.session.max_trace_wait = max_trace_wait
        if encoding is None:
            encoding = locale.getpreferredencoding()
        self.encoding = encoding
        self.output_codec = codecs.lookup(encoding)

        self.statement = StringIO()
        self.lineno = 1
        self.in_comment = False

        self.prompt = ''
        if stdin is None:
            stdin = sys.stdin
        self.tty = tty
        if tty:
            self.reset_prompt()
            self.report_connection()
            print 'Use HELP for help.'
        else:
            self.show_line_nums = True
        self.stdin = stdin
        self.query_out = sys.stdout
        self.consistency_level = cassandra.ConsistencyLevel.ONE
        self.serial_consistency_level = cassandra.ConsistencyLevel.SERIAL

        self.empty_lines = 0
        self.statement_error = False
        self.single_statement = single_statement

    def refresh_schema_metadata_best_effort(self):
        try:
            self.conn.refresh_schema_metadata(5)  # will throw exception if there is a schema mismatch
        except Exception:
            self.printerr("Warning: schema version mismatch detected, which might be caused by DOWN nodes; if "
                          "this is not the case, check the schema versions of your nodes in system.local and "
                          "system.peers.")
            self.conn.refresh_schema_metadata(0)

    def set_expanded_cql_version(self, ver):
        ver, vertuple = full_cql_version(ver)
        self.cql_version = ver
        self.cql_ver_tuple = vertuple

    def cqlver_atleast(self, major, minor=0, patch=0):
        return self.cql_ver_tuple[:3] >= (major, minor, patch)

    def myformat_value(self, val, **kwargs):
        if isinstance(val, DecodeError):
            self.decoding_errors.append(val)
        try:
            dtformats = DateTimeFormat(timestamp_format=self.display_timestamp_format,
                                       date_format=self.display_date_format, nanotime_format=self.display_nanotime_format)
            return format_value(val, self.output_codec.name,
                                addcolor=self.color, date_time_format=dtformats,
                                float_precision=self.display_float_precision, **kwargs)
        except Exception, e:
            err = FormatError(val, e)
            self.decoding_errors.append(err)
            return format_value(err, self.output_codec.name, addcolor=self.color)

    def myformat_colname(self, name, table_meta=None):
        column_colors = COLUMN_NAME_COLORS.copy()
        # check column role and color appropriately
        if table_meta:
            if name in [col.name for col in table_meta.partition_key]:
                column_colors.default_factory = lambda: RED
            elif name in [col.name for col in table_meta.clustering_key]:
                column_colors.default_factory = lambda: CYAN
        return self.myformat_value(name, colormap=column_colors)

    def report_connection(self):
        self.show_host()
        self.show_version()

    def show_host(self):
        print "Connected to %s at %s:%d." % \
            (self.applycolor(self.get_cluster_name(), BLUE),
              self.hostname,
              self.port)

    def show_version(self):
        vers = self.connection_versions.copy()
        vers['shver'] = version
        # system.Versions['cql'] apparently does not reflect changes with
        # set_cql_version.
        vers['cql'] = self.cql_version
        print "[cqlsh %(shver)s | Cassandra %(build)s | CQL spec %(cql)s | Native protocol v%(protocol)s]" % vers

    def show_session(self, sessionid, partial_session=False):
        print_trace_session(self, self.session, sessionid, partial_session)

    def get_connection_versions(self):
        result, = self.session.execute("select * from system.local where key = 'local'")
        vers = {
            'build': result['release_version'],
            'protocol': result['native_protocol_version'],
            'cql': result['cql_version'],
        }
        self.connection_versions = vers

    def get_keyspace_names(self):
        return map(str, self.conn.metadata.keyspaces.keys())

    def get_columnfamily_names(self, ksname=None):
        if ksname is None:
            ksname = self.current_keyspace

        return map(str, self.get_keyspace_meta(ksname).tables.keys())

    def get_materialized_view_names(self, ksname=None):
        if ksname is None:
            ksname = self.current_keyspace

        return map(str, self.get_keyspace_meta(ksname).views.keys())

    def get_index_names(self, ksname=None):
        if ksname is None:
            ksname = self.current_keyspace

        return map(str, self.get_keyspace_meta(ksname).indexes.keys())

    def get_column_names(self, ksname, cfname):
        if ksname is None:
            ksname = self.current_keyspace
        layout = self.get_table_meta(ksname, cfname)
        return [str(col) for col in layout.columns]

    def get_usertype_names(self, ksname=None):
        if ksname is None:
            ksname = self.current_keyspace

        return self.get_keyspace_meta(ksname).user_types.keys()

    def get_usertype_layout(self, ksname, typename):
        if ksname is None:
            ksname = self.current_keyspace

        ks_meta = self.get_keyspace_meta(ksname)

        try:
            user_type = ks_meta.user_types[typename]
        except KeyError:
            raise UserTypeNotFound("User type %r not found" % typename)

        return [(field_name, field_type.cql_parameterized_type())
                for field_name, field_type in zip(user_type.field_names, user_type.field_types)]

    def get_userfunction_names(self, ksname=None):
        if ksname is None:
            ksname = self.current_keyspace

        return map(lambda f: f.name, self.get_keyspace_meta(ksname).functions.values())

    def get_useraggregate_names(self, ksname=None):
        if ksname is None:
            ksname = self.current_keyspace

        return map(lambda f: f.name, self.get_keyspace_meta(ksname).aggregates.values())

    def get_cluster_name(self):
        return self.conn.metadata.cluster_name

    def get_partitioner(self):
        return self.conn.metadata.partitioner

    def get_keyspace_meta(self, ksname):
        if ksname not in self.conn.metadata.keyspaces:
            raise KeyspaceNotFound('Keyspace %r not found.' % ksname)
        return self.conn.metadata.keyspaces[ksname]

    def get_keyspaces(self):
        return self.conn.metadata.keyspaces.values()

    def get_ring(self, ks):
        self.conn.metadata.token_map.rebuild_keyspace(ks, build_if_absent=True)
        return self.conn.metadata.token_map.tokens_to_hosts_by_ks[ks]

    def get_table_meta(self, ksname, tablename):
        if ksname is None:
            ksname = self.current_keyspace
        ksmeta = self.get_keyspace_meta(ksname)

        if tablename not in ksmeta.tables:
            if ksname == 'system_auth' and tablename in ['roles', 'role_permissions']:
                self.get_fake_auth_table_meta(ksname, tablename)
            else:
                raise ColumnFamilyNotFound("Column family %r not found" % tablename)
        else:
            return ksmeta.tables[tablename]

    def get_fake_auth_table_meta(self, ksname, tablename):
        # may be using external auth implementation so internal tables
        # aren't actually defined in schema. In this case, we'll fake
        # them up
        if tablename == 'roles':
            ks_meta = KeyspaceMetadata(ksname, True, None, None)
            table_meta = TableMetadata(ks_meta, 'roles')
            table_meta.columns['role'] = ColumnMetadata(table_meta, 'role', cassandra.cqltypes.UTF8Type)
            table_meta.columns['is_superuser'] = ColumnMetadata(table_meta, 'is_superuser', cassandra.cqltypes.BooleanType)
            table_meta.columns['can_login'] = ColumnMetadata(table_meta, 'can_login', cassandra.cqltypes.BooleanType)
        elif tablename == 'role_permissions':
            ks_meta = KeyspaceMetadata(ksname, True, None, None)
            table_meta = TableMetadata(ks_meta, 'role_permissions')
            table_meta.columns['role'] = ColumnMetadata(table_meta, 'role', cassandra.cqltypes.UTF8Type)
            table_meta.columns['resource'] = ColumnMetadata(table_meta, 'resource', cassandra.cqltypes.UTF8Type)
            table_meta.columns['permission'] = ColumnMetadata(table_meta, 'permission', cassandra.cqltypes.UTF8Type)
        else:
            raise ColumnFamilyNotFound("Column family %r not found" % tablename)

    def get_index_meta(self, ksname, idxname):
        if ksname is None:
            ksname = self.current_keyspace
        ksmeta = self.get_keyspace_meta(ksname)

        if idxname not in ksmeta.indexes:
            raise IndexNotFound("Index %r not found" % idxname)

        return ksmeta.indexes[idxname]

    def get_view_meta(self, ksname, viewname):
        if ksname is None:
            ksname = self.current_keyspace
        ksmeta = self.get_keyspace_meta(ksname)

        if viewname not in ksmeta.views:
            raise MaterializedViewNotFound("Materialized view %r not found" % viewname)
        return ksmeta.views[viewname]

    def get_object_meta(self, ks, name):
        if name is None:
            if ks and ks in self.conn.metadata.keyspaces:
                return self.conn.metadata.keyspaces[ks]
            elif self.current_keyspace is None:
                raise ObjectNotFound("%r not found in keyspaces" % (ks))
            else:
                name = ks
                ks = self.current_keyspace

        if ks is None:
            ks = self.current_keyspace

        ksmeta = self.get_keyspace_meta(ks)

        if name in ksmeta.tables:
            return ksmeta.tables[name]
        elif name in ksmeta.indexes:
            return ksmeta.indexes[name]
        elif name in ksmeta.views:
            return ksmeta.views[name]

        raise ObjectNotFound("%r not found in keyspace %r" % (name, ks))

    def get_usertypes_meta(self):
        data = self.session.execute("select * from system.schema_usertypes")
        if not data:
            return cql3handling.UserTypesMeta({})

        return cql3handling.UserTypesMeta.from_layout(data)

    def get_trigger_names(self, ksname=None):
        if ksname is None:
            ksname = self.current_keyspace

        return [trigger.name
                for table in self.get_keyspace_meta(ksname).tables.values()
                for trigger in table.triggers.values()]

    def reset_statement(self):
        self.reset_prompt()
        self.statement.truncate(0)
        self.empty_lines = 0

    def reset_prompt(self):
        if self.current_keyspace is None:
            self.set_prompt(self.default_prompt, True)
        else:
            self.set_prompt(self.keyspace_prompt % self.current_keyspace, True)

    def set_continue_prompt(self):
        if self.empty_lines >= 3:
            self.set_prompt("Statements are terminated with a ';'.  You can press CTRL-C to cancel an incomplete statement.")
            self.empty_lines = 0
            return
        if self.current_keyspace is None:
            self.set_prompt(self.continue_prompt)
        else:
            spaces = ' ' * len(str(self.current_keyspace))
            self.set_prompt(self.keyspace_continue_prompt % spaces)
        self.empty_lines = self.empty_lines + 1 if not self.lastcmd else 0

    @contextmanager
    def prepare_loop(self):
        readline = None
        if self.tty and self.completekey:
            try:
                import readline
            except ImportError:
                if myplatform == 'Windows':
                    print "WARNING: pyreadline dependency missing.  Install to enable tab completion."
                pass
            else:
                old_completer = readline.get_completer()
                readline.set_completer(self.complete)
                if readline.__doc__ is not None and 'libedit' in readline.__doc__:
                    readline.parse_and_bind("bind -e")
                    readline.parse_and_bind("bind '" + self.completekey + "' rl_complete")
                    readline.parse_and_bind("bind ^R em-inc-search-prev")
                else:
                    readline.parse_and_bind(self.completekey + ": complete")
        try:
            yield
        finally:
            if readline is not None:
                readline.set_completer(old_completer)

    def get_input_line(self, prompt=''):
        if self.tty:
            self.lastcmd = raw_input(prompt)
            line = self.lastcmd + '\n'
        else:
            self.lastcmd = self.stdin.readline()
            line = self.lastcmd
            if not len(line):
                raise EOFError
        self.lineno += 1
        return line

    def use_stdin_reader(self, until='', prompt=''):
        until += '\n'
        while True:
            try:
                newline = self.get_input_line(prompt=prompt)
            except EOFError:
                return
            if newline == until:
                return
            yield newline

    def cmdloop(self):
        """
        Adapted from cmd.Cmd's version, because there is literally no way with
        cmd.Cmd.cmdloop() to tell the difference between "EOF" showing up in
        input and an actual EOF.
        """
        with self.prepare_loop():
            while not self.stop:
                try:
                    if self.single_statement:
                        line = self.single_statement
                        self.stop = True
                    else:
                        line = self.get_input_line(self.prompt)
                    self.statement.write(line)
                    if self.onecmd(self.statement.getvalue()):
                        self.reset_statement()
                except EOFError:
                    self.handle_eof()
                except CQL_ERRORS, cqlerr:
                    self.printerr(str(cqlerr))
                except KeyboardInterrupt:
                    self.reset_statement()
                    print

    def onecmd(self, statementtext):
        """
        Returns true if the statement is complete and was handled (meaning it
        can be reset).
        """

        try:
            statements, in_batch = cqlruleset.cql_split_statements(statementtext)
        except pylexotron.LexingError, e:
            if self.show_line_nums:
                self.printerr('Invalid syntax at char %d' % (e.charnum,))
            else:
                self.printerr('Invalid syntax at line %d, char %d'
                              % (e.linenum, e.charnum))
            statementline = statementtext.split('\n')[e.linenum - 1]
            self.printerr('  %s' % statementline)
            self.printerr(' %s^' % (' ' * e.charnum))
            return True

        while statements and not statements[-1]:
            statements = statements[:-1]
        if not statements:
            return True
        if in_batch or statements[-1][-1][0] != 'endtoken':
            self.set_continue_prompt()
            return
        for st in statements:
            try:
                self.handle_statement(st, statementtext)
            except Exception, e:
                if self.debug:
                    traceback.print_exc()
                else:
                    self.printerr(e)
        return True

    def handle_eof(self):
        if self.tty:
            print
        statement = self.statement.getvalue()
        if statement.strip():
            if not self.onecmd(statement):
                self.printerr('Incomplete statement at end of file')
        self.do_exit()

    def handle_statement(self, tokens, srcstr):
        # Concat multi-line statements and insert into history
        if readline is not None:
            nl_count = srcstr.count("\n")

            new_hist = srcstr.replace("\n", " ").rstrip()

            if nl_count > 1 and self.last_hist != new_hist:
                readline.add_history(new_hist)

            self.last_hist = new_hist
        cmdword = tokens[0][1]
        if cmdword == '?':
            cmdword = 'help'
        custom_handler = getattr(self, 'do_' + cmdword.lower(), None)
        if custom_handler:
            parsed = cqlruleset.cql_whole_parse_tokens(tokens, srcstr=srcstr,
                                                       startsymbol='cqlshCommand')
            if parsed and not parsed.remainder:
                # successful complete parse
                return custom_handler(parsed)
            else:
                return self.handle_parse_error(cmdword, tokens, parsed, srcstr)
        return self.perform_statement(cqlruleset.cql_extract_orig(tokens, srcstr))

    def handle_parse_error(self, cmdword, tokens, parsed, srcstr):
        if cmdword.lower() in ('select', 'insert', 'update', 'delete', 'truncate',
                               'create', 'drop', 'alter', 'grant', 'revoke',
                               'batch', 'list'):
            # hey, maybe they know about some new syntax we don't. type
            # assumptions won't work, but maybe the query will.
            return self.perform_statement(cqlruleset.cql_extract_orig(tokens, srcstr))
        if parsed:
            self.printerr('Improper %s command (problem at %r).' % (cmdword, parsed.remainder[0]))
        else:
            self.printerr('Improper %s command.' % cmdword)

    def do_use(self, parsed):
        ksname = parsed.get_binding('ksname')
        success, _ = self.perform_simple_statement(SimpleStatement(parsed.extract_orig()))
        if success:
            if ksname[0] == '"' and ksname[-1] == '"':
                self.current_keyspace = self.cql_unprotect_name(ksname)
            else:
                self.current_keyspace = ksname.lower()

    def do_select(self, parsed):
        tracing_was_enabled = self.tracing_enabled
        ksname = parsed.get_binding('ksname')
        stop_tracing = ksname == 'system_traces' or (ksname is None and self.current_keyspace == 'system_traces')
        self.tracing_enabled = self.tracing_enabled and not stop_tracing
        statement = parsed.extract_orig()
        self.perform_statement(statement)
        self.tracing_enabled = tracing_was_enabled

    def perform_statement(self, statement):
        stmt = SimpleStatement(statement, consistency_level=self.consistency_level, serial_consistency_level=self.serial_consistency_level, fetch_size=self.page_size if self.use_paging else None)
        success, future = self.perform_simple_statement(stmt)

        if future:
            if future.warnings:
                self.print_warnings(future.warnings)

            if self.tracing_enabled:
                try:
                    for trace in future.get_all_query_traces(self.max_trace_wait):
                        print_trace(self, trace)
                except TraceUnavailable:
                    msg = "Statement trace did not complete within %d seconds; trace data may be incomplete." % (self.session.max_trace_wait,)
                    self.writeresult(msg, color=RED)
                    for trace_id in future.get_query_trace_ids():
                        self.show_session(trace_id, partial_session=True)
                except Exception, err:
                    self.printerr("Unable to fetch query trace: %s" % (str(err),))

        return success

    def parse_for_select_meta(self, query_string):
        try:
            parsed = cqlruleset.cql_parse(query_string)[1]
        except IndexError:
            return None
        ks = self.cql_unprotect_name(parsed.get_binding('ksname', None))
        name = self.cql_unprotect_name(parsed.get_binding('cfname', None))
        try:
            return self.get_table_meta(ks, name)
        except ColumnFamilyNotFound:
            try:
                return self.get_view_meta(ks, name)
            except MaterializedViewNotFound:
                raise ObjectNotFound("%r not found in keyspace %r" % (name, ks))

    def parse_for_update_meta(self, query_string):
        try:
            parsed = cqlruleset.cql_parse(query_string)[1]
        except IndexError:
            return None
        ks = self.cql_unprotect_name(parsed.get_binding('ksname', None))
        cf = self.cql_unprotect_name(parsed.get_binding('cfname'))
        return self.get_table_meta(ks, cf)

    def perform_simple_statement(self, statement):
        if not statement:
            return False, None
        rows = None
        while True:
            try:
                future = self.session.execute_async(statement, trace=self.tracing_enabled)
                result = future.result()
                break
            except cassandra.OperationTimedOut, err:
                self.refresh_schema_metadata_best_effort()
                self.printerr(str(err.__class__.__name__) + ": " + str(err))
                return False, None
            except CQL_ERRORS, err:
                self.printerr(str(err.__class__.__name__) + ": " + str(err))
                return False, None
            except Exception, err:
                import traceback
                self.printerr(traceback.format_exc())
                return False, None

        if statement.query_string[:6].lower() == 'select':
            self.print_result(result, self.parse_for_select_meta(statement.query_string))
        elif statement.query_string.lower().startswith("list users") or statement.query_string.lower().startswith("list roles"):
            self.print_result(result, self.get_table_meta('system_auth', 'roles'))
        elif statement.query_string.lower().startswith("list"):
            self.print_result(result, self.get_table_meta('system_auth', 'role_permissions'))
        elif result:
            # CAS INSERT/UPDATE
            self.writeresult("")
<<<<<<< HEAD
            self.print_static_result(list(result), self.parse_for_update_meta(statement.query_string))
=======
            self.print_static_result(result.column_names, list(result), self.parse_for_table_meta(statement.query_string))
>>>>>>> b5ff44f2
        self.flush_output()
        return True, future

    def print_result(self, result, table_meta):
        self.decoding_errors = []

        self.writeresult("")
        if result.has_more_pages and self.tty:
            num_rows = 0
            while True:
                page = result.current_rows
                if page:
                    num_rows += len(page)
                    self.print_static_result(result.column_names, page, table_meta)
                if result.has_more_pages:
                    raw_input("---MORE---")
                    result.fetch_next_page()
                else:
                    break
        else:
            rows = list(result)
            num_rows = len(rows)
            self.print_static_result(result.column_names, rows, table_meta)
        self.writeresult("(%d rows)" % num_rows)

        if self.decoding_errors:
            for err in self.decoding_errors[:2]:
                self.writeresult(err.message(), color=RED)
            if len(self.decoding_errors) > 2:
                self.writeresult('%d more decoding errors suppressed.'
                                 % (len(self.decoding_errors) - 2), color=RED)

    def print_static_result(self, column_names, rows, table_meta):
        if not column_names and not table_meta:
            return
        column_names = column_names or table_meta.columns.keys()
        formatted_names = [self.myformat_colname(name, table_meta) for name in column_names]
        formatted_values = [map(self.myformat_value, row.values()) for row in rows]

        if self.expand_enabled:
            self.print_formatted_result_vertically(formatted_names, formatted_values)
        else:
            self.print_formatted_result(formatted_names, formatted_values)

    def print_formatted_result(self, formatted_names, formatted_values):
        # determine column widths
        widths = [n.displaywidth for n in formatted_names]
        if formatted_values is not None:
            for fmtrow in formatted_values:
                for num, col in enumerate(fmtrow):
                    widths[num] = max(widths[num], col.displaywidth)

        # print header
        header = ' | '.join(hdr.ljust(w, color=self.color) for (hdr, w) in zip(formatted_names, widths))
        self.writeresult(' ' + header.rstrip())
        self.writeresult('-%s-' % '-+-'.join('-' * w for w in widths))

        # stop if there are no rows
        if formatted_values is None:
            self.writeresult("")
            return

        # print row data
        for row in formatted_values:
            line = ' | '.join(col.rjust(w, color=self.color) for (col, w) in zip(row, widths))
            self.writeresult(' ' + line)

        self.writeresult("")

    def print_formatted_result_vertically(self, formatted_names, formatted_values):
        max_col_width = max([n.displaywidth for n in formatted_names])
        max_val_width = max([n.displaywidth for row in formatted_values for n in row])

        # for each row returned, list all the column-value pairs
        for row_id, row in enumerate(formatted_values):
            self.writeresult("@ Row %d" % (row_id + 1))
            self.writeresult('-%s-' % '-+-'.join(['-' * max_col_width, '-' * max_val_width]))
            for field_id, field in enumerate(row):
                column = formatted_names[field_id].ljust(max_col_width, color=self.color)
                value = field.ljust(field.displaywidth, color=self.color)
                self.writeresult(' ' + " | ".join([column, value]))
            self.writeresult('')

    def print_warnings(self, warnings):
        if warnings is None or len(warnings) == 0:
            return

        self.writeresult('')
        self.writeresult('Warnings :')
        for warning in warnings:
            self.writeresult(warning)
            self.writeresult('')

    def emptyline(self):
        pass

    def parseline(self, line):
        # this shouldn't be needed
        raise NotImplementedError

    def complete(self, text, state):
        if readline is None:
            return
        if state == 0:
            try:
                self.completion_matches = self.find_completions(text)
            except Exception:
                if debug_completion:
                    import traceback
                    traceback.print_exc()
                else:
                    raise
        try:
            return self.completion_matches[state]
        except IndexError:
            return None

    def find_completions(self, text):
        curline = readline.get_line_buffer()
        prevlines = self.statement.getvalue()
        wholestmt = prevlines + curline
        begidx = readline.get_begidx() + len(prevlines)
        stuff_to_complete = wholestmt[:begidx]
        return cqlruleset.cql_complete(stuff_to_complete, text, cassandra_conn=self,
                                       debug=debug_completion, startsymbol='cqlshCommand')

    def set_prompt(self, prompt, prepend_user=False):
        if prepend_user and self.username:
            self.prompt = "%s@%s" % (self.username, prompt)
            return
        self.prompt = prompt

    def cql_unprotect_name(self, namestr):
        if namestr is None:
            return
        return cqlruleset.dequote_name(namestr)

    def cql_unprotect_value(self, valstr):
        if valstr is not None:
            return cqlruleset.dequote_value(valstr)

    def print_recreate_keyspace(self, ksdef, out):
        out.write(ksdef.export_as_string())
        out.write("\n")

    def print_recreate_columnfamily(self, ksname, cfname, out):
        """
        Output CQL commands which should be pasteable back into a CQL session
        to recreate the given table.

        Writes output to the given out stream.
        """
        out.write(self.get_table_meta(ksname, cfname).export_as_string())
        out.write("\n")

    def print_recreate_index(self, ksname, idxname, out):
        """
        Output CQL commands which should be pasteable back into a CQL session
        to recreate the given index.

        Writes output to the given out stream.
        """
        out.write(self.get_index_meta(ksname, idxname).export_as_string())
        out.write("\n")

    def print_recreate_materialized_view(self, ksname, viewname, out):
        """
        Output CQL commands which should be pasteable back into a CQL session
        to recreate the given materialized view.

        Writes output to the given out stream.
        """
        out.write(self.get_view_meta(ksname, viewname).export_as_string())
        out.write("\n")

    def print_recreate_object(self, ks, name, out):
        """
        Output CQL commands which should be pasteable back into a CQL session
        to recreate the given object (ks, table or index).

        Writes output to the given out stream.
        """
        out.write(self.get_object_meta(ks, name).export_as_string())
        out.write("\n")

    def describe_keyspaces(self):
        print
        cmd.Cmd.columnize(self, protect_names(self.get_keyspace_names()))
        print

    def describe_keyspace(self, ksname):
        print
        self.print_recreate_keyspace(self.get_keyspace_meta(ksname), sys.stdout)
        print

    def describe_columnfamily(self, ksname, cfname):
        if ksname is None:
            ksname = self.current_keyspace
        if ksname is None:
            raise NoKeyspaceError("No keyspace specified and no current keyspace")
        print
        self.print_recreate_columnfamily(ksname, cfname, sys.stdout)
        print

    def describe_index(self, ksname, idxname):
        print
        self.print_recreate_index(ksname, idxname, sys.stdout)
        print

    def describe_materialized_view(self, ksname, viewname):
        if ksname is None:
            ksname = self.current_keyspace
        if ksname is None:
            raise NoKeyspaceError("No keyspace specified and no current keyspace")
        print
        self.print_recreate_materialized_view(ksname, viewname, sys.stdout)
        print

    def describe_object(self, ks, name):
        print
        self.print_recreate_object(ks, name, sys.stdout)
        print

    def describe_columnfamilies(self, ksname):
        print
        if ksname is None:
            for k in self.get_keyspaces():
                name = protect_name(k.name)
                print 'Keyspace %s' % (name,)
                print '---------%s' % ('-' * len(name))
                cmd.Cmd.columnize(self, protect_names(self.get_columnfamily_names(k.name)))
                print
        else:
            cmd.Cmd.columnize(self, protect_names(self.get_columnfamily_names(ksname)))
            print

    def describe_functions(self, ksname):
        print
        if ksname is None:
            for ksmeta in self.get_keyspaces():
                name = protect_name(ksmeta.name)
                print 'Keyspace %s' % (name,)
                print '---------%s' % ('-' * len(name))
                cmd.Cmd.columnize(self, protect_names(ksmeta.functions.keys()))
                print
        else:
            ksmeta = self.get_keyspace_meta(ksname)
            cmd.Cmd.columnize(self, protect_names(ksmeta.functions.keys()))
            print

    def describe_function(self, ksname, functionname):
        if ksname is None:
            ksname = self.current_keyspace
        if ksname is None:
            raise NoKeyspaceError("No keyspace specified and no current keyspace")
        print
        ksmeta = self.get_keyspace_meta(ksname)
        functions = filter(lambda f: f.name == functionname, ksmeta.functions.values())
        if len(functions) == 0:
            raise FunctionNotFound("User defined function %r not found" % functionname)
        print "\n\n".join(func.export_as_string() for func in functions)
        print

    def describe_aggregates(self, ksname):
        print
        if ksname is None:
            for ksmeta in self.get_keyspaces():
                name = protect_name(ksmeta.name)
                print 'Keyspace %s' % (name,)
                print '---------%s' % ('-' * len(name))
                cmd.Cmd.columnize(self, protect_names(ksmeta.aggregates.keys()))
                print
        else:
            ksmeta = self.get_keyspace_meta(ksname)
            cmd.Cmd.columnize(self, protect_names(ksmeta.aggregates.keys()))
            print

    def describe_aggregate(self, ksname, aggregatename):
        if ksname is None:
            ksname = self.current_keyspace
        if ksname is None:
            raise NoKeyspaceError("No keyspace specified and no current keyspace")
        print
        ksmeta = self.get_keyspace_meta(ksname)
        aggregates = filter(lambda f: f.name == aggregatename, ksmeta.aggregates.values())
        if len(aggregates) == 0:
            raise FunctionNotFound("User defined aggregate %r not found" % aggregatename)
        print "\n\n".join(aggr.export_as_string() for aggr in aggregates)
        print

    def describe_usertypes(self, ksname):
        print
        if ksname is None:
            for ksmeta in self.get_keyspaces():
                name = protect_name(ksmeta.name)
                print 'Keyspace %s' % (name,)
                print '---------%s' % ('-' * len(name))
                cmd.Cmd.columnize(self, protect_names(ksmeta.user_types.keys()))
                print
        else:
            ksmeta = self.get_keyspace_meta(ksname)
            cmd.Cmd.columnize(self, protect_names(ksmeta.user_types.keys()))
            print

    def describe_usertype(self, ksname, typename):
        if ksname is None:
            ksname = self.current_keyspace
        if ksname is None:
            raise NoKeyspaceError("No keyspace specified and no current keyspace")
        print
        ksmeta = self.get_keyspace_meta(ksname)
        try:
            usertype = ksmeta.user_types[typename]
        except KeyError:
            raise UserTypeNotFound("User type %r not found" % typename)
        print usertype.export_as_string()
        print

    def describe_cluster(self):
        print '\nCluster: %s' % self.get_cluster_name()
        p = trim_if_present(self.get_partitioner(), 'org.apache.cassandra.dht.')
        print 'Partitioner: %s\n' % p
        # TODO: snitch?
        # snitch = trim_if_present(self.get_snitch(), 'org.apache.cassandra.locator.')
        # print 'Snitch: %s\n' % snitch
        if self.current_keyspace is not None and self.current_keyspace != 'system':
            print "Range ownership:"
            ring = self.get_ring(self.current_keyspace)
            for entry in ring.items():
                print ' %39s  [%s]' % (str(entry[0].value), ', '.join([host.address for host in entry[1]]))
            print

    def describe_schema(self, include_system=False):
        print
        for k in self.get_keyspaces():
            if include_system or k.name not in cql3handling.SYSTEM_KEYSPACES:
                self.print_recreate_keyspace(k, sys.stdout)
                print

    def do_describe(self, parsed):
        """
        DESCRIBE [cqlsh only]

        (DESC may be used as a shorthand.)

          Outputs information about the connected Cassandra cluster, or about
          the data objects stored in the cluster. Use in one of the following ways:

        DESCRIBE KEYSPACES

          Output the names of all keyspaces.

        DESCRIBE KEYSPACE [<keyspacename>]

          Output CQL commands that could be used to recreate the given keyspace,
          and the objects in it (such as tables, types, functions, etc.).
          In some cases, as the CQL interface matures, there will be some metadata
          about a keyspace that is not representable with CQL. That metadata will not be shown.

          The '<keyspacename>' argument may be omitted, in which case the current
          keyspace will be described.

        DESCRIBE TABLES

          Output the names of all tables in the current keyspace, or in all
          keyspaces if there is no current keyspace.

        DESCRIBE TABLE [<keyspace>.]<tablename>

          Output CQL commands that could be used to recreate the given table.
          In some cases, as above, there may be table metadata which is not
          representable and which will not be shown.

        DESCRIBE INDEX <indexname>

          Output the CQL command that could be used to recreate the given index.
          In some cases, there may be index metadata which is not representable
          and which will not be shown.

        DESCRIBE MATERIALIZED VIEW <viewname>

          Output the CQL command that could be used to recreate the given materialized view.
          In some cases, there may be materialized view metadata which is not representable
          and which will not be shown.

        DESCRIBE CLUSTER

          Output information about the connected Cassandra cluster, such as the
          cluster name, and the partitioner and snitch in use. When you are
          connected to a non-system keyspace, also shows endpoint-range
          ownership information for the Cassandra ring.

        DESCRIBE [FULL] SCHEMA

          Output CQL commands that could be used to recreate the entire (non-system) schema.
          Works as though "DESCRIBE KEYSPACE k" was invoked for each non-system keyspace
          k. Use DESCRIBE FULL SCHEMA to include the system keyspaces.

        DESCRIBE TYPES

          Output the names of all user-defined-types in the current keyspace, or in all
          keyspaces if there is no current keyspace.

        DESCRIBE TYPE [<keyspace>.]<type>

          Output the CQL command that could be used to recreate the given user-defined-type.

        DESCRIBE FUNCTIONS

          Output the names of all user-defined-functions in the current keyspace, or in all
          keyspaces if there is no current keyspace.

        DESCRIBE FUNCTION [<keyspace>.]<function>

          Output the CQL command that could be used to recreate the given user-defined-function.

        DESCRIBE AGGREGATES

          Output the names of all user-defined-aggregates in the current keyspace, or in all
          keyspaces if there is no current keyspace.

        DESCRIBE AGGREGATE [<keyspace>.]<aggregate>

          Output the CQL command that could be used to recreate the given user-defined-aggregate.

        DESCRIBE <objname>

          Output CQL commands that could be used to recreate the entire object schema,
          where object can be either a keyspace or a table or an index or a materialized
          view (in this order).
  """
        what = parsed.matched[1][1].lower()
        if what == 'functions':
            self.describe_functions(self.current_keyspace)
        elif what == 'function':
            ksname = self.cql_unprotect_name(parsed.get_binding('ksname', None))
            functionname = self.cql_unprotect_name(parsed.get_binding('udfname'))
            self.describe_function(ksname, functionname)
        elif what == 'aggregates':
            self.describe_aggregates(self.current_keyspace)
        elif what == 'aggregate':
            ksname = self.cql_unprotect_name(parsed.get_binding('ksname', None))
            aggregatename = self.cql_unprotect_name(parsed.get_binding('udaname'))
            self.describe_aggregate(ksname, aggregatename)
        elif what == 'keyspaces':
            self.describe_keyspaces()
        elif what == 'keyspace':
            ksname = self.cql_unprotect_name(parsed.get_binding('ksname', ''))
            if not ksname:
                ksname = self.current_keyspace
                if ksname is None:
                    self.printerr('Not in any keyspace.')
                    return
            self.describe_keyspace(ksname)
        elif what in ('columnfamily', 'table'):
            ks = self.cql_unprotect_name(parsed.get_binding('ksname', None))
            cf = self.cql_unprotect_name(parsed.get_binding('cfname'))
            self.describe_columnfamily(ks, cf)
        elif what == 'index':
            ks = self.cql_unprotect_name(parsed.get_binding('ksname', None))
            idx = self.cql_unprotect_name(parsed.get_binding('idxname', None))
            self.describe_index(ks, idx)
        elif what == 'materialized' and parsed.matched[2][1].lower() == 'view':
            ks = self.cql_unprotect_name(parsed.get_binding('ksname', None))
            mv = self.cql_unprotect_name(parsed.get_binding('mvname'))
            self.describe_materialized_view(ks, mv)
        elif what in ('columnfamilies', 'tables'):
            self.describe_columnfamilies(self.current_keyspace)
        elif what == 'types':
            self.describe_usertypes(self.current_keyspace)
        elif what == 'type':
            ks = self.cql_unprotect_name(parsed.get_binding('ksname', None))
            ut = self.cql_unprotect_name(parsed.get_binding('utname'))
            self.describe_usertype(ks, ut)
        elif what == 'cluster':
            self.describe_cluster()
        elif what == 'schema':
            self.describe_schema(False)
        elif what == 'full' and parsed.matched[2][1].lower() == 'schema':
            self.describe_schema(True)
        elif what:
            ks = self.cql_unprotect_name(parsed.get_binding('ksname', None))
            name = self.cql_unprotect_name(parsed.get_binding('cfname'))
            if not name:
                name = self.cql_unprotect_name(parsed.get_binding('idxname', None))
            if not name:
                name = self.cql_unprotect_name(parsed.get_binding('mvname', None))
            self.describe_object(ks, name)
    do_desc = do_describe

    def do_copy(self, parsed):
        r"""
        COPY [cqlsh only]

          COPY x FROM: Imports CSV data into a Cassandra table
          COPY x TO: Exports data from a Cassandra table in CSV format.

        COPY <table_name> [ ( column [, ...] ) ]
             FROM ( '<filename>' | STDIN )
             [ WITH <option>='value' [AND ...] ];

        COPY <table_name> [ ( column [, ...] ) ]
             TO ( '<filename>' | STDOUT )
             [ WITH <option>='value' [AND ...] ];

        Available options and defaults:

          DELIMITER=','           - character that appears between records
          QUOTE='"'               - quoting character to be used to quote fields
          ESCAPE='\'              - character to appear before the QUOTE char when quoted
          HEADER=false            - whether to ignore the first line
          NULL=''                 - string that represents a null value
          ENCODING='utf8'         - encoding for CSV output (COPY TO only)
          TIMEFORMAT=             - timestamp strftime format (COPY TO only)
            '%Y-%m-%d %H:%M:%S%z'   defaults to time_format value in cqlshrc

        When entering CSV data on STDIN, you can use the sequence "\."
        on a line by itself to end the data input.
        """
        ks = self.cql_unprotect_name(parsed.get_binding('ksname', None))
        if ks is None:
            ks = self.current_keyspace
            if ks is None:
                raise NoKeyspaceError("Not in any keyspace.")
        cf = self.cql_unprotect_name(parsed.get_binding('cfname'))
        columns = parsed.get_binding('colnames', None)
        if columns is not None:
            columns = map(self.cql_unprotect_name, columns)
        else:
            # default to all known columns
            columns = self.get_column_names(ks, cf)
        fname = parsed.get_binding('fname', None)
        if fname is not None:
            fname = os.path.expanduser(self.cql_unprotect_value(fname))
        copyoptnames = map(str.lower, parsed.get_binding('optnames', ()))
        copyoptvals = map(self.cql_unprotect_value, parsed.get_binding('optvals', ()))
        cleancopyoptvals = [optval.decode('string-escape') for optval in copyoptvals]
        opts = dict(zip(copyoptnames, cleancopyoptvals))

        print "\nStarting copy of %s.%s with columns %s." % (ks, cf, columns)

        timestart = time.time()

        direction = parsed.get_binding('dir').upper()
        if direction == 'FROM':
            rows = self.perform_csv_import(ks, cf, columns, fname, opts)
            verb = 'imported'
        elif direction == 'TO':
            rows = self.perform_csv_export(ks, cf, columns, fname, opts)
            verb = 'exported'
        else:
            raise SyntaxError("Unknown direction %s" % direction)

        timeend = time.time()
        print "\n%d rows %s in %s." % (rows, verb, describe_interval(timeend - timestart))

    def perform_csv_import(self, ks, cf, columns, fname, opts):
        csv_options, dialect_options, unrecognized_options = copyutil.parse_options(self, opts)
        if unrecognized_options:
            self.printerr('Unrecognized COPY FROM options: %s'
                          % ', '.join(unrecognized_options.keys()))
            return 0
        nullval, header = csv_options['nullval'], csv_options['header']

        if fname is None:
            do_close = False
            print "[Use \. on a line by itself to end input]"
            linesource = self.use_stdin_reader(prompt='[copy] ', until=r'\.')
        else:
            do_close = True
            try:
                linesource = open(fname, 'rb')
            except IOError, e:
                self.printerr("Can't open %r for reading: %s" % (fname, e))
                return 0

        current_record = None
        processes, pipes = [], [],
        try:
            if header:
                linesource.next()
            reader = csv.reader(linesource, **dialect_options)

            num_processes = copyutil.get_num_processes(cap=4)

            for i in range(num_processes):
                parent_conn, child_conn = mp.Pipe()
                pipes.append(parent_conn)
                processes.append(ImportProcess(self, child_conn, ks, cf, columns, nullval))

            for process in processes:
                process.start()

            meter = copyutil.RateMeter(10000)
            for current_record, row in enumerate(reader, start=1):
                # write to the child process
                pipes[current_record % num_processes].send((current_record, row))

                # update the progress and current rate periodically
                meter.increment()

                # check for any errors reported by the children
                if (current_record % 100) == 0:
                    if self._check_import_processes(current_record, pipes):
                        # no errors seen, continue with outer loop
                        continue
                    else:
                        # errors seen, break out of outer loop
                        break
        except Exception, exc:
            if current_record is None:
                # we failed before we started
                self.printerr("\nError starting import process:\n")
                self.printerr(str(exc))
                if self.debug:
                    traceback.print_exc()
            else:
                self.printerr("\n" + str(exc))
                self.printerr("\nAborting import at record #%d. "
                              "Previously inserted records and some records after "
                              "this number may be present."
                              % (current_record,))
                if self.debug:
                    traceback.print_exc()
        finally:
            # send a message that indicates we're done
            for pipe in pipes:
                pipe.send((None, None))

            for process in processes:
                process.join()

            self._check_import_processes(current_record, pipes)

            for pipe in pipes:
                pipe.close()

            if do_close:
                linesource.close()
            elif self.tty:
                print

        return current_record

    def _check_import_processes(self, current_record, pipes):
        for pipe in pipes:
            if pipe.poll():
                try:
                    (record_num, error) = pipe.recv()
                    self.printerr("\n" + str(error))
                    self.printerr(
                        "Aborting import at record #%d. "
                        "Previously inserted records are still present, "
                        "and some records after that may be present as well."
                        % (record_num,))
                    return False
                except EOFError:
                    # pipe is closed, nothing to read
                    self.printerr("\nChild process died without notification, "
                                  "aborting import at record #%d. Previously "
                                  "inserted records are probably still present, "
                                  "and some records after that may be present "
                                  "as well." % (current_record,))
                    return False
        return True

    def perform_csv_export(self, ks, cf, columns, fname, opts):
        csv_options, dialect_options, unrecognized_options = copyutil.parse_options(self, opts)
        if unrecognized_options:
            self.printerr('Unrecognized COPY TO options: %s' % ', '.join(unrecognized_options.keys()))
            return 0

        return copyutil.ExportTask(self, ks, cf, columns, fname, csv_options, dialect_options,
                                   DEFAULT_PROTOCOL_VERSION, CONFIG_FILE).run()

    def do_show(self, parsed):
        """
        SHOW [cqlsh only]

          Displays information about the current cqlsh session. Can be called in
          the following ways:

        SHOW VERSION

          Shows the version and build of the connected Cassandra instance, as
          well as the versions of the CQL spec and the Thrift protocol that
          the connected Cassandra instance understands.

        SHOW HOST

          Shows where cqlsh is currently connected.

        SHOW SESSION <sessionid>

          Pretty-prints the requested tracing session.
        """
        showwhat = parsed.get_binding('what').lower()
        if showwhat == 'version':
            self.get_connection_versions()
            self.show_version()
        elif showwhat == 'host':
            self.show_host()
        elif showwhat.startswith('session'):
            session_id = parsed.get_binding('sessionid').lower()
            self.show_session(UUID(session_id))
        else:
            self.printerr('Wait, how do I show %r?' % (showwhat,))

    def do_source(self, parsed):
        """
        SOURCE [cqlsh only]

        Executes a file containing CQL statements. Gives the output for each
        statement in turn, if any, or any errors that occur along the way.

        Errors do NOT abort execution of the CQL source file.

        Usage:

          SOURCE '<file>';

        That is, the path to the file to be executed must be given inside a
        string literal. The path is interpreted relative to the current working
        directory. The tilde shorthand notation ('~/mydir') is supported for
        referring to $HOME.

        See also the --file option to cqlsh.
        """
        fname = parsed.get_binding('fname')
        fname = os.path.expanduser(self.cql_unprotect_value(fname))
        try:
            encoding, bom_size = get_file_encoding_bomsize(fname)
            f = codecs.open(fname, 'r', encoding)
            f.seek(bom_size)
        except IOError, e:
            self.printerr('Could not open %r: %s' % (fname, e))
            return
        subshell = Shell(self.hostname, self.port,
                         color=self.color, encoding=self.encoding, stdin=f,
                         tty=False, use_conn=self.conn, cqlver=self.cql_version,
                         display_timestamp_format=self.display_timestamp_format,
                         display_date_format=self.display_date_format,
                         display_nanotime_format=self.display_nanotime_format,
                         display_float_precision=self.display_float_precision,
                         max_trace_wait=self.max_trace_wait)
        subshell.cmdloop()
        f.close()

    def do_capture(self, parsed):
        """
        CAPTURE [cqlsh only]

        Begins capturing command output and appending it to a specified file.
        Output will not be shown at the console while it is captured.

        Usage:

          CAPTURE '<file>';
          CAPTURE OFF;
          CAPTURE;

        That is, the path to the file to be appended to must be given inside a
        string literal. The path is interpreted relative to the current working
        directory. The tilde shorthand notation ('~/mydir') is supported for
        referring to $HOME.

        Only query result output is captured. Errors and output from cqlsh-only
        commands will still be shown in the cqlsh session.

        To stop capturing output and show it in the cqlsh session again, use
        CAPTURE OFF.

        To inspect the current capture configuration, use CAPTURE with no
        arguments.
        """
        fname = parsed.get_binding('fname')
        if fname is None:
            if self.shunted_query_out is not None:
                print "Currently capturing query output to %r." % (self.query_out.name,)
            else:
                print "Currently not capturing query output."
            return

        if fname.upper() == 'OFF':
            if self.shunted_query_out is None:
                self.printerr('Not currently capturing output.')
                return
            self.query_out.close()
            self.query_out = self.shunted_query_out
            self.color = self.shunted_color
            self.shunted_query_out = None
            del self.shunted_color
            return

        if self.shunted_query_out is not None:
            self.printerr('Already capturing output to %s. Use CAPTURE OFF'
                          ' to disable.' % (self.query_out.name,))
            return

        fname = os.path.expanduser(self.cql_unprotect_value(fname))
        try:
            f = open(fname, 'a')
        except IOError, e:
            self.printerr('Could not open %r for append: %s' % (fname, e))
            return
        self.shunted_query_out = self.query_out
        self.shunted_color = self.color
        self.query_out = f
        self.color = False
        print 'Now capturing query output to %r.' % (fname,)

    def do_tracing(self, parsed):
        """
        TRACING [cqlsh]

          Enables or disables request tracing.

        TRACING ON

          Enables tracing for all further requests.

        TRACING OFF

          Disables tracing.

        TRACING

          TRACING with no arguments shows the current tracing status.
        """
        self.tracing_enabled = SwitchCommand("TRACING", "Tracing").execute(self.tracing_enabled, parsed, self.printerr)

    def do_expand(self, parsed):
        """
        EXPAND [cqlsh]

          Enables or disables expanded (vertical) output.

        EXPAND ON

          Enables expanded (vertical) output.

        EXPAND OFF

          Disables expanded (vertical) output.

        EXPAND

          EXPAND with no arguments shows the current value of expand setting.
        """
        self.expand_enabled = SwitchCommand("EXPAND", "Expanded output").execute(self.expand_enabled, parsed, self.printerr)

    def do_consistency(self, parsed):
        """
        CONSISTENCY [cqlsh only]

           Overrides default consistency level (default level is ONE).

        CONSISTENCY <level>

           Sets consistency level for future requests.

           Valid consistency levels:

           ANY, ONE, TWO, THREE, QUORUM, ALL, LOCAL_ONE, LOCAL_QUORUM, EACH_QUORUM, SERIAL and LOCAL_SERIAL.

           SERIAL and LOCAL_SERIAL may be used only for SELECTs; will be rejected with updates.

        CONSISTENCY

           CONSISTENCY with no arguments shows the current consistency level.
        """
        level = parsed.get_binding('level')
        if level is None:
            print 'Current consistency level is %s.' % (cassandra.ConsistencyLevel.value_to_name[self.consistency_level])
            return

        self.consistency_level = cassandra.ConsistencyLevel.name_to_value[level.upper()]
        print 'Consistency level set to %s.' % (level.upper(),)

    def do_serial(self, parsed):
        """
        SERIAL CONSISTENCY [cqlsh only]

           Overrides serial consistency level (default level is SERIAL).

        SERIAL CONSISTENCY <level>

           Sets consistency level for future conditional updates.

           Valid consistency levels:

           SERIAL, LOCAL_SERIAL.

        SERIAL CONSISTENCY

           SERIAL CONSISTENCY with no arguments shows the current consistency level.
        """
        level = parsed.get_binding('level')
        if level is None:
            print 'Current serial consistency level is %s.' % (cassandra.ConsistencyLevel.value_to_name[self.serial_consistency_level])
            return

        self.serial_consistency_level = cassandra.ConsistencyLevel.name_to_value[level.upper()]
        print 'Serial consistency level set to %s.' % (level.upper(),)

    def do_login(self, parsed):
        """
        LOGIN [cqlsh only]

           Changes login information without requiring restart.

        LOGIN <username> (<password>)

           Login using the specified username. If password is specified, it will be used
           otherwise, you will be prompted to enter.
        """
        username = parsed.get_binding('username')
        password = parsed.get_binding('password')
        if password is None:
            password = getpass.getpass()
        else:
            password = password[1:-1]

        auth_provider = PlainTextAuthProvider(username=username, password=password)

        conn = Cluster(contact_points=(self.hostname,), port=self.port, cql_version=self.conn.cql_version,
                       protocol_version=self.conn.protocol_version,
                       auth_provider=auth_provider,
                       ssl_options=self.conn.ssl_options,
                       load_balancing_policy=WhiteListRoundRobinPolicy([self.hostname]),
                       connect_timeout=self.conn.connect_timeout)

        if self.current_keyspace:
            session = conn.connect(self.current_keyspace)
        else:
            session = conn.connect()

        # Update after we've connected in case we fail to authenticate
        self.conn = conn
        self.auth_provider = auth_provider
        self.username = username
        self.session = session

    def do_exit(self, parsed=None):
        """
        EXIT/QUIT [cqlsh only]

        Exits cqlsh.
        """
        self.stop = True
        if self.owns_connection:
            self.conn.shutdown()
    do_quit = do_exit

    def do_clear(self, parsed):
        """
        CLEAR/CLS [cqlsh only]

        Clears the console.
        """
        import subprocess
        subprocess.call(['clear', 'cls'][myplatform == 'Windows'], shell=True)
    do_cls = do_clear

    def do_debug(self, parsed):
        import pdb
        pdb.set_trace()

    def get_help_topics(self):
        topics = [t[3:] for t in dir(self) if t.startswith('do_') and getattr(self, t, None).__doc__]
        for hide_from_help in ('quit',):
            topics.remove(hide_from_help)
        return topics

    def columnize(self, slist, *a, **kw):
        return cmd.Cmd.columnize(self, sorted([u.upper() for u in slist]), *a, **kw)

    def do_help(self, parsed):
        """
        HELP [cqlsh only]

        Gives information about cqlsh commands. To see available topics,
        enter "HELP" without any arguments. To see help on a topic,
        use "HELP <topic>".
        """
        topics = parsed.get_binding('topic', ())
        if not topics:
            shell_topics = [t.upper() for t in self.get_help_topics()]
            self.print_topics("\nDocumented shell commands:", shell_topics, 15, 80)
            cql_topics = [t.upper() for t in cqldocs.get_help_topics()]
            self.print_topics("CQL help topics:", cql_topics, 15, 80)
            return
        for t in topics:
            if t.lower() in self.get_help_topics():
                doc = getattr(self, 'do_' + t.lower()).__doc__
                self.stdout.write(doc + "\n")
            elif t.lower() in cqldocs.get_help_topics():
                urlpart = cqldocs.get_help_topic(t)
                if urlpart is not None:
                    url = "%s#%s" % (CASSANDRA_CQL_HTML, urlpart)
                    if len(webbrowser._tryorder) == 0:
                        self.printerr("*** No browser to display CQL help. URL for help topic %s : %s" % (t, url))
                    elif self.browser is not None:
                        webbrowser.get(self.browser).open_new_tab(url)
                    else:
                        webbrowser.open_new_tab(url)
            else:
                self.printerr("*** No help on %s" % (t,))

    def do_unicode(self, parsed):
        """
        Textual input/output

        When control characters, or other characters which can't be encoded
        in your current locale, are found in values of 'text' or 'ascii'
        types, it will be shown as a backslash escape. If color is enabled,
        any such backslash escapes will be shown in a different color from
        the surrounding text.

        Unicode code points in your data will be output intact, if the
        encoding for your locale is capable of decoding them. If you prefer
        that non-ascii characters be shown with Python-style "\\uABCD"
        escape sequences, invoke cqlsh with an ASCII locale (for example,
        by setting the $LANG environment variable to "C").
        """

    def do_paging(self, parsed):
        """
        PAGING [cqlsh]

          Enables or disables query paging.

        PAGING ON

          Enables query paging for all further queries.

        PAGING OFF

          Disables paging.

        PAGING

          PAGING with no arguments shows the current query paging status.
        """
        (self.use_paging, requested_page_size) = SwitchCommandWithValue(
            "PAGING", "Query paging", value_type=int).execute(self.use_paging, parsed, self.printerr)
        if self.use_paging and requested_page_size is not None:
            self.page_size = requested_page_size
        if self.use_paging:
            print("Page size: {}".format(self.page_size))
        else:
            self.page_size = self.default_page_size

    def applycolor(self, text, color=None):
        if not color or not self.color:
            return text
        return color + text + ANSI_RESET

    def writeresult(self, text, color=None, newline=True, out=None):
        if out is None:
            out = self.query_out
        out.write(self.applycolor(str(text), color) + ('\n' if newline else ''))

    def flush_output(self):
        self.query_out.flush()

    def printerr(self, text, color=RED, newline=True, shownum=None):
        self.statement_error = True
        if shownum is None:
            shownum = self.show_line_nums
        if shownum:
            text = '%s:%d:%s' % (self.stdin.name, self.lineno, text)
        self.writeresult(text, color, newline=newline, out=sys.stderr)


class ImportProcess(mp.Process):

    def __init__(self, parent, pipe, ks, cf, columns, nullval):
        mp.Process.__init__(self)
        self.pipe = pipe
        self.nullval = nullval
        self.ks = ks
        self.cf = cf

        # validate we can fetch metdata but don't store it since win32 needs to pickle
        parent.get_table_meta(ks, cf)

        self.columns = columns
        self.consistency_level = parent.consistency_level
        self.connect_timeout = parent.conn.connect_timeout
        self.hostname = parent.hostname
        self.port = parent.port
        self.ssl = parent.ssl
        self.auth_provider = parent.auth_provider
        self.cql_version = parent.conn.cql_version
        self.debug = parent.debug

    def run(self):
        new_cluster = Cluster(
            contact_points=(self.hostname,),
            port=self.port,
            cql_version=self.cql_version,
            protocol_version=DEFAULT_PROTOCOL_VERSION,
            auth_provider=self.auth_provider,
            ssl_options=sslhandling.ssl_settings(self.hostname, CONFIG_FILE) if self.ssl else None,
            load_balancing_policy=WhiteListRoundRobinPolicy([self.hostname]),
            compression=None,
            connect_timeout=self.connect_timeout)
        session = new_cluster.connect(self.ks)
        conn = session._pools.values()[0]._connection

        table_meta = new_cluster.metadata.keyspaces[self.ks].tables[self.cf]

        pk_cols = [col.name for col in table_meta.primary_key]
        cqltypes = [table_meta.columns[name].cql_type for name in self.columns]
        pk_indexes = [self.columns.index(col.name) for col in table_meta.primary_key]
        is_counter_table = ("counter" in cqltypes)

        if is_counter_table:
            query = 'UPDATE %s.%s SET %%s WHERE %%s' % (
                protect_name(table_meta.keyspace_name),
                protect_name(table_meta.name))
        else:
            query = 'INSERT INTO %s.%s (%s) VALUES (%%s)' % (
                protect_name(table_meta.keyspace_name),
                protect_name(table_meta.name),
                ', '.join(protect_names(self.columns)))

        # we need to handle some types specially
        should_escape = [t in ('ascii', 'text', 'timestamp', 'date', 'time', 'inet') for t in cqltypes]

        insert_timestamp = int(time.time() * 1e6)

        def callback(record_num, response):
            # This is the callback we register for all inserts.  Because this
            # is run on the event-loop thread, we need to hold a lock when
            # adjusting in_flight.
            with conn.lock:
                conn.in_flight -= 1

            if not isinstance(response, ResultMessage):
                # It's an error. Notify the parent process and let it send
                # a stop signal to all child processes (including this one).
                self.pipe.send((record_num, str(response)))
                if isinstance(response, Exception) and self.debug:
                    traceback.print_exc(response)

        current_record = 0
        insert_num = 0
        try:
            while True:
                # To avoid totally maxing out the connection,
                # defer to the reactor thread when we're close
                # to capacity
                if conn.in_flight > (conn.max_request_id * 0.9):
                    conn._readable = True
                    time.sleep(0.05)
                    continue

                try:
                    (current_record, row) = self.pipe.recv()
                except EOFError:
                    # the pipe was closed and there's nothing to receive
                    sys.stdout.write('Failed to read from pipe:\n\n')
                    sys.stdout.flush()
                    conn._writable = True
                    conn._readable = True
                    break

                # see if the parent process has signaled that we are done
                if (current_record, row) == (None, None):
                    conn._writable = True
                    conn._readable = True
                    self.pipe.close()
                    break

                # format the values in the row
                for i, value in enumerate(row):
                    if value != self.nullval:
                        if should_escape[i]:
                            row[i] = protect_value(value)
                    elif i in pk_indexes:
                        # By default, nullval is an empty string. See CASSANDRA-7792 for details.
                        message = "Cannot insert null value for primary key column '%s'." % (pk_cols[i],)
                        if self.nullval == '':
                            message += " If you want to insert empty strings, consider using " \
                                       "the WITH NULL=<marker> option for COPY."
                        self.pipe.send((current_record, message))
                        return
                    else:
                        row[i] = 'null'
                if is_counter_table:
                    where_clause = []
                    set_clause = []
                    for i, value in enumerate(row):
                        if i in pk_indexes:
                            where_clause.append("%s=%s" % (self.columns[i], value))
                        else:
                            set_clause.append("%s=%s+%s" % (self.columns[i], self.columns[i], value))
                    full_query = query % (','.join(set_clause), ' AND '.join(where_clause))
                else:
                    full_query = query % (','.join(row),)
                query_message = QueryMessage(
                    full_query, self.consistency_level, serial_consistency_level=None,
                    fetch_size=None, paging_state=None, timestamp=insert_timestamp)

                request_id = conn.get_request_id()
                conn.send_msg(query_message, request_id=request_id, cb=partial(callback, current_record))

                with conn.lock:
                    conn.in_flight += 1

                # every 50 records, clear the pending writes queue and read
                # any responses we have
                if insert_num % 50 == 0:
                    conn._writable = True
                    conn._readable = True

                insert_num += 1
        except Exception, exc:
            self.pipe.send((current_record, str(exc)))
        finally:
            # wait for any pending requests to finish
            while conn.in_flight > 0:
                conn._readable = True
                time.sleep(0.1)

            new_cluster.shutdown()

    def stop(self):
        self.terminate()


class RateMeter(object):

    def __init__(self, log_rate):
        self.log_rate = log_rate
        self.last_checkpoint_time = time.time()
        self.current_rate = 0.0
        self.current_record = 0

    def increment(self):
        self.current_record += 1

        if (self.current_record % self.log_rate) == 0:
            new_checkpoint_time = time.time()
            new_rate = self.log_rate / (new_checkpoint_time - self.last_checkpoint_time)
            self.last_checkpoint_time = new_checkpoint_time

            # smooth the rate a bit
            if self.current_rate == 0.0:
                self.current_rate = new_rate
            else:
                self.current_rate = (self.current_rate + new_rate) / 2.0

            output = 'Processed %s rows; Write: %.2f rows/s\r' % \
                     (self.current_record, self.current_rate)
            sys.stdout.write(output)
            sys.stdout.flush()


class SwitchCommand(object):
    command = None
    description = None

    def __init__(self, command, desc):
        self.command = command
        self.description = desc

    def execute(self, state, parsed, printerr):
        switch = parsed.get_binding('switch')
        if switch is None:
            if state:
                print "%s is currently enabled. Use %s OFF to disable" \
                      % (self.description, self.command)
            else:
                print "%s is currently disabled. Use %s ON to enable." \
                      % (self.description, self.command)
            return state

        if switch.upper() == 'ON':
            if state:
                printerr('%s is already enabled. Use %s OFF to disable.'
                         % (self.description, self.command))
                return state
            print 'Now %s is enabled' % (self.description,)
            return True

        if switch.upper() == 'OFF':
            if not state:
                printerr('%s is not enabled.' % (self.description,))
                return state
            print 'Disabled %s.' % (self.description,)
            return False


class SwitchCommandWithValue(SwitchCommand):
    """The same as SwitchCommand except it also accepts a value in place of ON.

    This returns a tuple of the form: (SWITCH_VALUE, PASSED_VALUE)
    eg: PAGING 50 returns (True, 50)
        PAGING OFF returns (False, None)
        PAGING ON returns (True, None)

    The value_type must match for the PASSED_VALUE, otherwise it will return None.
    """
    def __init__(self, command, desc, value_type=int):
        SwitchCommand.__init__(self, command, desc)
        self.value_type = value_type

    def execute(self, state, parsed, printerr):
        binary_switch_value = SwitchCommand.execute(self, state, parsed, printerr)
        switch = parsed.get_binding('switch')
        try:
            value = self.value_type(switch)
            binary_switch_value = True
        except (ValueError, TypeError):
            value = None
        return (binary_switch_value, value)


def option_with_default(cparser_getter, section, option, default=None):
    try:
        return cparser_getter(section, option)
    except ConfigParser.Error:
        return default


def raw_option_with_default(configs, section, option, default=None):
    """
    Same (almost) as option_with_default() but won't do any string interpolation.
    Useful for config values that include '%' symbol, e.g. time format string.
    """
    try:
        return configs.get(section, option, raw=True)
    except ConfigParser.Error:
        return default


def should_use_color():
    if not sys.stdout.isatty():
        return False
    if os.environ.get('TERM', '') in ('dumb', ''):
        return False
    try:
        import subprocess
        p = subprocess.Popen(['tput', 'colors'], stdout=subprocess.PIPE)
        stdout, _ = p.communicate()
        if int(stdout.strip()) < 8:
            return False
    except (OSError, ImportError, ValueError):
        # oh well, we tried. at least we know there's a $TERM and it's
        # not "dumb".
        pass
    return True


def read_options(cmdlineargs, environment):
    configs = ConfigParser.SafeConfigParser()
    configs.read(CONFIG_FILE)

    rawconfigs = ConfigParser.RawConfigParser()
    rawconfigs.read(CONFIG_FILE)

    optvalues = optparse.Values()
    optvalues.username = option_with_default(configs.get, 'authentication', 'username')
    optvalues.password = option_with_default(rawconfigs.get, 'authentication', 'password')
    optvalues.keyspace = option_with_default(configs.get, 'authentication', 'keyspace')
    optvalues.browser = option_with_default(configs.get, 'ui', 'browser', None)
    optvalues.completekey = option_with_default(configs.get, 'ui', 'completekey',
                                                DEFAULT_COMPLETEKEY)
    optvalues.color = option_with_default(configs.getboolean, 'ui', 'color')
    optvalues.time_format = raw_option_with_default(configs, 'ui', 'time_format',
                                                    DEFAULT_TIMESTAMP_FORMAT)
    optvalues.nanotime_format = raw_option_with_default(configs, 'ui', 'nanotime_format',
                                                        DEFAULT_NANOTIME_FORMAT)
    optvalues.date_format = raw_option_with_default(configs, 'ui', 'date_format',
                                                    DEFAULT_DATE_FORMAT)
    optvalues.float_precision = option_with_default(configs.getint, 'ui', 'float_precision',
                                                    DEFAULT_FLOAT_PRECISION)
    optvalues.field_size_limit = option_with_default(configs.getint, 'csv', 'field_size_limit', csv.field_size_limit())
    optvalues.max_trace_wait = option_with_default(configs.getfloat, 'tracing', 'max_trace_wait',
                                                   DEFAULT_MAX_TRACE_WAIT)

    optvalues.debug = False
    optvalues.file = None
    optvalues.ssl = False
    optvalues.encoding = None

    optvalues.tty = sys.stdin.isatty()
    optvalues.cqlversion = option_with_default(configs.get, 'cql', 'version', DEFAULT_CQLVER)
    optvalues.connect_timeout = option_with_default(configs.getint, 'connection', 'timeout', DEFAULT_CONNECT_TIMEOUT_SECONDS)
    optvalues.execute = None

    (options, arguments) = parser.parse_args(cmdlineargs, values=optvalues)

    hostname = option_with_default(configs.get, 'connection', 'hostname', DEFAULT_HOST)
    port = option_with_default(configs.get, 'connection', 'port', DEFAULT_PORT)

    try:
        options.connect_timeout = int(options.connect_timeout)
    except ValueError:
        parser.error('"%s" is not a valid timeout.' % (options.connect_timeout,))
        options.connect_timeout = DEFAULT_CONNECT_TIMEOUT_SECONDS

    options.client_timeout = option_with_default(configs.get, 'connection', 'client_timeout', '10')
    if options.client_timeout.lower() == 'none':
        options.client_timeout = None
    else:
        options.client_timeout = int(options.client_timeout)

    hostname = environment.get('CQLSH_HOST', hostname)
    port = environment.get('CQLSH_PORT', port)

    if len(arguments) > 0:
        hostname = arguments[0]
    if len(arguments) > 1:
        port = arguments[1]

    if options.file or options.execute:
        options.tty = False

    if options.execute and not options.execute.endswith(';'):
        options.execute += ';'

    if optvalues.color in (True, False):
        options.color = optvalues.color
    else:
        if options.file is not None:
            options.color = False
        else:
            options.color = should_use_color()

    options.cqlversion, cqlvertup = full_cql_version(options.cqlversion)
    if cqlvertup[0] < 3:
        parser.error('%r is not a supported CQL version.' % options.cqlversion)
    else:
        options.cqlmodule = cql3handling

    try:
        port = int(port)
    except ValueError:
        parser.error('%r is not a valid port number.' % port)
    return options, hostname, port


def setup_cqlruleset(cqlmodule):
    global cqlruleset
    cqlruleset = cqlmodule.CqlRuleSet
    cqlruleset.append_rules(cqlsh_extra_syntax_rules)
    for rulename, termname, func in cqlsh_syntax_completers:
        cqlruleset.completer_for(rulename, termname)(func)
    cqlruleset.commands_end_with_newline.update(my_commands_ending_with_newline)


def setup_cqldocs(cqlmodule):
    global cqldocs
    cqldocs = cqlmodule.cqldocs


def init_history():
    if readline is not None:
        try:
            readline.read_history_file(HISTORY)
        except IOError:
            pass
        delims = readline.get_completer_delims()
        delims.replace("'", "")
        delims += '.'
        readline.set_completer_delims(delims)


def save_history():
    if readline is not None:
        try:
            readline.write_history_file(HISTORY)
        except IOError:
            pass


def main(options, hostname, port):
    setup_cqlruleset(options.cqlmodule)
    setup_cqldocs(options.cqlmodule)
    init_history()
    csv.field_size_limit(options.field_size_limit)

    if options.file is None:
        stdin = None
    else:
        try:
            encoding, bom_size = get_file_encoding_bomsize(options.file)
            stdin = codecs.open(options.file, 'r', encoding)
            stdin.seek(bom_size)
        except IOError, e:
            sys.exit("Can't open %r: %s" % (options.file, e))

    if options.debug:
        sys.stderr.write("Using CQL driver: %s\n" % (cassandra,))
        sys.stderr.write("Using connect timeout: %s seconds\n" % (options.connect_timeout,))

    try:
        shell = Shell(hostname,
                      port,
                      color=options.color,
                      username=options.username,
                      password=options.password,
                      stdin=stdin,
                      tty=options.tty,
                      completekey=options.completekey,
                      browser=options.browser,
                      cqlver=options.cqlversion,
                      keyspace=options.keyspace,
                      display_timestamp_format=options.time_format,
                      display_nanotime_format=options.nanotime_format,
                      display_date_format=options.date_format,
                      display_float_precision=options.float_precision,
                      max_trace_wait=options.max_trace_wait,
                      ssl=options.ssl,
                      single_statement=options.execute,
                      client_timeout=options.client_timeout,
                      connect_timeout=options.connect_timeout,
                      encoding=options.encoding)
    except KeyboardInterrupt:
        sys.exit('Connection aborted.')
    except CQL_ERRORS, e:
        sys.exit('Connection error: %s' % (e,))
    except VersionNotSupported, e:
        sys.exit('Unsupported CQL version: %s' % (e,))
    if options.debug:
        shell.debug = True

    shell.cmdloop()
    save_history()
    batch_mode = options.file or options.execute
    if batch_mode and shell.statement_error:
        sys.exit(2)

# always call this regardless of module name: when a sub-process is spawned
# on Windows then the module name is not __main__, see CASSANDRA-9304
insert_driver_hooks()

if __name__ == '__main__':
    main(*read_options(sys.argv[1:], os.environ))

# vim: set ft=python et ts=4 sw=4 :<|MERGE_RESOLUTION|>--- conflicted
+++ resolved
@@ -1278,11 +1278,7 @@
         elif result:
             # CAS INSERT/UPDATE
             self.writeresult("")
-<<<<<<< HEAD
-            self.print_static_result(list(result), self.parse_for_update_meta(statement.query_string))
-=======
-            self.print_static_result(result.column_names, list(result), self.parse_for_table_meta(statement.query_string))
->>>>>>> b5ff44f2
+            self.print_static_result(result.column_names, list(result), self.parse_for_update_meta(statement.query_string))
         self.flush_output()
         return True, future
 

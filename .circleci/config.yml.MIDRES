--- conflicted
+++ resolved
@@ -510,7 +510,7 @@
   repeated_upgrade_dtest:
     docker:
     - image: apache/cassandra-testing-ubuntu2004-java11-w-dependencies:20210304
-    resource_class: medium
+    resource_class: xlarge
     working_directory: ~/
     shell: /bin/bash -eo pipefail -l
     parallelism: 25
@@ -1205,7 +1205,7 @@
   j11_repeated_dtest:
     docker:
     - image: apache/cassandra-testing-ubuntu2004-java11:20210304
-    resource_class: medium
+    resource_class: large
     working_directory: ~/
     shell: /bin/bash -eo pipefail -l
     parallelism: 25
@@ -1350,7 +1350,7 @@
   j8_repeated_dtest:
     docker:
     - image: apache/cassandra-testing-ubuntu2004-java11-w-dependencies:20210304
-    resource_class: medium
+    resource_class: large
     working_directory: ~/
     shell: /bin/bash -eo pipefail -l
     parallelism: 25
@@ -2602,13 +2602,8 @@
     - JDK_HOME: /usr/lib/jvm/java-8-openjdk-amd64
   j11_cqlsh-dtests-py38-no-vnodes:
     docker:
-<<<<<<< HEAD
     - image: apache/cassandra-testing-ubuntu2004-java11:20210304
     resource_class: large
-=======
-    - image: apache/cassandra-testing-ubuntu2004-java11-w-dependencies:20210304
-    resource_class: xlarge
->>>>>>> 7e95c92d
     working_directory: ~/
     shell: /bin/bash -eo pipefail -l
     parallelism: 50
